--- conflicted
+++ resolved
@@ -63,17 +63,10 @@
 
 Otherwise, the cryptoeconomic security properties may be violated by an attacker that can rewrite the chain.
 
-<<<<<<< HEAD
 ## `fulfillRandomWords` must not revert
 
 If your fulfillRandomWords implementation reverts, the VRF service will not attempt to call it a second time. Make sure your contract logic does not revert. Consider simply storing the randomness and taking more complex follow-on actions in separate contract calls made by you or your users.
-=======
-## `fulfillRandomness` must not revert
 
-If your fulfillRandomness implementation reverts, the VRF service will not attempt to call it a second time. Make sure your contract logic does not revert. Consider simply storing the randomness and taking more complex follow-on actions in separate contract calls made by you or your users.
-
-## Use `VRFConsumerBase` in your contract, to interact with the VRF service
->>>>>>> dcd0c2bb
 
 ## Use `VRFConsumerBaseV2` in your contract, to interact with the VRF service
 
