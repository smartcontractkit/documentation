--- conflicted
+++ resolved
@@ -9,34 +9,16 @@
   description: "Deploy your own Oracle contract and add jobs to your node so that it can provide data to smart contracts."
 ---
 With your own Oracle contract, you can use your own node to fulfill requests. This guide will show you how to deploy your own Oracle contract and add jobs to your node so that it can provide data to smart contracts.
-<<<<<<< HEAD
-[block:api-header]
-{
-  "title": "Prerequisites"
-}
-[/block]
-- Learn how to [Deploy a Contract](../first-contract/), which helps you set up MetaMask
-- [Acquire testnet LINK](../acquire-link/)
-- [Run an Ethereum Client](../run-an-ethereum-client/)
-- [Running a Chainlink Node](../running-a-chainlink-node/)
-[block:callout]
-{
-  "type": "success",
-  "title": "Make sure to fund your node address!",
-  "body": "In the `keys` tab, you'll see at the bottom `Account Addresses`. The address of your node is the `regular` one. \n\nIN OLDER VERSIONS: Go to `configuration` in your node. You'll see `ACCOUNT_ADDRESS`. This is the address of your node. Send this address ETH. You can find testnet ETH on various [faucets](../link-token-contracts/).\n\nIf you don't see `ACCOUNT_ADDRESS` there, check the 'Keys' tab and scroll down"
-}
-[/block]
-=======
+
 
 ## Prerequisites
 
-- Going through the [Beginner Walkthrough](../beginners-tutorial) will help you obtain Testnet LINK and set up Metamask- [Run an Ethereum Client](../run-an-ethereum-client/) - [Running a Chainlink Node](../running-a-chainlink-node/)
->>>>>>> 711ed985
+- Going through the [Beginner Walkthrough](../connect-to-oracles/) will help you obtain Testnet LINK and set up Metamask- [Run an Ethereum Client](../run-an-ethereum-client/) - [Running a Chainlink Node](../running-a-chainlink-node/)
 
 > 👍 Make sure to fund your node address!
-> 
-> In the `keys` tab, you'll see at the bottom `Account Addresses`. The address of your node is the `regular` one. 
-> 
+>
+> In the `keys` tab, you'll see at the bottom `Account Addresses`. The address of your node is the `regular` one.
+>
 > IN OLDER VERSIONS: Go to `configuration` in your node. You'll see `ACCOUNT_ADDRESS`. This is the address of your node. Send this address ETH. You can find testnet ETH on various [faucets](../link-token-contracts/). If you don't see `ACCOUNT_ADDRESS` there, check the 'Keys' tab and scroll down
 
 ## Deploy your own Oracle contract
@@ -46,7 +28,7 @@
 ![Remix File Explorer](/files/05f12f3-00eeef4-remix001.jpg)
 
 > 📘 Important
-> 
+>
 > If you open Remix for the first time, you should chose the **Environments** to **Solidity**
 
 - Click on Oracle.sol. The contents of this file will be very minimal, since we only need to import the code hosted on Github.- On the Compile tab, click on the "Compile Oracle.sol" button near the left
@@ -72,9 +54,9 @@
 - Click Deploy. Metamask will prompt you to Confirm the Transaction
 
 > 🚧 Metamask doesn't pop up?
-> 
-> If Metamask does not prompt you and instead displays the error below, you will need to disable "Privacy Mode" in Metamask. You can do this by clicking on your unique account icon at the top-right, then go to the Settings. Privacy Mode will be a switch near the bottom. 
-> 
+>
+> If Metamask does not prompt you and instead displays the error below, you will need to disable "Privacy Mode" in Metamask. You can do this by clicking on your unique account icon at the top-right, then go to the Settings. Privacy Mode will be a switch near the bottom.
+>
 > The error: **Send transaction failed: invalid address. If you use an injected provider, please check it is properly unlocked.**
 
 A link to Etherscan will display at the bottom, you can open that in a new tab to keep track of the transaction
@@ -86,7 +68,7 @@
 ![Remix Deployed Contract Address](/files/6858cf3-remix006.jpg)
 
 > 📘 Important
-> 
+>
 > Keep note of the Oracle contract's address, you will need it for your consuming contract later.
 
 ## Add your node to the Oracle contract
@@ -109,7 +91,7 @@
 
 Adding jobs to the node is easily accomplished via the GUI. We have example [Job Specifications](../job-specifications/) below.
 
-<<<<<<< HEAD
+
 [block:callout]
 {
   "type": "danger",
@@ -117,16 +99,10 @@
 }
 [/block]
 If using Chainlink version `0.9.4` or above, you can add a `name` to your job spec.
-=======
-> ❗️ Required
-> 
-> Replace `YOUR_ORACLE_CONTRACT_ADDRESS` below with the address of your deployed oracle contract address from the previous steps. Note that this is different than the `ACCOUNT_ADDRESS` from your node.
-
-If using Chainlink version `0.9.4` or above, you can add a `name` to your job spec. 
->>>>>>> 711ed985
+
 
 ```json EthBytes32 (GET)
-{ 
+{
   "name": "Get > Bytes32",
   "initiators": [
     {
@@ -153,7 +129,7 @@
 }
 ```
 ```json EthBytes32 (POST)
-{ 
+{
   "name": "POST > Bytes32",
   "initiators": [
     {
@@ -282,13 +258,13 @@
 - Repeat this process for each of the jobs above.
 
 > 📘 Note
-> 
+>
 > The address for the jobs will auto-populate with the zero-address. This means the Chainlink node will listen to your Job ID from any address. You can also specify an address in the params object of the RunLog initiator for your oracle contract.
 
 ## Create a request to your node
 
 > 📘 Important
-> 
+>
 > If you're going through this guide on Ethereum mainnet, the TestnetConsumer.sol contract will still work. However, understand that you're sending real LINK to yourself. **Be sure to practice on the test networks multiple times before attempting to run a node on mainnet.**
 
 With the jobs added, you can now use your node to fulfill requests. This last section shows what requesters will do when they send requests to your node. It is also a way to test and make sure that your node is functioning correctly.- In Remix, create a new file named TestnetConsumer.sol and copy and paste the [TestnetConsumer.sol](https://gist.githubusercontent.com/thodges-gh/8df9420393fb29b216d1832e037f2eff/raw/350addafcd19e984cdd4465921fbcbe7ce8500d4/ATestnetConsumer.sol) contract into it.- Click "Start to compile".
@@ -308,6 +284,7 @@
 
 To withdraw LINK from the Oracle contract, head to Remix and search for the "withdraw" function in the function list.
 
+
 ![Remix Click Withdraw Button](/files/f8ffdc0-c6925db-remix007.jpg)
 
 Paste the address you want to withdraw to, and the amount of LINK, then click "withdraw". Confirm the transaction in Metamask when the popup appears.