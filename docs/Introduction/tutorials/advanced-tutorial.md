--- conflicted
+++ resolved
@@ -152,21 +152,11 @@
 1. Constructor - Setup the contract with the Oracle address, Job ID, and LINK fee that the oracle charges for the job
 2. `requestVolumeData` - This builds and sends a request, which includes the fulfilment functions selector, to the oracle. Notice how it adds the `get`, `path` and `times` parameters. These are read by the Adapters in the job to perform the tasks correctly. `get` is used by [HttpGet](../core-adapters/#httpget), `path` is used by [JsonParse](../core-adapters/#jsonparse) and `times` is used by [Multiply](../core-adapters/#multiply).
 3. `fulfill` - Where the result is sent once the Oracle job is complete
-<<<<<<< HEAD
-[block:callout]
-{
-  "type": "info",
-  "body": "Note, the calling contract should own enough LINK to pay the specified fee (by default 0.1 LINK). You can use [this tutorial](../first-contract#install-and-fund-metamask) to fund your contract.",
-  "title": "LINK Required"
-}
-[/block]
-=======
 
 > 📘 Important
 > 
 > The calling contract should own enough LINK to pay the specified fee (by default 0.1 LINK). You can use [this tutorial](../fund-your-contract/) to fund your contract.
 
->>>>>>> 711ed985
 This was an example of a basic HTTP GET request. However, it requires defining the API URL directly in the smart contract. This can, in fact, be extracted and configured on the Job level inside the Oracle.
 
 ## 1d. External Adapters
