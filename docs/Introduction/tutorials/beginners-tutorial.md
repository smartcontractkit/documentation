--- conflicted
+++ resolved
@@ -37,17 +37,11 @@
 
 Many oracles and aggregator contracts are already deployed, so your smart contracts can consume their data right away even if you have no knowledge about how oracle networks function. For example, the following code describes a contract that obtains the latest ETH / USD price using the Kovan testnet.
 
+# 3. What does a smart contract look like?
+
+The structure of a smart contract is similar to that of a _class_ in Javascript, with a few differences. Let's take a look at this `HelloWorld` example.
+
 ```solidity
-pragma solidity ^0.8.0;
-
-<<<<<<< HEAD
-import "https://github.com/smartcontractkit/chainlink/blob/develop/contracts/src/v0.8/interfaces/AggregatorV3Interface.sol";
-=======
-# 3. What does a smart contract look like?
-
-The structure of a smart contract is similar to that of a _class_ in Javascript, with a few differences. Let's take a look at this `HelloWorld` example.
-
-```javascript
 pragma solidity 0.6.7;
 
 contract HelloWorld {
@@ -118,7 +112,7 @@
 pragma solidity ^0.6.7;
 
 import "@chainlink/contracts/src/v0.6/interfaces/AggregatorV3Interface.sol";
->>>>>>> 711ed985
+
 
 contract PriceConsumerV3 {
 
@@ -157,9 +151,7 @@
 
 1. [Open the example contract](https://remix.ethereum.org/#gist=f2b0dc524940b456b7c6a20113c74d29) in the Remix IDE.
 
-<<<<<<< HEAD
-1. Compile the contract using the default settings. You might get some warnings about unused variables, but you can ignore them.
-=======
+
 Fortunately for us, Remix also has support for gist. This means that Remix can load code from Github, and in this case, `PriceConsumerV3.sol` Click the button below to open a new tab, then once Remix has loaded, find the `gists` folder in the File Explorer on the left-hand side, and click on the file to open the code in the editor.
 
 <div class="remix-callout">
@@ -171,11 +163,11 @@
 
 Have a play around with the contract. This is what we'll use for the compiler.
 
-- [x] A Solidity compiler 
+- [x] A Solidity compiler
 
 ## 7b. Metamask wallet
 
-- [ ] An address to deploy from 
+- [ ] An address to deploy from
 
 Contracts are deployed by addresses on the network, so to deploy our own we need an address. Not only that, but we need one which we can easily use with Remix. Fortunately, Metamask is just what is needed. Metamask allows anyone to create an address, store funds and interact with Ethereum compatible blockchains from a browser extension.
 
@@ -186,7 +178,7 @@
 ![Metamask Select Kovan Screen](/files/de9b81c-kovan.gif)
 
 We now have an address to deploy to the Kovan testnet from.
->>>>>>> 711ed985
+
 
 1. On the **Deploy** tab, select the **Injected Web3** environment. This contract specifically requires Web3 because it connects with another contract on the blockchain. Running in a JavaScript VM will not work.
 
@@ -198,9 +190,7 @@
 1. Click **getLatestPrice** to show the latest price from the aggregator contract. The latest price appears just below the button. The returned price is an integer, so it is missing its decimal point.
     ![A screenshot showing the deployed contract.](/files/getLatestPrice.png)
 
-<<<<<<< HEAD
-In summary, your contract executed `latestRoundData()` on the `AggregatorV3Interface` at the `0x9326BFA02ADD2366b30bacB125260Af641031331` contract. That aggregator connects to several oracles to retrieve the pricing data, aggregate that data, and provide that data to your smart contract.
-=======
+
 Connect your Metamask wallet and request ETH from one of the available faucets on [LINK Token Contracts page](../link-token-contracts/).
 
 - [x] Some ETH
@@ -234,6 +224,6 @@
 ![Remix Deployed Contracts Section](/files/ca77c39-Screenshot_2020-11-27_at_10.56.56.png)
 
 Click on the caret to see a list of all the functions available to call.
->>>>>>> 711ed985
+
 
 You can run your own oracle networks that provide data to smart contracts similar to the `AggregatorV3Interface`, but first you should learn how configure your contracts to pay oracles using LINK tokens. Follow the [Generate Random Numbers](../intermediates-tutorial/) to learn how.