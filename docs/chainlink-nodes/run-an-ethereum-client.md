---
layout: nodes.liquid
section: nodeOperator
date: Last Modified
title: 'Run an Ethereum Client'
permalink: 'docs/run-an-ethereum-client/'
whatsnext:
  {
    'Running a Chainlink Node': '/docs/running-a-chainlink-node/',
    'Optimizing Performance': '/docs/evm-performance-configuration/',
  }
---

Chainlink nodes must be able to connect to an Ethereum client with an active websocket connection. This is accomplished by running both an execution client and a consensus client. You can run these clients yourself, but running Ethereum clients requires significant storage and network resources. Optionally, you can use [External Services](#external-services) that manage these clients for you.

> 📘 If you run these clients yourself, you must enable the websockets API. The websockets API is required for the Chainlink node to communicate with the Ethereum blockchain.

## Geth

<<<<<<< HEAD
The Geth client can be used for the Goerli test network and the Ethereum main network.
=======
You can use the [Geth client](https://geth.ethereum.org/docs/) for the Goerli testnet and the Ethereum Mainnet. See the [Geth Documentation](https://geth.ethereum.org/docs/interface/peer-to-peer/) for a list of supported networks.
>>>>>>> aff08246

Download the latest version:

```shell
docker pull ethereum/client-go:latest
```

Create a local directory to persist the data:

```shell Goerli
mkdir ~/.geth-goerli
```
```shell Mainnet
mkdir ~/.geth
```

Run the container:

```shell Goerli
docker run --name eth -p 8546:8546 -v ~/.geth-goerli:/geth -it \
           ethereum/client-go --goerli --ws --ipcdisable \
           --ws.addr 0.0.0.0 --ws.origins="*" --datadir /geth
```
```shell Mainnet
docker run --name eth -p 8546:8546 -v ~/.geth:/geth -it \
           ethereum/client-go --ws --ipcdisable \
           --ws.addr 0.0.0.0 --ws.origins="*" --datadir /geth
```

Once the Ethereum client is running, you can use `Ctrl + P, Ctrl + Q` to detach from the container without stopping it. You will need to leave the container running for the Chainlink node to connect to it.

If the container was stopped and you need to run it again, you can simply use the following command:

```shell
docker start -i eth
```

Follow Geth's instructions for [Connecting to Consensus Clients](https://geth.ethereum.org/docs/interface/consensus-clients). This will require some additional configuration settings for the Docker command that runs Geth.

Return to [Running a Chainlink Node](../running-a-chainlink-node/).

## Nethermind

You can use the [Nethermind client](https://docs.nethermind.io/nethermind/) for the Goerli testnet and the Ethereum Mainnet. See the [Nethermind supported network configurations](https://docs.nethermind.io/nethermind/ethereum-client/docker#available-configurations) page for a list of supported networks.

Download the latest version:

```shell
docker pull nethermind/nethermind:latest
```

Create a local directory to persist the data:

```shell Goerli
mkdir ~/.nethermind-goerli
```
```shell Mainnet
mkdir ~/.nethermind
```

Run the container:

```shell Goerli
docker run --name eth -p 8545:8545 \
           -v ~/.nethermind-goerli/:/nethermind/data \
           -it nethermind/nethermind:latest --config goerli \
           --Init.WebSocketsEnabled true --JsonRpc.Enabled true --JsonRpc.Host 0.0.0.0 --NoCategory.CorsOrigins * \
           --datadir data
```
```shell Mainnet
docker run --name eth -p 8545:8545 \
           -v ~/.nethermind/:/nethermind/data \
           -it nethermind/nethermind:latest --Sync.FastSync true \
           --Init.WebSocketsEnabled true --JsonRpc.Enabled true --JsonRpc.Host 0.0.0.0 --NoCategory.CorsOrigins * \
           --datadir data
```

After the Ethereum client is running, you can use `Ctrl + P, Ctrl + Q` to detach from the container without stopping it. You will need to leave the container running for the Chainlink node to connect to it.

If the container was stopped and you need to run it again, use the following command to start it:

```shell
docker start -i eth
```

Follow Nethermind's instructions for [Installing and configuring the Consensus Client](https://docs.nethermind.io/nethermind/guides-and-helpers/validator-setup/eth2-validator#setup). This will require some additional configuration settings for the Docker command that runs Nethermind.

Return to [Running a Chainlink Node](../running-a-chainlink-node/).

## External Services

The following services offer Ethereum clients with websockets connectivity known to work with the Chainlink node.

## [Alchemy](https://www.alchemyapi.io)

Example connection setting:

```text Goerli
ETH_URL=wss://eth-goerli.alchemyapi.io/v2/YOUR_PROJECT_ID
```
```text Mainnet
ETH_URL=wss://eth-mainnet.alchemyapi.io/v2/YOUR_PROJECT_ID
```

## [Chainstack](https://support.chainstack.com/hc/en-us/articles/900001664463-Setting-up-a-Chainlink-node-with-an-Ethereum-node-provided-by-Chainstack)

Example connection setting:

```text Mainnet
ETH_URL=wss://user-name:pass-word-pass-word-pass-word@ws-nd-123-456-789.p2pify.com
```

## [Fiews](https://docs.fiews.io/docs/getting-started)

Example connection setting:

```text Mainnet
ETH_URL=wss://cl-main.fiews.io/v2/YOUR_API_KEY
```

## [GetBlock](https://getblock.io/)

Example connection setting:

```text Goerli
ETH_URL=wss://eth.getblock.io/goerli/?api_key=YOUR_API_KEY
```
```text Sepolia
ETH_URL=wss://eth.getblock.io/sepolia/?api_key=YOUR_API_KEY
```
```text Mainnet
ETH_URL=wss://eth.getblock.io/mainnet/?api_key=YOUR_API_KEY
```

## [Infura](https://infura.io/docs/ethereum/wss/introduction.md)

Example connection setting. Replace YOUR_PROJECT_ID with the ID Infura provides you on your project settings page.

```text Goerli
ETH_URL=wss://goerli.infura.io/ws/v3/YOUR_PROJECT_ID
```
```text Mainnet
ETH_URL=wss://mainnet.infura.io/ws/v3/YOUR_PROJECT_ID
```

## [LinkPool](https://docs.linkpool.io/docs/websocket_main)

Example connection setting:

```text Mainnet
ETH_URL=wss://main-rpc.linkpool.io/ws
```

## [QuikNode](https://www.quiknode.io)

Example connection setting:

```text Goerli
ETH_URL=wss://your-node-name.goerli.quiknode.pro/security-hash/
```
```text Mainnet
ETH_URL=wss://your-node-name.quiknode.pro/security-hash/
```

## Configuring your ETH node

> 🚧 Warning
> By default, go-ethereum rejects transactions that exceed the built-in RPC gas/txfee caps. The node will fatally error transactions if this happens. If you ever exceed the caps, the node will miss transactions.

At a minimum, disable the default RPC gas and txfee caps on your ETH node. This can be done in the TOML file as seen below, or by running go-ethereum with the command line arguments: `--rpc.gascap=0 --rpc.txfeecap=0`.

To learn more about configuring ETH nodes, see the [configuration page](/docs/configuration-variables/#configuring-your-eth-node).

## Additional Tools

- [Chainlink ETH Failover Proxy](https://github.com/Fiews/ChainlinkEthFailover)<|MERGE_RESOLUTION|>--- conflicted
+++ resolved
@@ -17,11 +17,7 @@
 
 ## Geth
 
-<<<<<<< HEAD
-The Geth client can be used for the Goerli test network and the Ethereum main network.
-=======
 You can use the [Geth client](https://geth.ethereum.org/docs/) for the Goerli testnet and the Ethereum Mainnet. See the [Geth Documentation](https://geth.ethereum.org/docs/interface/peer-to-peer/) for a list of supported networks.
->>>>>>> aff08246
 
 Download the latest version:
 
