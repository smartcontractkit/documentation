--- conflicted
+++ resolved
@@ -14,12 +14,9 @@
 export default defineConfig({
   site: "https://docs.chain.link",
   redirects: {
-<<<<<<< HEAD
     "/ccip/supported-networks": "/ccip/supported-networks/mainnet",
-=======
     "/getting-started": "/getting-started/conceptual-overview",
     "/resources": "/resources/link-token-contracts",
->>>>>>> 2d540dfe
   },
   integrations: [
     preact({
