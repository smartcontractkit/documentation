{
  "name": "chainlink-docs",
  "version": "1.0.0",
  "private": true,
  "scripts": {
    "dev": "astro dev",
    "start": "astro dev",
    "build": "astro build",
    "preview": "astro preview",
    "format": "prettier --write .",
    "linkcheck": "npx ts-node -r tsconfig-paths/register src/scripts/link-check/linkcheck.ts",
    "compare-chains-metadata": "tsc scripts/chains-metadata.ts --resolveJsonModule && node scripts/chains-metadata.js ",
    "update-algolia-index": "tsc scripts/update-algolia-index.ts --resolveJsonModule && node scripts/update-algolia-index.js ",
    "sync-chainlink-automation-config": "npx ts-node -r tsconfig-paths/register src/scripts/chainlink-automation/networks-config.ts",
    "sol:compile": "npx hardhat compile",
    "format:check": "prettier --check .",
    "format:fix": "prettier --write .",
    "lint": "eslint .",
    "lint:fix": "eslint --fix . ",
    "lint-ts": "eslint --ext ts .",
    "lint-ts:fix": "eslint --ext ts .",
    "lint-solc": "solhint 'public/samples/**/*.sol'",
    "prepare": "husky install",
    "test": "jest"
  },
  "dependencies": {
    "@11ty/eleventy-fetch": "^4.0.0",
    "@algolia/client-search": "^4.18.0",
    "@astro-community/astro-embed-youtube": "^0.2.2",
    "@astrojs/partytown": "^1.2.3",
    "@astrojs/prism": "^2.1.2",
    "@chainlink/design-system": "^0.1.50",
    "@metamask/detect-provider": "^2.0.0",
    "@metamask/providers": "^10.2.1",
    "@nanostores/preact": "^0.4.1",
    "astro-embed": "^0.2.1",
    "clipboard": "^2.0.11",
    "ethers": "^5.7.2",
    "focus-trap-react": "^10.2.1",
    "github-slugger": "^2.0.0",
    "nanostores": "^0.8.1",
    "preact": "^10.16.0",
    "query-string": "^8.1.0",
    "react-instantsearch-hooks-web": "^6.46.0"
  },
  "devDependencies": {
    "@astrojs/mdx": "^0.19.7",
    "@astrojs/preact": "^2.2.1",
    "@astrojs/react": "^2.2.1",
    "@astrojs/sitemap": "^1.3.3",
    "@chainlink/contracts": "^0.6.1",
    "@nomicfoundation/hardhat-toolbox": "^2.0.2",
    "@nomiclabs/hardhat-ethers": "^2.2.3",
<<<<<<< HEAD
    "@openzeppelin/contracts": "^4.8.3",
    "@types/node": "^20.1.1",
    "@typescript-eslint/eslint-plugin": "^5.59.5",
    "@typescript-eslint/parser": "^5.59.5",
    "astro": "^2.7.4",
=======
    "@openzeppelin/contracts": "^4.9.2",
    "@types/node": "^20.4.1",
    "@typescript-eslint/eslint-plugin": "^5.62.0",
    "@typescript-eslint/parser": "^5.62.0",
    "astro": "^2.8.0",
>>>>>>> b4ea613c
    "dart-linkcheck": "^2.0.15",
    "dotenv": "^16.3.1",
    "eslint": "^8.44.0",
    "eslint-config-prettier": "^8.8.0",
    "eslint-config-standard": "^17.1.0",
    "eslint-plugin-import": "^2.27.5",
    "eslint-plugin-n": "^15.7.0",
    "eslint-plugin-prettier": "^4.2.1",
    "eslint-plugin-promise": "^6.1.1",
    "hardhat": "^2.16.1",
    "husky": "^8.0.3",
<<<<<<< HEAD
    "jest": "^29.6.1",
    "lint-staged": "^13.2.2",
=======
    "lint-staged": "^13.2.3",
>>>>>>> b4ea613c
    "lodash": "^4.17.21",
    "prettier": "^2.8.8",
    "prettier-plugin-astro": "^0.8.1",
    "prettier-plugin-solidity": "^1.1.3",
    "rehype-autolink-headings": "^6.1.1",
    "rehype-slug": "^5.1.0",
    "remark-directive": "^2.0.1",
    "solhint": "^3.4.1",
    "solhint-plugin-prettier": "^0.0.5",
    "ts-jest": "^29.1.1",
    "tsconfig-paths": "^4.2.0",
    "typescript": "^5.1.6"
  },
  "lint-staged": {
    "*.{css,md,mdx,yml,yaml,astro}": "prettier --write",
    "*.{js,ts,json}": [
      "prettier --write",
      "eslint"
    ],
    "*.sol": [
      "prettier --write",
      "solhint"
    ]
  },
  "main": "index.js",
  "repository": {
    "type": "git",
    "url": "git+ssh://git@github.com/smartcontractkit/documentation.git"
  },
  "keywords": [],
  "author": "",
  "license": "ISC",
  "bugs": {
    "url": "https://github.com/smartcontractkit/documentation/issues"
  },
  "homepage": "https://github.com/smartcontractkit/documentation#readme"
}<|MERGE_RESOLUTION|>--- conflicted
+++ resolved
@@ -51,19 +51,11 @@
     "@chainlink/contracts": "^0.6.1",
     "@nomicfoundation/hardhat-toolbox": "^2.0.2",
     "@nomiclabs/hardhat-ethers": "^2.2.3",
-<<<<<<< HEAD
-    "@openzeppelin/contracts": "^4.8.3",
-    "@types/node": "^20.1.1",
-    "@typescript-eslint/eslint-plugin": "^5.59.5",
-    "@typescript-eslint/parser": "^5.59.5",
-    "astro": "^2.7.4",
-=======
     "@openzeppelin/contracts": "^4.9.2",
     "@types/node": "^20.4.1",
     "@typescript-eslint/eslint-plugin": "^5.62.0",
     "@typescript-eslint/parser": "^5.62.0",
     "astro": "^2.8.0",
->>>>>>> b4ea613c
     "dart-linkcheck": "^2.0.15",
     "dotenv": "^16.3.1",
     "eslint": "^8.44.0",
@@ -75,12 +67,7 @@
     "eslint-plugin-promise": "^6.1.1",
     "hardhat": "^2.16.1",
     "husky": "^8.0.3",
-<<<<<<< HEAD
-    "jest": "^29.6.1",
-    "lint-staged": "^13.2.2",
-=======
     "lint-staged": "^13.2.3",
->>>>>>> b4ea613c
     "lodash": "^4.17.21",
     "prettier": "^2.8.8",
     "prettier-plugin-astro": "^0.8.1",
