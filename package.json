--- conflicted
+++ resolved
@@ -37,16 +37,10 @@
     "@astrojs/partytown": "^2.1.2",
     "@astrojs/preact": "^3.5.2",
     "@astrojs/prism": "^3.1.0",
-<<<<<<< HEAD
-    "@astrojs/react": "^3.4.0",
-    "@astrojs/sitemap": "^3.1.5",
-    "@chainlink/components": "^0.4.18",
-=======
     "@astrojs/react": "^3.6.2",
     "@astrojs/sitemap": "^3.1.6",
     "@astrojs/vercel": "^7.8.0",
     "@chainlink/components": "^0.4.16",
->>>>>>> 7d07ea0f
     "@chainlink/contracts": "1.2.0",
     "@chainlink/contracts-ccip": "1.4.0",
     "@chainlink/design-system": "^0.2.8",
