--- conflicted
+++ resolved
@@ -24,9 +24,6 @@
   "421613": { "name": "ChainLink Token", "symbol": "LINK" },
   "42220": { "name": "ChainLink Token", "symbol": "LINK" },
   "44787": { "name": "ChainLink Token", "symbol": "LINK" },
-<<<<<<< HEAD
-  "1442": { "name": "ChainLink Token", "symbol": "LINK" }
-=======
+  "1442": { "name": "ChainLink Token", "symbol": "LINK" },
   "534351": { "name": "ChainLink Token", "symbol": "LINK" }
->>>>>>> d80b3ff8
 }