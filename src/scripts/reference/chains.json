--- conflicted
+++ resolved
@@ -372,7 +372,6 @@
         "standard": "EIP3091"
       }
     ],
-<<<<<<< HEAD
     "parent": {
       "type": "L2",
       "chain": "eip155-1",
@@ -381,11 +380,8 @@
           "url": "https://bridge.zksync.io/"
         }
       ]
-    }
-=======
-    "parent": { "type": "L2", "chain": "eip155-1", "bridges": [{ "url": "https://bridge.zksync.io/" }] },
+    },
     "redFlags": ["reusedChainId"]
->>>>>>> 9dbe0ccb
   },
   {
     "name": "zkSync Mainnet",
@@ -605,37 +601,6 @@
     ]
   },
   {
-<<<<<<< HEAD
-    "name": "Polygon zkEVM Testnet",
-    "title": "Polygon zkEVM Testnet",
-    "chain": "Polygon",
-    "rpc": [
-      "https://rpc.public.zkevm-test.net",
-      "https://polygon-zkevm-testnet.drpc.org",
-      "wss://polygon-zkevm-testnet.drpc.org"
-    ],
-    "faucets": [],
-    "nativeCurrency": {
-      "name": "Ether",
-      "symbol": "ETH",
-      "decimals": 18
-    },
-    "infoURL": "https://polygon.technology/solutions/polygon-zkevm/",
-    "shortName": "testnet-zkEVM-mango",
-    "chainId": 1442,
-    "networkId": 1442,
-    "slip44": 1,
-    "explorers": [
-      {
-        "name": "Polygon zkEVM explorer",
-        "url": "https://explorer.public.zkevm-test.net",
-        "standard": "EIP3091"
-      }
-    ]
-  },
-  {
-=======
->>>>>>> 9dbe0ccb
     "name": "Kroma Sepolia",
     "title": "Kroma Testnet Sepolia",
     "chainId": 2358,
@@ -676,14 +641,32 @@
     "chain": "Polygon",
     "rpc": ["https://rpc.cardona.zkevm-rpc.com"],
     "faucets": [],
-    "nativeCurrency": { "name": "Ether", "symbol": "ETH", "decimals": 18 },
+    "nativeCurrency": {
+      "name": "Ether",
+      "symbol": "ETH",
+      "decimals": 18
+    },
     "infoURL": "https://polygon.technology/polygon-zkevm",
     "shortName": "zkevm-testnet-cardona",
     "chainId": 2442,
     "networkId": 2442,
     "icon": "zkevm",
-    "explorers": [{ "name": "polygonscan", "url": "https://cardona-zkevm.polygonscan.com", "standard": "EIP3091" }],
-    "parent": { "type": "L2", "chain": "eip155-1", "bridges": [{ "url": "https://bridge-ui.cardona.zkevm-rpc.com" }] }
+    "explorers": [
+      {
+        "name": "polygonscan",
+        "url": "https://cardona-zkevm.polygonscan.com",
+        "standard": "EIP3091"
+      }
+    ],
+    "parent": {
+      "type": "L2",
+      "chain": "eip155-1",
+      "bridges": [
+        {
+          "url": "https://bridge-ui.cardona.zkevm-rpc.com"
+        }
+      ]
+    }
   },
   {
     "name": "Fantom Testnet",
@@ -773,15 +756,11 @@
       "wss://gnosis-chiado.drpc.org"
     ],
     "faucets": ["https://gnosisfaucet.com"],
-<<<<<<< HEAD
     "nativeCurrency": {
       "name": "Chiado xDAI",
       "symbol": "XDAI",
       "decimals": 18
     },
-=======
-    "nativeCurrency": { "name": "Chiado xDAI", "symbol": "XDAI", "decimals": 18 },
->>>>>>> 9dbe0ccb
     "infoURL": "https://docs.gnosischain.com",
     "shortName": "chi",
     "chainId": 10200,
@@ -962,56 +941,6 @@
     ]
   },
   {
-<<<<<<< HEAD
-    "name": "Linea Testnet",
-    "title": "Linea Goerli Testnet",
-    "chain": "ETH",
-    "rpc": [
-      "https://rpc.goerli.linea.build",
-      "wss://rpc.goerli.linea.build",
-      "https://linea-goerli.infura.io/v3/${INFURA_API_KEY}",
-      "wss://linea-goerli.infura.io/ws/v3/${INFURA_API_KEY}"
-    ],
-    "faucets": ["https://faucetlink.to/goerli"],
-    "nativeCurrency": {
-      "name": "Linea Ether",
-      "symbol": "ETH",
-      "decimals": 18
-    },
-    "infoURL": "https://linea.build",
-    "shortName": "linea-testnet",
-    "chainId": 59140,
-    "networkId": 59140,
-    "slip44": 1,
-    "icon": "linea",
-    "parent": {
-      "type": "L2",
-      "chain": "eip155-5",
-      "bridges": [
-        {
-          "url": "https://goerli.hop.exchange/#/send?token=ETH&sourceNetwork=ethereum&destNetwork=linea"
-        }
-      ]
-    },
-    "explorers": [
-      {
-        "name": "Etherscan",
-        "url": "https://goerli.lineascan.build",
-        "standard": "EIP3091",
-        "icon": "linea"
-      },
-      {
-        "name": "Blockscout",
-        "url": "https://explorer.goerli.linea.build",
-        "standard": "EIP3091",
-        "icon": "linea"
-      }
-    ],
-    "status": "active"
-  },
-  {
-=======
->>>>>>> 9dbe0ccb
     "name": "Linea",
     "title": "Linea Mainnet",
     "chain": "ETH",
@@ -1084,17 +1013,13 @@
     "chainId": 80002,
     "networkId": 80002,
     "slip44": 1,
-<<<<<<< HEAD
-    "explorers": [
-      {
-        "name": "polygonscan",
-        "url": "https://mumbai.polygonscan.com",
-        "standard": "EIP3091"
-      }
-    ]
-=======
-    "explorers": [{ "name": "polygonamoy", "url": "https://www.oklink.com/amoy", "standard": "EIP3091" }]
->>>>>>> 9dbe0ccb
+    "explorers": [
+      {
+        "name": "polygonamoy",
+        "url": "https://www.oklink.com/amoy",
+        "standard": "EIP3091"
+      }
+    ]
   },
   {
     "name": "Base Sepolia Testnet",
@@ -1180,20 +1105,11 @@
     "networkId": 534351,
     "slip44": 1,
     "explorers": [
-<<<<<<< HEAD
       {
         "name": "Scroll Sepolia Etherscan",
         "url": "https://sepolia.scrollscan.com",
         "standard": "EIP3091"
-      },
-      {
-        "name": "Scroll Sepolia Blockscout",
-        "url": "https://sepolia-blockscout.scroll.io",
-        "standard": "EIP3091"
-      }
-=======
-      { "name": "Scroll Sepolia Etherscan", "url": "https://sepolia.scrollscan.com", "standard": "EIP3091" }
->>>>>>> 9dbe0ccb
+      }
     ],
     "parent": {
       "type": "L2",
@@ -1220,16 +1136,10 @@
     "shortName": "scr",
     "chainId": 534352,
     "networkId": 534352,
-<<<<<<< HEAD
     "explorers": [
       {
         "name": "Scrollscan",
         "url": "https://scrollscan.com",
-        "standard": "EIP3091"
-      },
-      {
-        "name": "Blockscout",
-        "url": "https://blockscout.scroll.io",
         "standard": "EIP3091"
       }
     ],
@@ -1242,10 +1152,6 @@
         }
       ]
     }
-=======
-    "explorers": [{ "name": "Scrollscan", "url": "https://scrollscan.com", "standard": "EIP3091" }],
-    "parent": { "type": "L2", "chain": "eip155-1", "bridges": [{ "url": "https://scroll.io/bridge" }] }
->>>>>>> 9dbe0ccb
   },
   {
     "name": "Sepolia",
