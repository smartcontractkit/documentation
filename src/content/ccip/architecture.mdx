---
section: ccip
date: Last Modified
title: "CCIP Architecture"
whatsnext:
  {
    "CCIP manual execution": "/ccip/concepts/manual-execution",
    "Learn CCIP best practices": "/ccip/best-practices",
    "Find the list of supported networks, lanes, and rate limits on the CCIP Directory": "/ccip/directory",
  }
---

import { Tabs } from "@components/Tabs"
import { Aside, ClickToZoom } from "@components"
import CcipCommon from "@features/ccip/CcipCommon.astro"

<Aside type="note" title="Prerequisites">
  Read the CCIP [Introduction](/ccip) and [Concepts](/ccip/concepts) to understand all the concepts discussed on this
  page.
</Aside>

<CcipCommon callout="rmnCaution" />

## High-level architecture

Below is a diagram displaying the basic architecture of CCIP. Routers are smart contracts that provide a simple and consistent interface for users. Users can interact with routers to:

- Call smart contract functions on a different blockchain.
- Transfer tokens to a smart contract or [Externally Owned Account (EOA)](https://ethereum.org/en/developers/docs/accounts/#types-of-account) on a different blockchain.
- Send arbitrary messages and tokens within the same transaction. Use this functionality to transfer tokens and instructions on what to do with those tokens to a smart contract on a different blockchain.

<Aside type="caution" title="Transferring tokens">
  This section uses the term "transferring tokens" even though the tokens are not technically transferred. Instead, they
  are locked or burned on the source blockchain and then unlocked or minted on the destination blockchain. Read the
  [Token Pools](#token-pools) section to understand the various mechanisms that are used to transfer value across
  blockchain.
</Aside>

<ClickToZoom src="/images/ccip/ccip-diagram-04_v04.webp" alt="Chainlink CCIP Basic Architecture" />

## CCIP terminology

CCIP enables a _sender_ on a _source blockchain_ to send a _message_ to a _receiver_ on a _destination blockchain_.

| Term                   | Description                                                                                             |
| ---------------------- | ------------------------------------------------------------------------------------------------------- |
| Sender                 | A smart contract or an EOA.                                                                             |
| Source Blockchain      | The blockchain the sender interacts with CCIP from.                                                     |
| Message                | Arbitrary data and/or tokens.                                                                           |
| Receiver               | A smart contract or an EOA. **Note**: An EOA cannot receive arbitrary data. It can only receive tokens. |
| Destination Blockchain | The blockchain the receiver resides on.                                                                 |

## Detailed architecture

The figure below outlines the different components involved in a cross-chain transaction:

- Cross-Chain dApps are user-specific. A smart contract, a [smart account](https://erc7579.com/resources/terms), or an [EOA (Externally Owned Account)](https://ethereum.org/en/developers/docs/accounts/#types-of-account) interacts with the CCIP Router to send arbitrary data and/or transfer tokens cross-chain.
- The contracts in dark blue are the CCIP interface ([Router](#router)). To use CCIP, users need only to understand how to interact with the router; they don't need to understand the whole CCIP architecture. **Note**: The CCIP interface is static and remains consistent over time to provide reliability and stability to the users.
- The contracts in light blue are internal to the CCIP protocol and subject to change.
- The contracts highlighted in orange have been integrated into the CCIP protocol to enable the [Cross-Chain Tokens (CCT) standard](/ccip/concepts/cross-chain-tokens).

      <br />

      <ClickToZoom src="/images/ccip/CCIP_detailed_architecture_1.5.png" alt="Chainlink CCIP Detailed Architecture 1.5" />

### Onchain components

#### Router

The Router is the primary contract CCIP users interface with. This contract is responsible for initiating cross-chain interactions. One router contract exists per blockchain. When transferring tokens, callers have to approve tokens for the router contract.
The router contract routes the instruction to the destination-specific [OnRamp](#onramp).

When a message is received on the destination chain, the router is the contract that “delivers” tokens to the user's account or the message to the receiver's smart contract.

#### Commit Store

The [Committing DON](#committing-don) interacts with the `CommitStore` contract on the destination blockchain to store the Merkle root of the finalized messages on the source blockchain. This Merkle root must be blessed by the [Risk Management Network](/ccip/concepts#risk-management-network) before the [Executing DON](#executing-don) can execute them on the destination blockchain. The `CommitStore` ensures the message is blessed by the [Risk Management Network](#risk-management-network) and only one `CommitStore` exists per [lane](/ccip/concepts#lane).

#### OnRamp

One OnRamp contract exists per [lane](/ccip/concepts#lane). This contract performs the following tasks:

- Checks destination blockchain-specific validity, such as validating account address syntax.
- Verifies message size limits and gas limits.
- Keeps track of sequence numbers to preserve the order of messages for the receiver
- Manages [billing](/ccip/billing).
- Interacts with the [TokenAdminRegistry](#tokenadminregistry-and-registrymoduleownercustom) to retrieve the token pool linked to a token if the message includes a token transfer.

- Interacts with the [TokenPool](#token-pools) to lock or burn a specified amount of tokens if the message includes a token transfer.
- Emits an event monitored by the [committing DON](#committing-don).

#### OffRamp

One OffRamp contract exists per [lane](/ccip/concepts#lane). This contract performs the following tasks:

- Ensures the message is authentic by verifying the proof provided by the Executing DON against a committed and blessed Merkle root.
- Ensures transactions are executed only once.
- Interacts with the [TokenAdminRegistry](#tokenadminregistry-and-registrymoduleownercustom) to retrieve the token pool linked to a token if the message includes a token transfer.
- If the CCIP transaction includes token transfers, the OffRamp contract calls the [TokenPool](#token-pools) to unlock or mint the correct assets for the receiver.
- After validation, the OffRamp contract transmits any received message to the [Router](#router) contract.

#### TokenAdminRegistry and RegistryModuleOwnerCustom

<CcipCommon callout="selfServeCallout" />

The registry contracts manage the registration of tokens within the Cross-Chains Tokens (CCT) standard. For more information, read the [CCT standard concepts](/ccip/concepts/cross-chain-tokens).

#### Token pools

Each token is associated with its own token pool, an abstraction layer over ERC-20 tokens designed to facilitate token-related operations for OnRamping and OffRamping. Token pools provide rate limiting, a security feature enabling token developers to set a maximum rate at which their token can be transferred per lane. Token pools are configured to `lock` or `burn` tokens on the source blockchain and `unlock` or `mint` tokens on the destination blockchain. This setup results in four primary mechanisms:

- **Burn and Mint**: Tokens are burned on the source blockchain, and an equivalent amount of tokens are minted on the destination blockchain.
- **Lock and Mint**: Tokens are locked on their issuing blockchain, and fully collateralized "wrapped" tokens are minted on the destination blockchain. These wrapped tokens can be transferred across non-issuing blockchains using the _Burn and Mint_ mechanism.
- **Burn and Unlock**: Tokens are burned on the source blockchain, and an equivalent amount of tokens are released on the destination blockchain. This mechanism is the inverse of the _Lock and Mint_ mechanism. It applies when you send tokens to their issuing source blockchain.
- **Lock and Unlock**: Tokens are locked on the source blockchain, and an equivalent amount of tokens are released on the destination blockchain.

Currently, token pools are administered in two ways:

- **Self-Administered Token Pools**: These are managed directly by projects, allowing them to self-manage their tokens. Projects configure their token pools autonomously. This is currently only possible on blockchains where the [Cross-Chain Tokens standard](/ccip/concepts/cross-chain-tokens) is available.

  <CcipCommon callout="selfServeCallout" />

- **CCIP-Managed Token Pools**: Some token pools that existed before the [Cross-Chain Tokens standard](/ccip/concepts/cross-chain-tokens) are managed by CCIP and will continue to exist alongside the self-administered ones. Eventually, all token pools will be fully administered by their respective projects.

The mechanism for handling tokens varies depending on the characteristics of each token. Below are several examples to illustrate this:

- LINK Token is minted on a single blockchain (Ethereum mainnet) and has a fixed total supply. Consequently, CCIP cannot natively mint it on another blockchain. For LINK, the token pool is configured to lock tokens on Ethereum mainnet (the issuing blockchain) and mint them on the destination blockchain. Conversely, when transferring from a non-issuing blockchain to Ethereum mainnet, the LINK token pool is set to burn the tokens on the source (non-issuing) blockchain and unlock them on Ethereum Mainnet (issuing). For example, transferring 10 LINK from Ethereum mainnet to Base mainnet involves the LINK token pool locking 10 LINK on Ethereum mainnet and minting 10 LINK on Base mainnet. Conversely, transferring 10 LINK from Base mainnet to Ethereum mainnet involves the LINK token pool burning 10 LINK on Base mainnet and unlocking 10 LINK on Ethereum mainnet.
- Wrapped native Assets (e.g., WETH) use a _Lock and Unlock_ mechanism. For instance, when transferring 10 WETH from Ethereum mainnet to Optimism mainnet, the WETH token pool will lock 10 WETH on Ethereum mainnet and unlock 10 WETH on Optimism mainnet. Conversely, transferring from Optimism mainnet back to Ethereum mainnet involves the WETH token pool locking 10 WETH on Optimism mainnet and unlocking 10 WETH on the Ethereum mainnet.
- Stablecoins (e.g., USDC) can be minted natively on multiple blockchains. Their respective token pools employ a _Burn and Mint_ mechanism, burning the token on the source blockchain and then minting it natively on the destination blockchain.
- Tokens with a Proof Of Reserve (PoR) with a PoR feed on a specific blockchain present a challenge for the _Burn and Mint_ mechanism when applied across other blockchains due to conflicts with the PoR feed. For such tokens, the _Lock and Mint_ approach is preferred.

{/* prettier-ignore */}
<Aside type="note" title="Transferring Native Gas Tokens">
  To transfer <strong>ETH</strong>, from one blockchain to another, follow these steps: 
  1. Wrap ETH into WETH: Users must first interact with the WETH contract or use a DEX to convert their ETH into Wrapped Ether (WETH). 
  1. Send WETH via CCIP: Next, users call the CCIP Router to send WETH to the receiver account on the desired destination blockchain. 
  1. Unwrap WETH back into ETH: Finally, on the destination blockchain, users call the WETH contract or use a DEX to convert the WETH into ETH.
 
**Note**: You can use the [EthSenderContract.sol](https://github.com/smartcontractkit/ccip/tree/release/contracts-ccip-1.5.0/contracts/src/v0.8/ccip/applications/EtherSenderReceiver.sol) contract as a reference to transfer ETH across blockchains using CCIP.
</Aside>

<<<<<<< HEAD
<section id="onboarding-new-tokens">
  <Aside type="note" title="Onboarding New Tokens">
    Supported tokens for each lane are listed on the [CCIP supported network pages](/ccip/directory). Expanding support
    for additional tokens is an ongoing process to help ensure the highest level of cross-chain security. [Token pool
    rate limits](/ccip/architecture/#token-pool-rate-limit) are configured per-token for each lane. These rate limits
    are set together with token issuers where applicable. Rate limits are also selected based on various factors, such
    as the unique risk characteristics of the token and the intended use cases. The onboarding process for adding new
    tokens also helps ensure that dApps and users interact with the correct token version, reducing risks within the
    cross-chain ecosystem.
  </Aside>
</section>

=======
>>>>>>> 297961b8
#### Risk Management Network contract

The Risk Management contract maintains the list of Risk Management node addresses that are allowed to bless or curse. The contract also holds the quorum logic for blessing a committed Merkle Root and cursing CCIP on a destination blockchain. Read the [Risk Management Network Concepts](/ccip/concepts#risk-management-network) section to learn more.

### Offchain components

#### Committing DON

The Committing DON has several jobs where each job monitors cross-chain transactions between a given source blockchain and destination blockchain:

- Each job monitors events from a given [OnRamp contract](#onramp) on the source blockchain.
- The job waits for [finality](/ccip/concepts#finality), which depends on the source blockchain.
- The job bundles transactions and creates a Merkle root. This Merkle root is signed by a quorum of oracles nodes part of the Committing DON.
- Finally, the job writes the Merkle root to the [CommitStore contract](#commit-store) on the given destination blockchain.

#### Executing DON

Like the [Committing DON](#committing-don), the Executing DON has several jobs where each executes cross-chain transactions between a source blockchain and a destination blockchain:

- Each job monitors events from a given [OnRamp contract](#onramp) on the source blockchain.
- The job checks whether the transaction is part of the relayed Merkle root in the [CommitStore contract](#commit-store).
- The job waits for the [Risk Management Network](#risk-management-network) to bless the message.
- Finally, the job creates a valid Merkle proof, which is verified by the [OffRamp contract](#offramp) against the Merkle root in the [CommitStore contract](#commit-store). After these check pass, the job calls the [OffRamp contract](#offramp) to complete the CCIP transactions on the destination blockchain.

Separating commitment and execution permits the [Risk Management Network](#risk-management-network) to have enough time to check the commitment of messages before executing them. The delay between commitment and execution also permits additional checks such as abnormal reorg depth, potential simulation, and slashing.

Saving a commitment is compact and has a fixed gas cost, whereas executing user callbacks can be highly gas intensive. Separating commitment and execution permits execution by end users in various cases, such as retrying failed executions.

#### Risk Management Network

The Risk Management Network is a set of independent nodes that monitor the Merkle roots committed by the [Committing DON](#committing-don) into the [Commit Store](#commit-store).

Each node compares the committed Merkle roots with the transactions received by the [OnRamp contract](#onramp). After the verification succeeds, it calls the Risk Management contract to _"bless"_ &nbsp;the committed Merkle root. When there are enough blessing votes, the root becomes available for execution. In case of anomalies, each Risk Management node calls the Risk Management contract to _"curse"_ &nbsp;the system. If the cursed quorum is reached, the Risk Management contract is paused to prevent any CCIP transaction from being executed.

Read the [Risk Management Network Concepts](/ccip/concepts#risk-management-network) section to learn more.

## CCIP rate limits

Chainlink CCIP token transfers benefit from rate limits for additional security. A rate limit has a maximum capacity and a refill rate, which is the speed at which the maximum capacity is restored after a token transfer has consumed some or all of the available capacity.

<ClickToZoom src="/images/ccip/ccip-refill-rate-v03.webp" alt="Chainlink CCIP Detailed Architecture refill rate" />

You can find the complete list of lanes and their rate limits on the [CCIP Directory](/ccip/directory) page.

The rate limits are enforced at both the source and destination blockchains for maximum security. If these rate limits are reached, descriptive errors with detailed information are generated and returned to the sender. This enables CCIP users to gracefully handle these errors within their dApps to preserve the end-user experience. A comprehensive list of errors and their descriptions is available on the [errors API reference](/ccip/api-reference/errors#ratelimiter) page.

### Token pool rate limit

For each supported token on each individual [lane](/ccip/concepts#lane), the token pool rate limit manages the total number of tokens that can be transferred within a given time. This limit is independent of the USD value of the token.

For example, the maximum capacity of the suUSD token pool on the [Ethereum mainnet → Base mainnet lane](/ccip/directory/mainnet/chain/ethereum-mainnet-base-1) is 200,000 suUSD. The refill rate is 2 suUSD per second. If 200,000 suUSD are transferred on that lane, the entire capacity is consumed. After that, if a user wants to send 20 suUSD, they must wait at least 10 seconds as the capacity refills. The maximum throughput for this token on the lane is 1200 suUSD every 10 minutes.

### Aggregate rate limit

Each [lane](/ccip/concepts#lane) also has an aggregate rate limit that limits the overall USD value that can be transferred on that lane across all supported tokens. To improve security, the aggregate rate limit for any given lane is always lower than the sum of all individual token pool rate limits for that lane.

Consider an example where a lane has a maximum capacity of 100,000 USD, a refill rate of 167 USD per second, and several token transfers with a total value of 60,000 USD have been executed. In that example, the remaining available capacity is 40,000 USD. If a user intends to transfer tokens equating to 50,000 USD, they must wait at least 60 seconds for capacity to refill the additional 10,000 USD that is required. The maximum throughput in USD value on the lane is 100,000 USD every 10 minutes.

## CCIP execution latency

Chainlink CCIP has been purposely designed to take a security-first approach to minimize the risk of block reorgs on the source blockchain. The end-to-end transaction time of a CCIP cross-chain transaction largely depends on the time it takes for the transaction on the source blockchain to reach [finality](/ccip/concepts/ccip-execution-latency). The time to reach finality varies by blockchain. For example, on Ethereum, it takes about [15 minutes for a block to be finalized](https://ethereum.org/en/developers/docs/consensus-mechanisms/pos/#finality). When cross-chain transactions are initiated from a blockchain with faster finality, such as Avalanche, which has a [time-to-finality of around one second](https://support.avax.network/en/articles/5325234-what-is-transactional-finality), the end-to-end transaction time is faster.

If the fee paid on the source blockchain is within an acceptable range of the execution cost on the destination chain, the message will be transmitted as soon as possible after it is blessed by the Risk Management Network. If the cost of execution increases between request and execution time, CCIP incrementally increases the gas price to attempt to reach eventual execution, but this might introduce additional latency.

Execution delays in excess of one hour should be rare as a result of _Smart Execution_. The Smart Execution time window parameter represents the waiting time before manual execution is enabled. If the DON fails to execute within the duration of Smart Execution time window due to extreme network conditions, you can manually execute the message through the [CCIP Explorer](https://ccip.chain.link/). Read the [manual execution](/ccip/concepts/manual-execution) conceptual guide to learn more.

## CCIP Upgradability

### What can be upgraded

Upgradability in the context of CCIP refers to the ability to upgrade CCIP’s operational scope, feature set, security, or reliability. These updates are applied via changes to the following items:

- **Smart Contract Configuration:** Configuration can be updated via dedicated functions exposed by the smart contract. Examples are updates to the rate limits for a specific lane, the list of supported tokens, and the OnRamp contract to call for a given destination blockchain.
- **Smart Contract Code:** Once deployed, smart contract code cannot be modified or upgraded. The only option is to deploy a new version of the contract (e.g., OnRamp, OffRamp, Token Pool) and redirect the calling contract to the newly deployed contract via a configuration change. _**One exception**_ is the _**Router**_ contract, which is the primary interface for CCIP users on both the source and destination blockchains. The Router contract remains static and consistent over time to ensure reliability and stability for developers who integrate with it.

### Implementation process

All onchain configuration changes and upgrades to CCIP must pass through a Role-based Access Control Timelock (RBACTimelock) smart contract.

Any proposal must either (1) be proposed by a dedicated ManyChainMultiSig (MCMS) contract and then be subjected to a review period enforced by the RBACTimelock, during which a quorum of node operators securing CCIP are able to veto the proposal; or (2) be proposed by a dedicated MCMS contract and be explicitly approved by a quorum of independent signers, including multiple node operators securing CCIP, providing an alternative path during time-sensitive circumstances.

Any onchain update that passes the timelock review period without a veto becomes executable by anyone, which can be done by running a [timelock-worker](https://github.com/smartcontractkit/timelock-worker) to process executable upgrades.

[Documentation](https://github.com/smartcontractkit/ccip-owner-contracts/blob/main/README.md) and [source code](https://github.com/smartcontractkit/ccip-owner-contracts/blob/main/src/ManyChainMultiSig.sol) relating to the CCIP owner contracts can be read on GitHub. The proposer multisig on Ethereum can be found on [Etherscan](https://etherscan.io/address/0xE53289F32c8E690b7173aA33affE9B6B0CB0012F#readContract), where configuration details can also be read.<|MERGE_RESOLUTION|>--- conflicted
+++ resolved
@@ -139,21 +139,6 @@
 **Note**: You can use the [EthSenderContract.sol](https://github.com/smartcontractkit/ccip/tree/release/contracts-ccip-1.5.0/contracts/src/v0.8/ccip/applications/EtherSenderReceiver.sol) contract as a reference to transfer ETH across blockchains using CCIP.
 </Aside>
 
-<<<<<<< HEAD
-<section id="onboarding-new-tokens">
-  <Aside type="note" title="Onboarding New Tokens">
-    Supported tokens for each lane are listed on the [CCIP supported network pages](/ccip/directory). Expanding support
-    for additional tokens is an ongoing process to help ensure the highest level of cross-chain security. [Token pool
-    rate limits](/ccip/architecture/#token-pool-rate-limit) are configured per-token for each lane. These rate limits
-    are set together with token issuers where applicable. Rate limits are also selected based on various factors, such
-    as the unique risk characteristics of the token and the intended use cases. The onboarding process for adding new
-    tokens also helps ensure that dApps and users interact with the correct token version, reducing risks within the
-    cross-chain ecosystem.
-  </Aside>
-</section>
-
-=======
->>>>>>> 297961b8
 #### Risk Management Network contract
 
 The Risk Management contract maintains the list of Risk Management node addresses that are allowed to bless or curse. The contract also holds the quorum logic for blessing a committed Merkle Root and cursing CCIP on a destination blockchain. Read the [Risk Management Network Concepts](/ccip/concepts#risk-management-network) section to learn more.
