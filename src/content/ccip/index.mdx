--- conflicted
+++ resolved
@@ -6,13 +6,8 @@
 whatsnext:
   {
     "Complete the Getting Started guide to learn the basics": "/ccip/getting-started",
-<<<<<<< HEAD
     "CCIP Directory": "/ccip/directory",
-    "Learn how to transfer tokens": "/ccip/tutorials/cross-chain-tokens",
-=======
-    "See the list of supported networks": "/ccip/supported-networks",
     "Learn how to transfer tokens": "/ccip/tutorials/transfer-tokens-from-contract",
->>>>>>> 297961b8
     "Learn CCIP core concepts": "/ccip/concepts",
   }
 ---
