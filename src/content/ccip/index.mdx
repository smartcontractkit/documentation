---
section: ccip
date: Last Modified
title: "Chainlink CCIP"
isIndex: true
whatsnext:
  {
    "Complete the Getting Started guide to learn the basics": "/ccip/getting-started",
    "See the list of supported networks": "/ccip/supported-networks",
    "Learn how to transfer tokens": "/ccip/tutorials/cross-chain-tokens",
    "Learn CCIP core concepts": "/ccip/concepts",
  }
---

import { ClickToZoom, Aside } from "@components"

<Aside type="note" title="Mainnet Access">
  [Apply for Mainnet Early Access](https://chainlinkcommunity.typeform.com/ccip-form?#ref_id=ccip_docs) to start
  building on mainnet.
</Aside>

Blockchain interoperability protocols are important for the Web3 ecosystem and traditional systems that need to interact with different blockchains. These protocols are the foundation for building blockchain abstraction layers, allowing traditional backends and dApps to interact with any blockchain network through a single middleware solution. Without a blockchain interoperability protocol, Web2 systems and dApps would need to build separate in-house implementations for each cross-chain interaction that they want to use, which is a time-consuming, resource-intensive, and complex process.

Blockchain interoperability protocols provide the following capabilities:

- You can transfer assets and information across multiple blockchains.
- Application developers can leverage the strengths and benefits of different chains.
- Collaboration between developers from diverse blockchain ecosystems enables the building of cross-chain applications to serve more users and provide additional features or products for them.

The _Chainlink Cross-Chain Interoperability Protocol (CCIP)_ provides these capabilities and enables a variety of [use cases](#common-use-cases).

## What is Chainlink CCIP

Chainlink CCIP provides a single simple interface through which dApps and web3 entrepreneurs can securely meet all their cross-chain needs, including token transfers and arbitrary messaging.

Given the [inherent risks of cross-chain interoperability](/resources/bridge-risks), a security-first mindset is being applied to CCIP. Some security features include a [Risk Management Network](/ccip/concepts#risk-management-network) that monitors for malicious activity, decentralized oracle computation from a wide range of high-quality node operators with verifiable on-chain performance histories, and the off-chain reporting ([OCR](/architecture-overview/off-chain-reporting)) protocol, which already secures significant value on several mainnet blockchains.

<ClickToZoom src="/images/ccip/ccip-diagram-04_v04.webp" alt="Chainlink CCIP Architecture" />

To understand how Chainlink CCIP works, refer to the [concepts](/ccip/concepts), [architecture](/ccip/architecture), and [best practices](/ccip/best-practices). If you are new to using Chainlink CCIP, read these guides before you deploy any contracts that use CCIP.

## Chainlink CCIP core capabilities

Chainlink CCIP supports three main capabilities:

- **Arbitrary Messaging** is the ability to send arbitrary data (encoded as bytes) to a receiving smart contract on a different blockchain. The developer is free to encode any data they wish to send. Typically, developers use arbitrary messaging to trigger an informed action on the receiving smart contract, such as rebalancing an index, minting a specific NFT, or calling an arbitrary function with the sent data as custom parameters. Developers can encode multiple instructions in a single message, enabling them to orchestrate complex, multi-step, multi-chain tasks. **Note**: This capability is specifically for smart contract receivers because EOAs on EVM blockchains cannot receive messages.
- **Token Transfer:** You can transfer tokens to a smart contract or directly to an [EOA (Externally Owned Account)](https://ethereum.org/en/developers/docs/accounts/#types-of-account) on a different blockchain.
- **Programmable Token Transfer** is the ability to simultaneously transfer tokens and arbitrary data (encoded as bytes) within a single transaction. This mechanism allows users to transfer tokens and send instructions on what to do with those tokens. For example, a user could transfer tokens to a lending protocol with instructions to leverage those tokens as collateral for a loan, borrowing another asset to be sent back to the user. **Note**: Use this capability only for smart contracts. If you send data and transfer tokens to an EOA, only tokens will be transferred.

## Common use cases

Chainlink CCIP enables a variety of use cases:

- **Cross-chain lending:** Chainlink CCIP enables users to lend and borrow a wide range of crypto assets across multiple DeFi platforms running on independent chains.
- **Low-cost transaction computation:** Chainlink CCIP can help offload the computation of transaction data on cost-optimized chains.
- **Optimizing cross-chain yield:** Users can leverage Chainlink CCIP to move collateral to new DeFi protocols to maximize yield across chains.
- **Creating new kinds of dApps:** Chainlink CCIP enables users to take advantage of network effects on certain chains while harnessing compute and storage capabilities of other chains.

Read [What Are Cross-Chain Smart Contracts](https://chain.link/education-hub/cross-chain-smart-contracts) to learn about cross-chain smart contracts and examples of use cases they enable.

<<<<<<< HEAD
## Supported networks
=======
<Aside type="note" title="Early Access">
  Chainlink CCIP is in the “Early Access” stage of development, which means that Chainlink CCIP currently has
  functionality which is under development and may be changed in later versions. There is no guarantee any of the
  contemplated features of Chainlink CCIP or the Chainlink Network will be implemented as specified. Chainlink CCIP is a
  messaging protocol. Chainlink does not hold or transfer any assets. Please review the [Chainlink Terms of
  Service](https://chain.link/terms) which provides important information and disclosures. By using Chainlink CCIP, you
  expressly acknowledge and agree to accept these terms.
</Aside>

## Supported Networks
>>>>>>> 6e458cc7

See the [Supported Networks](/ccip/supported-networks/) page for a list of supported networks and contract addresses.<|MERGE_RESOLUTION|>--- conflicted
+++ resolved
@@ -58,9 +58,6 @@
 
 Read [What Are Cross-Chain Smart Contracts](https://chain.link/education-hub/cross-chain-smart-contracts) to learn about cross-chain smart contracts and examples of use cases they enable.
 
-<<<<<<< HEAD
-## Supported networks
-=======
 <Aside type="note" title="Early Access">
   Chainlink CCIP is in the “Early Access” stage of development, which means that Chainlink CCIP currently has
   functionality which is under development and may be changed in later versions. There is no guarantee any of the
@@ -71,6 +68,5 @@
 </Aside>
 
 ## Supported Networks
->>>>>>> 6e458cc7
 
 See the [Supported Networks](/ccip/supported-networks/) page for a list of supported networks and contract addresses.