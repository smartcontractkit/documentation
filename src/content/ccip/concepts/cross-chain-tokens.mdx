---
section: ccip
date: Last Modified
title: "Cross-Chain Token (CCT) standard"
whatsnext: { "CCT Guides": "/ccip/tutorials/cross-chain-tokens" }
---

import { Aside, ClickToZoom } from "@components"
import CcipCommon from "@features/ccip/CcipCommon.astro"

The Cross-Chain Token (CCT) standard offers a streamlined and decentralized approach to enabling token transfers across blockchains using Chainlink's Cross-Chain Interoperability Protocol (CCIP). Traditionally, token developers had a friction-laden and manual process to enable their tokens for cross-chain operations. This process required manual deployment of token pools, making it time-consuming. With the introduction of CCTs, token developers now have the power to deploy, configure, and manage their own token pools in CCIP via a simple interface. This self-service model not only accelerates the deployment process but also empowers token developers with greater autonomy and control over their cross-chain token operations. This guide will explore the motivations behind Cross-Chain Token (CCT) and provide an overview of the architectural components in enabling an [ERC20-compatible](#requirements-for-cross-chain-tokens) token in CCIP.

## Motivations

The motivation for Cross-Chain Token (CCT) originates from two primary challenges: liquidity fragmentation in a multi-chain ecosystem and the need for greater autonomy for token developers.

- **Liquidity Fragmentation**: [Hundreds](https://chainlist.org/) of blockchains exist, each with their own rules, consensus mechanisms, and liquidity. This expansion has created fragmented liquidity, where assets are siloed on individual blockchains, making it difficult for users and developers to access liquidity across different ecosystems. Token developers face the dilemma of choosing which blockchain to deploy on, often deciding between the blockchain with the most liquidity or a new, emerging chain with future potential. Each decision comes with risks, such as competing in a crowded market or dealing with trust assumptions on new blockchains.

- **Need for Greater Autonomy**: Another critical motivation behind Cross-Chain Token is to empower projects to enable their tokens for cross-chain operations without the support of third-parties. By providing a self-service model, Cross-Chain Token allows projects to take control of their cross-chain applications. This enables rapid expansion to other blockchains supported by CCIP.

Cross-Chain Token (CCT) solves these challenges by allowing token developers to create assets that can move seamlessly across multiple blockchains without fragmenting liquidity. By deploying a token in multiple blockchain environments, token developers can maintain a consistent supply, manage liquidity efficiently, and reach users on different blockchains without introducing complex bridging processes. The CCT standard offers the following benefits:

- **Self-service and Permissionless Deployment**: With CCT, token developers can launch a cross-chain token or enable an existing token in a self-service manner within minutes. The fully audited token pool contracts handle the complexities of burning/minting or locking/minting tokens across blockchains, all without requiring liquidity pools. This enables a streamlined and permissionless deployment process that significantly reduces the barriers to cross-chain expansion. Starting from v1.5.1, token pools support zero-downtime upgrades, allowing seamless transitions between pool versions while maintaining support for in-flight messages.

- **Developer Control and Flexibility**: Token developers retain complete ownership of their token contracts, token pools, and implementation logic. This includes configuring [rate limits](/ccip/architecture#token-pool-rate-limit) across all blockchains, ensuring that token developers have full autonomy to manage their deployments. The CCT standard avoids vendor lock-in, hard-coded functions, and external dependencies, giving projects the flexibility they need to succeed.

- **Defense-in-Depth Security**: The CCT standard leverages Chainlink's industry-standard oracle networks, which secure over $16 trillion in Total Value Enabled (TVE). This strong foundation is further enhanced by additional layers of protection, such as the [Risk Management Network](/ccip/concepts#risk-management-network) and configurable transfer [rate limits](/ccip/architecture#token-pool-rate-limit), providing comprehensive security for cross-chain operations.

- **Programmable Token Transfers**: Cross-Chain Token (CCT) supports the simultaneous transfer of tokens and messages in a single transaction. This programmability allows for complex use cases, such as executing on-chain actions alongside token transfers, improving the overall efficiency of cross-chain transactions. For instance, a programmable token transfer could execute a function to stake tokens on the destination blockchain.

- **No Liquidity Pools Required**: The fully audited token pool contracts provided by CCT eliminate the need for liquidity pools, simplifying cross-chain token management. By locking or burning tokens on the source chain and minting or unlocking them on the destination chain, token developers can maintain consistent liquidity without managing fragmented liquidity pools across multiple blockchains.

- **Reduced Liquidity Fragmentation**: The CCT standard addresses liquidity fragmentation by allowing tokens to move seamlessly across multiple blockchains rather than requiring liquidity to be present on both source and destination chains. This unified approach ensures that liquidity remains consistent and accessible across all supported blockchains, reducing inefficiencies and improving the user experience.

- **Zero-Slippage Transfers**: Token developers are provided access to pre-audited token pool contracts that enable zero-slippage cross-chain transfers of CCTs. The exact amount of tokens sent to the CCIP OnRamp on the source chain is always the exact amount of tokens received on the CCIP OffRamp on the destination chain.

- **Ease of Cross-Chain Integration**: With CCT, existing [ERC20-compatible](#requirements-for-cross-chain-tokens) tokens can be easily extended to support cross-chain functionality. This makes it possible for token developers to extend their token's reach across multiple blockchains with minimal effort, avoiding the complexities associated with traditional bridging solutions.

## Key Terms and Concepts

- **Token Developer**: The entity responsible for issuing and managing the token. Token developers decide which blockchains to deploy the token on, manage its lifecycle, and control its availability across different blockchains.

- **Token Owner**: The entity that owns the token contract. The token owner has the authority to manage the token contract, including upgrading the contract, changing the token administrator, or transferring ownership to another address.

- **Token Administrator**: A role assigned to manage cross-chain operations of a token. The token administrator is responsible for mapping a token to a token pool in the TokenAdminRegistry.. The token administrator can be the token owner or another designated entity assigned by the token owner. Technically, the token administrator can be an EOA or a smart account.

- **EOA (Externally Owned Account)**: A standard blockchain account controlled by a private key, typically used by individuals. EOAs do not have associated code, unlike smart accounts, and are used for directly signing transactions.

- **Smart Account**: A blockchain account represented by a smart contract, offering advanced functionality like multi-signature authorization or custom transaction logic. Smart accounts provide better security and flexibility compared to EOAs. For example, smart accounts can use multi-signature mechanisms to add an extra layer of security.

- **ERC20-Compatible Token**: A token that adheres to the [ERC20 token](https://ethereum.org/en/developers/docs/standards/tokens/erc-20/) or any other token standard that improves upon it, such as [ERC677](https://github.com/ethereum/EIPs/issues/677) or [ERC777](https://ethereum.org/en/developers/docs/standards/tokens/erc-777/). These contracts have the same interface as ERC20 but add extra functionalities. Cross-Chain tokens need to be ERC20-compatible to ensure interoperability across different blockchain ecosystems. The specific requirements for ERC20-compatible tokens in CCIP will be detailed [later](#requirements-for-cross-chain-tokens) in this document, including requirements for Burn & Mint and Lock & Mint mechanisms.

- **Token Pool**: Each token is associated with its own token pool, which acts as an abstraction layer over ERC-20 tokens designed to facilitate token-related operations for OnRamping and OffRamping. Token pools provide [rate limits](/ccip/architecture#token-pool-rate-limit), a security feature enabling token developers to set a maximum rate at which their token can be transferred per lane. Token pools are configured to `lock` or `burn` tokens on the source blockchain and `unlock` or `mint` tokens on the destination blockchain. This setup results in four primary mechanisms:

  - **Burn and Mint**: Tokens are burned on the source blockchain, and an equivalent amount of tokens are minted on the destination blockchain. This keeps the total supply of the token constant across blockchains.

        <ClickToZoom
            src="/images/ccip/cct/handling/burn-mint.png"
            alt="Burn and Mint"
        />

  - **Lock and Mint**: This mechanism is suitable for projects with existing tokens on a single blockchain that have already been minted and lack functionality to control the supply via burn and mint functions on the source blockchain. In this approach, tokens are locked on the issuing blockchain, and fully collateralized "wrapped" tokens are minted on the destination blockchain. These wrapped tokens, which must support burn and mint functionality, can subsequently be transferred across other non-issuing blockchains using the Burn and Mint mechanism.

          <ClickToZoom
            src="/images/ccip/cct/handling/lock-mint.png"
            alt="Lock and Mint"
        />

  - **Burn and Unlock**: Tokens are burned on the source blockchain (which is the non-issuing blockchain), and an equivalent amount of tokens are released on the destination blockchain (the issuing blockchain). This mechanism is the inverse of the Lock and Mint mechanism and applies when you send tokens back to their issuing source blockchain.

          <ClickToZoom
            src="/images/ccip/cct/handling/burn-unlock.png"
            alt="Burn and Unlock"
        />

  - **Lock and Unlock**: Tokens are locked on the source blockchain, and an equivalent amount of tokens are released on the destination blockchain. This use case is not recommended, as it implies multiple issuing blockchains, which results in fragmented liquidity as well as the requirement of managing liquidity to ensure liveness of lanes. For additional guidance on Lock and Unlock configuration, please review [best practices](/ccip/best-practices#best-practices-for-liquidity-management).

            <ClickToZoom
            src="/images/ccip/cct/handling/lock-unlock.png"
            alt="Lock and Unlock"
        />

## Requirements for Cross-Chain Tokens

Before enabling an ERC20-compatible token in CCIP, it's important to understand the requirements it must fulfill to integrate with CCIP.

- **Recommended Permissionless Token Administrator address registration methods**: A token can use any of the following supported function signatures for permissionless registration:

  - `owner()`: This function returns the token contract owner's address.
  - `getCCIPAdmin()`: This function returns the token administrator's address and is recommended for new tokens, as it allows for abstraction of the CCIP Token Administrator role from other common roles, like `owner()`.

    <Aside type="note">
      If these functions are not available, use [this contact
      form](https://chain.link/ccip-contact?v=Tokens:%20Token%20admin%20registration) to request assistance with
      registration.
    </Aside>

- **Requirements for CCIP token transfers**: The token's smart contract must meet minimum requirements to integrate with CCIP.

  - **Burn & Mint Requirements**:
    - The token smart contract must have the following functions:
      - `mint(address account, uint256 amount)`: This function is used to mint the `amount` of tokens to a given `account` on the destination blockchain.
      - `burn(uint256 amount)`: This function is used to burn the `amount` of tokens on the source blockchain.
      - `decimals()`: Returns the token's number of decimals.
      - `balanceOf(address account)`: Returns the current token balance of the specified `account`.
      - `burnFrom(address account, uint256 amount)`: This function burns a specified number of tokens from the provided account on the source blockchain. **Note**: This is an optional function. We generally recommend using the `burn` function, but if you use a tokenPool that calls `burnFrom`, your token contract will need to implement this function.
    - On the source and destination blockchains, the token contract must support granting mint and burn permissions. The token developers or another role (such as the token administrator) will grant these permissions to the token pool.
  - **Lock & Mint Requirements**:
    - The token smart contract must have the following functions:
      - `decimals()`: Returns the token's number of decimals.
      - `balanceOf(address account)`: Returns the current token balance of the specified `account`.
    - On the destination blockchain, The token contract must support granting mint and burn permissions. The token developers or another role (such as the token administrator) will grant these permissions to the token pool.

If you don't have an existing token: For all blockchains where tokens need to be burned and minted (for example, the source or destination chain in the case of Burn and Mint, or the destination blockchain in the case of Lock and Mint), Chainlink provides a [BurnMintERC677](https://github.com/smartcontractkit/ccip/tree/release/contracts-ccip-1.5.1/contracts/src/v0.8/shared/token/ERC677/BurnMintERC677.sol) contract that you can use to deploy your token in minutes. This token follows the [ERC677](https://github.com/ethereum/EIPs/issues/677) or [ERC777](https://ethereum.org/en/developers/docs/standards/tokens/erc-777/), allowing you to use it as-is or extend it to meet your specific requirements.

## Requirements for Token Pools

### Common Requirements

All token pools, whether standard or custom, must adhere to the following guidelines:

#### Function Requirements

When CCIP interacts with your token pools, it expects the presence of the following functions:

1. **Source Blockchain**: This must include the following function:

   - `lockOrBurn(Pool.LockOrBurnInV1 calldata lockOrBurnIn) external returns (Pool.LockOrBurnOutV1 memory)`: This function locks or burns tokens on the source blockchain. See implementation details in [`LockReleaseTokenPool.lockOrBurn`](/ccip/api-reference/v1.5.1/lock-release-token-pool#lockorburn) or [`BurnMintTokenPoolAbstract.lockOrBurn`](/ccip/api-reference/v1.5.1/burn-mint-token-pool-abstract#lockorburn).

1. **Destination Blockchain**: This must include the following function:

   - `releaseOrMint(Pool.ReleaseOrMintInV1 calldata releaseOrMintIn) external returns (Pool.ReleaseOrMintOutV1 memory)`: This function releases or mints tokens on the destination blockchain. See implementation details in [`LockReleaseTokenPool.releaseOrMint`](/ccip/api-reference/v1.5.1/lock-release-token-pool#releaseormint) or [`BurnMintTokenPoolAbstract.releaseOrMint`](/ccip/api-reference/v1.5.1/burn-mint-token-pool-abstract#releaseormint).

#### Gas Requirements

On the **destination blockchain**, the CCIP OffRamp contract performs three key calls when releasing or minting tokens:

1. `balanceOf` **before minting/releasing tokens**: To check the token balance of the receiver before the minting or releasing operation.
1. `releaseOrMint` **to mint or release tokens**: To execute the minting or releasing of tokens on the destination blockchain. **Note**: The total execution of the `releaseOrMint` function includes both the **token pool's logic** and the **token's execution logic**. For example, if minting tokens is part of the process, the gas consumed by the minting operation is included in the total gas consumed by the `releaseOrMint` function.
1. `balanceOf` **after minting/releasing tokens**: To verify the token balance of the receiver after the operation is complete.

**Gas Limit Considerations:**

- The combined execution of these three calls should not exceed the default gas limit of **90,000 gas**. To verify this cost, it is recommended to perform a token transfer on testnet. If the transaction reverts on destination, [manual execution](/ccip/concepts/manual-execution) can be utilized and the resulting transaction can be inspected for the amount of gas that was used.
- If the default gas limit of **90,000 gas** is exceeded and a custom limit has not been configured, the CCIP execution on the destination blockchain will fail. In such cases, manual intervention by the user will be required to execute the transaction. For more information, see [manual execution](/ccip/concepts/manual-execution).
- If the combined execution requires more than **90,000 gas** on the destination blockchain, you should [contact Chainlink Labs](https://chain.link/ccip-contact?v=Tokens:%20Gas%20limit%20update) to update an internal CCIP parameter to avoid execution failure. However, it is highly recommended to design your token pool to stay within the **90,000 gas** limit whenever possible to ensure you enabled your tokens in CCIP without Chainlink Labs intervention.

#### Token Decimal Handling

Starting from **v1.5.1**, token pools support tokens with different decimal places across blockchains. This feature can impact the total number of tokens in circulation because tokens locked/burned on the source chain might result in a smaller number of tokens minted/released on the destination chain due to decimal rounding.

<Aside type="caution" title="Impact on Token Supply">
  When tokens move between blockchains with different decimal places, rounding can occur. This rounding can affect small
  amounts of tokens during cross-chain transfers.
</Aside>

**Understanding Token Decimals**

When deploying their token, token developers can configure different decimal places for each blockchain. For example:

- On Ethereum: The developer sets 18 decimals (0.123456789123456789)
- On Polygon: The developer sets 9 decimals (0.123456789)

When transferring tokens between these blockchains, CCIP handles decimal conversion automatically but must round numbers to match the destination's configured precision.

**Impact Scenarios**

Consider a token developer who deployed their token across three blockchains with different decimal configurations:

- Blockchain A: High precision (18 decimals)
- Blockchain B: Low precision (9 decimals)
- Blockchain C: High precision (18 decimals)

| Scenario                 | Transfer Path | Example                                                                                                       | Impact                                                                                                           |
| ------------------------ | ------------- | ------------------------------------------------------------------------------------------------------------- | ---------------------------------------------------------------------------------------------------------------- |
| High to Low Precision ❌ | A → B         | • Send from A: 1.123456789123456789<br/>• Receive on B: 1.123456789<br/><br/>• **Lost**: 0.000000000123456789 | • Burn/mint: Tokens permanently burned on Blockchain A<br/>• Lock/release: Tokens locked in pool on Blockchain A |
| Low to High Precision ✅ | B → A         | • Send from B: 1.123456789<br/>• Receive on A: 1.123456789000000000                                           | • No precision loss                                                                                              |
| Equal Precision ✅       | A → C         | • Send from A: 1.123456789123456789<br/>• Receive on C: 1.123456789123456789                                  | • No precision loss                                                                                              |

**Best Practices**

- Deploy tokens with the same number of decimals across all blockchains whenever possible
  - This prevents any loss of precision during cross-chain transfers
  - Different decimals should only be used when required by blockchain limitations (e.g., non-EVM chains with decimal constraints)
- Verify decimal configurations on both source and destination blockchains before transfers
- Consider implementing UI warnings for transfers that might be affected by rounding
- When using high-to-low precision transfers, be aware that:
  - In burn/mint pools: Lost precision results in permanently burned tokens
  - In lock/release pools: Lost precision results in tokens accumulating in the source pool

### Standard Token Pools

Depending on your use case (token handling mechanism), you need to deploy the appropriate token pool type for each blockchain you want to support. Chainlink provides a set of token pool contracts that you can use to deploy your token pools in minutes. These token pools are fully audited and ready for deployment on your blockchains. You can find the token pool contracts in the [Chainlink GitHub repository](https://github.com/smartcontractkit/ccip/tree/release/contracts-ccip-1.5.1/contracts/src/v0.8/ccip/pools/). For most use cases, you should use either:

- [BurnMintTokenPool](https://github.com/smartcontractkit/ccip/tree/release/contracts-ccip-1.5.1/contracts/src/v0.8/ccip/pools/BurnMintTokenPool.sol): This token pool is used to burn or mint tokens. You can read the API reference [here](/ccip/api-reference/v1.5.1/burn-mint-token-pool).
- [BurnFromMintTokenPool](https://github.com/smartcontractkit/ccip/blob/release/contracts-ccip-1.5.1/contracts/src/v0.8/ccip/pools/BurnFromMintTokenPool.sol): This is a variant of the BurnMintTokenPool that uses the `burnFrom(from, amount)` function to burn tokens from a specified account. You can read the API reference [here](/ccip/api-reference/v1.5.1/burn-mint-token-pool). **Note**: If your token supports the standard `burn` function, you should typically use the BurnMintTokenPool instead of BurnFromMintTokenPool.
- [LockReleaseTokenPool](https://github.com/smartcontractkit/ccip/tree/release/contracts-ccip-1.5.1/contracts/src/v0.8/ccip/pools/LockReleaseTokenPool.sol): This token pool is used to lock or release tokens. You can read the API reference [here](/ccip/api-reference/v1.5.1/lock-release-token-pool).

**Note**: Both token pools inherit from the same base [TokenPool](https://github.com/smartcontractkit/ccip/tree/release/contracts-ccip-1.5.1/contracts/src/v0.8/ccip/pools/TokenPool.sol) contract, which provides all the common functions necessary for a token pool. For example, it includes the [`applyChainUpdates`](/ccip/api-reference/v1.5.1/token-pool#applychainupdates) function, which is used to configure the token pool. You can read the API reference [here](/ccip/api-reference/v1.5.1/token-pool).

### Token Handling Mechanisms and Token Pool Deployment

To facilitate cross-chain token transfers, you need to choose the appropriate token handling mechanism and deploy the correct combination of token pools for the source and destination blockchains. The table below summarizes the different token handling mechanisms and the [recommended token pools](https://github.com/smartcontractkit/ccip/tree/release/contracts-ccip-1.5.1/contracts/src/v0.8/ccip/pools) to deploy for each scenario, ensuring a seamless token transfer process.

| Token Handling Mechanism | Source Blockchain Token Pool | Destination Blockchain Token Pool | Notes                                                                                                                                                                                                                  |
| ------------------------ | ---------------------------- | --------------------------------- | ---------------------------------------------------------------------------------------------------------------------------------------------------------------------------------------------------------------------- |
| Burn and Mint            | BurnMintTokenPool            | BurnMintTokenPool                 | - Standard burn and mint mechanism for cross-chain token transfers.                                                                                                                                                    |
| Lock and Mint            | LockReleaseTokenPool         | BurnMintTokenPool                 | - The source blockchain is the issuing blockchain. <br/> - LockReleaseTokenPool **must** be deployed on the issuing blockchain.                                                                                        |
| Burn and Unlock          | BurnMintTokenPool            | LockReleaseTokenPool              | - The destination blockchain is the issuing blockchain. <br/> - BurnMintTokenPool is used to burn tokens on the source blockchain, and LockReleaseTokenPool is used to unlock tokens on the issuing blockchain.        |
| Lock and Unlock          | LockReleaseTokenPool         | LockReleaseTokenPool              | - Tokens are locked on the source blockchain and unlocked on the destination blockchain. <br/> - Not recommended due to fragmented liquidity and requires careful management of liquidity across multiple blockchains. |

### Custom Token Pools

If the standard token pools do not meet your requirements, you have the option to build a custom TokenPool. However, it is essential to adhere to the following guidelines:

- Your custom token pool must inherit from the appropriate base token pool contract depending on your token handling mechanism:

  - For Burn and Mint mechanisms:
    Your custom token pool should inherit from [`BurnMintTokenPoolAbstract`](https://github.com/smartcontractkit/ccip/blob/release/contracts-ccip-1.5.1/contracts/src/v0.8/ccip/pools/BurnMintTokenPoolAbstract.sol). Use this base contract if your custom pool involves burning tokens on the source chain and minting them on the destination chain.
  - For Lock and Release mechanisms:
    Your custom token pool can either inherit from [`TokenPool`](https://github.com/smartcontractkit/ccip/blob/release/contracts-ccip-1.5.1/contracts/src/v0.8/ccip/pools/TokenPool.sol) and implement the [`ILiquidityContainer`](https://github.com/smartcontractkit/ccip/blob/release/contracts-ccip-1.5.1/contracts/src/v0.8/liquiditymanager/interfaces/ILiquidityContainer.sol) interface, or directly inherit from [`LockReleaseTokenPool`](https://github.com/smartcontractkit/ccip/blob/release/contracts-ccip-1.5.1/contracts/src/v0.8/ccip/pools/LockReleaseTokenPool.sol) and reimplement `lockOrBurn` and `releaseOrMint` functions as needed. This setup is appropriate when your pool involves locking tokens on the source blockchain and releasing them on the destination blockchain.

- Your custom TokenPool must implement the mandatory functions for both the source and destination blockchains. (Refer to the [Common Requirements](#common-requirements) section for more details.)

Here are some examples of use cases that may require custom token pools:

- **Tokens with rebasing or fee-on-transfer mechanisms**:

  - **Use Case**: Rebasing tokens are a unique type of token that adjusts its supply in response to specific parameters (e.g., price). These tokens require custom logic to handle rebasing events during cross-chain transfers.
  - **Solution**:
    - **Source Blockchain**: When initiating a cross-chain transfer of rebasing tokens, the TokenPool on the source blockchain should lock or burn the underlying shares rather than a fixed amount of tokens. This ensures that the value is consistently represented, regardless of changes in supply. The number of shares being locked or burned is recorded in the [`destPoolData`](/ccip/api-reference/v1.5.1/pool#lockorburnoutv1) and passed to the destination blockchain via CCIP.
    - **Destination Blockchain**: On the destination blockchain, the TokenPool should accurately convert the number of underlying shares to tokens using the current share-to-token ratio. The calculated token amount should then be minted on the destination blockchain and returned in the `destinationAmount` field of the [`ReleaseOrMintOutV1`](/ccip/api-reference/v1.5.1/pool#releaseormintoutv1) struct, which is returned by the `releaseOrMint` function.

- **Tokens with different decimals across blockchains**:

  <Aside type="note">
    This custom implementation is only needed for **v1.5.0** pools. Starting from **v1.5.1**, token decimal handling is
    natively supported by all token pools. See [Token Decimal Handling](#token-decimal-handling) under Common
    Requirements.
  </Aside>

  For **v1.5.0** pools:

  - **Use Case**: Some tokens have different decimal values across various blockchains.
  - **Solution**:
    - **Source Blockchain**: During the lock or burn process on the source blockchain, the TokenPool should include a shared denomination in the `destPoolData` field of the [`LockOrBurnOutV1`](/ccip/api-reference/v1.5.1/pool#lockorburnoutv1) struct (returned by the `lockOrBurn` function) to represent the value in a standard format. This data is then passed to the destination blockchain via CCIP.
    - **Destination Blockchain**: On the destination blockchain, the TokenPool should use the information contained in the `sourcePoolData` of the [`ReleaseOrMintInV1`](/ccip/api-reference/v1.5.1/pool#releaseormintinv1) struct (used by the `releaseOrMint` function) to convert the value into the local denomination. The correct number of tokens should then be minted based on the destination blockchain's decimal format. The minted amount is returned in the `destinationAmount` field of the [`ReleaseOrMintOutV1`](/ccip/api-reference/v1.5.1/pool#releaseormintoutv1) struct, which is returned by the `releaseOrMint` function.

### Token Pool Upgradability

Starting from CCIP **v1.5.1**, token pools support zero-downtime upgrades, allowing seamless transitions between versions while maintaining support for in-flight messages. This section outlines the requirements and considerations for upgrading token pools.

<Aside type="caution">
  If you are currently using CCIP **v1.5.0** token pools, please read the [Upgrading from v1.5.0](#upgrading-from-v150)
  section carefully. **v1.5.0** pools have specific limitations regarding in-flight messages during upgrades.
</Aside>

#### General Upgrade Paths

When upgrading token pools, there are three scenarios to consider:

1. Complete Blockchain Upgrade (Recommended) ✅

   In this scenario, you upgrade all token pools across your connected blockchains to the latest version simultaneously.

   For example, if you have pools deployed on Ethereum and Polygon:

   - Both pools are upgraded to the latest version
   - All cross-chain messages continue processing without interruption
   - No manual intervention is required for in-flight transactions

1. Partial Network Upgrade (Not Recommended) ❌

   In this scenario, not all token pools are upgraded uniformly across blockchains (e.g., upgrading the token pool on Ethereum to version **v1.5.1** while retaining version **v1.5.0** on Polygon). This approach primarily affects **v1.5.0** pools due to their strict source blockchain validation requirements.

   Consider an upgrade between Ethereum and Polygon:

   If you upgrade only the Ethereum pool to **v1.5.1**, any messages that were already sent ("in-flight messages") through the **v1.5.0** pool will fail when they reach Polygon. This happens because **v1.5.0** pools are designed to accept messages only from a single configured remote pool address. When you upgrade the Ethereum pool, messages will come from its new address, which the Polygon pool won't recognize as valid.

   To prevent message delivery failures:

   - Always upgrade all connected **v1.5.0** pools to **v1.5.1** simultaneously
   - Follow the detailed steps in the [Upgrading from v1.5.0](#upgrading-from-v150) section

1. Adding New Blockchains ✅

   You can safely deploy the latest pool version when expanding to new blockchains without affecting existing operations.

   For example, if you have pools on Ethereum and Polygon and want to expand to Avalanche:

   - Deploy the latest version on Avalanche
   - Existing pools continue operating normally
   - New cross-chain routes become available through Avalanche

#### Upgrading from v1.5.0

<Aside type="caution" title="Test upgrades on Testnets">
  Test the upgrade process on testnet blockchains before deploying to mainnet.
</Aside>

Token pools in **v1.5.0** have a strict source validation mechanism in their `_validateReleaseOrMint` function that only accepts messages from a single configured remote pool address. Unlike **v1.5.1**, which can validate against multiple remote pools, **v1.5.0** pools reject messages if the source pool address doesn't match their configured remote pool. This limitation requires careful handling of upgrades to prevent in-flight messages from failing validation.

Here's a detailed example of upgrading pools between Ethereum and Polygon:

1. Deploy New Pools

   - Deploy **v1.5.1** pool on Ethereum -> `0xNewPoolEth`
   - Deploy **v1.5.1** pool on Polygon -> `0xNewPoolPoly`

<<<<<<< HEAD
2. Configure New Pools
=======
1. Configure New Pools
>>>>>>> c91c2441

   Configure both new pools to accept messages from both the old and new pools. This dual configuration ensures that after the upgrade, the new pools can still process any in-flight messages sent from the old pools before the upgrade.

   Use [`applyChainUpdates`](/ccip/api-reference/v1.5.1/token-pool#applychainupdates) to set up the new pools:

   On Ethereum's new pool:

   ```solidity
   ChainUpdate memory updateForPoly = ChainUpdate({
       remoteChainSelector: POLYGON_SELECTOR,
       remotePoolAddresses: [abi.encode(0xOldPoolPoly), abi.encode(0xNewPoolPoly)], // Both old and new pools
       remoteTokenAddress: TOKEN_POLY_ADDRESS,
       outboundRateLimiterConfig: outboundConfig,
       inboundRateLimiterConfig: inboundConfig
   });
   tokenPool.applyChainUpdates([], [updateForPoly]);
   ```

   On Polygon's new pool:

   ```solidity
   ChainUpdate memory updateForEth = ChainUpdate({
       remoteChainSelector: ETH_SELECTOR,
       remotePoolAddresses: [abi.encode(0xOldPoolEth), abi.encode(0xNewPoolEth)], // Both old and new pools
       remoteTokenAddress: TOKEN_ETH_ADDRESS,
       outboundRateLimiterConfig: outboundConfig,
       inboundRateLimiterConfig: inboundConfig
   });
   tokenPool.applyChainUpdates([], [updateForEth]);
   ```

<<<<<<< HEAD
3. Throttle Existing Pools
=======
1. Throttle Existing Pools
>>>>>>> c91c2441

   Before upgrading, minimize new token transfers by setting near-zero rate limits on the existing pools.

   Use [`setChainRateLimiterConfig`](/ccip/api-reference/v1.5.0/token-pool#setchainratelimiterconfig) on both existing pools:

   On Ethereum's old pool:

   ```solidity
   // Set minimal rate limit on old pools
   RateLimiter.Config memory minConfig = RateLimiter.Config({
       rate: 1,           // 1 wei per second
       capacity: 1,       // 1 wei capacity
       isEnabled: true    // Keep enabled but effectively paused
   });
   oldPoolEth.setChainRateLimiterConfig(POLYGON_SELECTOR, minConfig, minConfig);
   ```

   On Polygon's old pool:

   ```solidity
   oldPoolPoly.setChainRateLimiterConfig(ETH_SELECTOR, minConfig, minConfig);
   ```

<<<<<<< HEAD
4. Update Token Admin Registry
=======
1. Update Token Admin Registry
>>>>>>> c91c2441

   Use [`setPool`](/ccip/api-reference/v1.5.1/token-admin-registry#setpool) to update the registry on both blockchains. This step switches token transfers to use the new pools.

   On Ethereum:

   ```solidity
   tokenAdminRegistry.setPool(tokenAddress, 0xNewPoolEth);
   ```

   On Polygon:

   ```solidity
   tokenAdminRegistry.setPool(tokenAddress, 0xNewPoolPoly);
   ```

<<<<<<< HEAD
5. Handle Manual Executions

   Monitor the [CCIP explorer](https://ccip.chain.link) for any in-flight transactions. For any failed transactions, follow the [manual execution process](/ccip/concepts/manual-execution).

6. Clean Up
=======
1. Handle Manual Executions

   For any failed transactions, follow the [manual execution process](/ccip/concepts/manual-execution).

1. Clean Up
>>>>>>> c91c2441

   After verifying all transactions are processed successfully:

   - Use [`removeRemotePool`](/ccip/api-reference/v1.5.1/token-pool#removeremotepool) to remove old pool addresses
   - This prevents future messages from using the old pools
   - Only proceed with cleanup after confirming:
     - No pending transactions in CCIP Explorer
     - All manual executions are complete
     - New pools are operating correctly

   On Ethereum's new pool:

   ```solidity
   newPoolEth.removeRemotePool(POLYGON_SELECTOR, abi.encode(0xOldPoolPoly));
   ```

   On Polygon's new pool:

   ```solidity
   newPoolPoly.removeRemotePool(ETH_SELECTOR, abi.encode(0xOldPoolEth));
   ```

## CCT Architecture Overview

<Aside type="note" title="Prerequisites">
  Before proceeding, ensure you are familiar with the key [CCIP Concepts](/ccip/concepts) and the general [CCIP
  Architecture](/ccip/architecture). This knowledge is essential for understanding how CCIP works.
</Aside>

The Cross-Chain Token (CCT) architecture offers a streamlined, self-service approach to enabling cross-chain operations. This system integrates tightly with Chainlink's Cross-Chain Interoperability Protocol (CCIP), allowing token developers to configure, manage, and transfer tokens across multiple blockchains without requiring the support of third parties.

### Architecture

The detailed architecture diagram below provides a comprehensive view of how CCT fits within the CCIP ecosystem, illustrating the interaction between key components such as token contracts, token pools, and registry modules. While you can explore the full details of these components in the [CCIP Architecture](/ccip/architecture) document, the key takeaway for Cross-Chain Token (CCT) is understanding how the [`TokenAdminRegistry`](https://github.com/smartcontractkit/ccip/tree/release/contracts-ccip-1.5.1/contracts/src/v0.8/ccip/tokenAdminRegistry) contract is used.

<ClickToZoom src="/images/ccip/CCIP_detailed_architecture_1.5.png" alt="Chainlink CCIP Detailed Architecture 1.5" />

The **TokenAdminRegistry** contract is essential when transferring tokens across blockchains. CCIP's [`onRamp`](/ccip/architecture#onramp) and [`offRamp`](/ccip/architecture#offramp) contracts interact with it to fetch the token pool associated with a given token. For cross-chain transfers to work, token administrators need a way to set or configure the token pool linked to a token.

In the following sections, we will explore how token administrators can register their tokens in the TokenAdminRegistry, link them to the relevant token pools, and configure them for use in CCIP.

### Key Contracts

In the Cross-Chain Token (CCT) standard, several key contracts work together to facilitate the secure transfer and management of tokens across multiple blockchains. These contracts can be categorized into three main groups:

#### Registry Contracts

The **Registry contracts** manage the registration tokens within the CCT system. They ensure that the correct entities have control over cross-chain operations.

- [`TokenAdminRegistry`](/ccip/api-reference/v1.5.1/token-admin-registry): This contract stores the token administrators and pools for all registered cross-chain tokens. It allows tokens to be registered in a self-service manner and handles administrator role changes via a two-step process (transfer request and acceptance).
- [`RegistryModuleOwnerCustom`](/ccip/api-reference/v1.5.1/registry-module-owner-custom): This contract facilitates the registration of token administrators. It works with the TokenAdminRegistry to ensure that only authorized administrators are assigned to manage cross-chain operations.

#### Token Contract

The **Token contract** represents the actual token being managed and transferred across blockchains. This contract must be **ERC20-compatible** and have additional functionalities depending on the cross-chain handling mechanism used. For more details on the requirements for ERC20-compatible tokens, refer to the [Requirements for ERC20-Compatible Tokens](#requirements-for-cross-chain-tokens) section.

#### Token Pool Contract

<CcipCommon callout="tokenPoolOwnership" />

The **Token Pool contract** is responsible for executing the cross-chain token transfers. It manages how tokens are locked, burned, minted, or unlocked across blockchains.

- **Token Pools**: Each blockchain has its own token pool that interacts with the token contract. Depending on the cross-chain handling mechanism (e.g., Burn & Mint or Lock & Mint), different token pool contracts will be deployed. For example:
  - **BurnMintTokenPool**: Handles the burning, or minting of tokens depending whether it is the source or destination blockchain.
  - **LockReleaseTokenPool**: Handles the locking or releasing of tokens depending on whether it is the source or destination blockchain.

For more information on the token pool contracts and their functionalities, refer to the [Requirement for Token Pools](#requirement-for-token-pools) section.

### Registration

The process of registering your token for **Cross-Chain Token (CCT)** involves a **two-step process** to ensure that the correct administrator is assigned. The token's administrator will initially be placed in a proposed state. The administrator must then explicitly accept the role to complete the registration.

#### Self-Service Registration Flow

If the token contract includes any of the necessary functions (`getCCIPAdmin()`, or `owner()`), the registration can be done autonomously by the token administrator:

1. **Admin Initiates Registration**: The token administrator begins the process by calling one of these functions on the **RegistryModuleOwnerCustom** contract:

   - [`registerAdminViaGetCCIPAdmin()`](/ccip/api-reference/v1.5.1/registry-module-owner-custom#registeradminviagetccipadmin)
   - [`registerAdminViaOwner()`](/ccip/api-reference/v1.5.1/registry-module-owner-custom#registeradminviaowner)

1. **Determine Administrator**: The **RegistryModuleOwnerCustom** contract retrieves the administrator from the token contract using the appropriate method:

   - Via [`getCCIPAdmin()`](/ccip/api-reference/v1.5.1/registry-module-owner-custom#registeradminviagetccipadmin)
   - Via [`owner()`](/ccip/api-reference/v1.5.1/registry-module-owner-custom#registeradminviaowner)

1. **Propose Administrator**: The retrieved administrator is then proposed to the **TokenAdminRegistry** using the `proposeAdministrator()` function, placing the administrator in a pending state.

1. **Pending Administrator**: At this point, the administrator is marked as "pending" in the `TokenAdminRegistry` and must complete the second step—**accepting the role**—before being officially assigned.

#### Non-Self-Service Registration Flow

If the token contract does not have the necessary functions (`getCCIPAdmin()` or `owner()`), the token developer must manually initiate the registration by submitting a request [here](https://chain.link/ccip-contact?v=Tokens:%20Token%20admin%20registration).

#### Sequence Diagram: Proposing the Administrator

The following sequence diagram illustrates the process of proposing the administrator for both self-service and manual registration flows:

          <ClickToZoom
            src="/images/ccip/cct/registration-sequence-diagram.svg"
            alt="Propose administrator sequence diagram"
            style="display: block; margin: 0 auto; max-width: 100%; height: auto;"
        />

### Accepting the Administrator Role

Once the administrator has been proposed and is in a pending state, they must accept the role to complete the registration process. This step finalizes the assignment of the administrator.

1. **Administrator Accepts Role**: The pending administrator must explicitly call the `acceptAdminRole()` function on the **TokenAdminRegistry** to complete the registration.
1. **Finalize Registration**: Once the administrator accepts the role, they are assigned as the token administrator, and the registration process is complete. At this point, the token administrator can set a token pool for the token in the **TokenAdminRegistry**.

Once the administrator has been proposed and is in a pending state, the final step in the registration process is for the pending administrator to accept the role. This sequence diagram illustrates how the pending administrator interacts with the TokenAdminRegistry to complete the registration. It also covers the scenario where an incorrect entity attempts to accept the role, leading to an error.

          <ClickToZoom
            src="/images/ccip/cct/acceptAdminRole.svg"
            alt="Accept administrator role sequence diagram"
            style="display: block; margin: 0 auto; max-width: 100%; height: auto;"
        />

### Transfer Administrator Role

The `transferAdminRole` function allows the current token administrator to initiate the transfer of their role to a new administrator. The transfer process is a secure two-step procedure, requiring the new administrator to explicitly accept the role before the transfer is finalized.

1. **Initiate Role Transfer**: The current administrator calls the `transferAdminRole()` function on the **TokenAdminRegistry**, specifying the token address and the new administrator’s address.
1. **Set Pending Administrator**: The **TokenAdminRegistry** contract verifies that the caller is the current administrator of the token and sets the new administrator as **pending**. The role will remain in this pending state until it is accepted.
1. **Accept the Role**: The new administrator must call the `acceptAdminRole()` function to finalize the transfer and assume the administrator role.

The following sequence diagram illustrates the process of transferring the administrator role and how the new administrator must accept the role to complete the transfer.

      <ClickToZoom
        src="/images/ccip/cct/transferAdminRole.svg"
        alt="Transfer administrator role sequence diagram"
        style="display: block; margin: 0 auto; max-width: 100%; height: auto;"
      />

### Setting the Token Pool

The `setPool` function allows the token administrator to assign or update the token pool for a specific token in the **TokenAdminRegistry**.

1. **Set Token Pool**: The current administrator calls the `setPool()` function on the **TokenAdminRegistry**, providing the token address and the new pool address.
1. **Validate Pool**: If the new pool address is not `address(0)`, the contract validates that the provided pool supports the token by calling `isSupportedToken()` on the pool contract.
1. **Update or Remove Pool**: If validation succeeds, the token’s pool is updated in the registry. Setting the pool to `address(0)` effectively delists the token from cross-chain operations.

The sequence diagram below shows how the token administrator sets or updates the pool for a token. If the pool is set to `address(0)`, the token is delisted from cross-chain operations.

      <ClickToZoom
        src="/images/ccip/cct/setPool.svg"
        alt="Set token pool sequence diagram"
        style="display: block; margin: 0 auto; max-width: 100%; height: auto;"
      />

### Configuring the Token Pool

The configuration of token pools includes adding new blockchains, setting remote pool addresses, and applying rate limits for cross-chain transfers. The following functions from the [`TokenPool`](/ccip/api-reference/v1.5.1/token-pool) contract are used for configuring token pools:

1. [`applyChainUpdates`](/ccip/api-reference/v1.5.1/token-pool#applychainupdates):
   - **Purpose**: This function is the primary method for configuring which blockchains the token pool supports and defining rate limits for cross-chain transfers.
   - **Details**:
     - It allows the token pool owner to add new chains or remove existing ones.
     - Configures the pool and token addresses for remote blockchains.
     - Sets rate limits for both outbound and inbound transfers.
   - **Usage**:
     - To add a new blockchain, the pool owner provides the remote chain selector, pool address, token address, and rate limiter configurations.
     - To remove a blockchain, the `allowed` flag is set to `false`, and the chain is removed from the list of supported chains.
1. [`setRemotePool`](/ccip/api-reference/v1.5.1/token-pool#setremotepool):

   - **Purpose**: Set the remote pool's address to link the current token pool to a corresponding pool on a remote blockchain.
   - **Details**:
     - This function is used to establish the connection between token pools on different blockchains.
     - It validates the provided chain selector and updates the remote pool address for the selected chain.
   - **Usage**: This function sets or updates the remote pool address for a specific blockchain.

1. [`setChainRateLimiterConfig`](/ccip/api-reference/v1.5.1/token-pool#setchainratelimiterconfig):

   - **Purpose**: Configures the rate limits for outbound and inbound token transfers between blockchains.
   - **Details**:
     - The outbound rate limiter config controls how many tokens can be transferred out of the token pool per unit of time.
     - The inbound rate limiter config limits how many tokens can be transferred into the token pool per unit of time.
     - Only the pool owner or rate limit admin can call this function.
   - **Notes on Rate Limit Admin**: The rate limit admin is a designated address that is authorized to configure the rate limits for a token pool. This admin can be set by the pool owner using the `setRateLimitAdmin` function. If no rate limit admin is set, only the pool owner can modify the rate limits. You can retrieve the current rate limit admin address using the `getRateLimitAdmin` function.
   - **Usage**: This function adjusts rate limits to prevent excessive token transfers or overload of the token pool. **Note**: This function also supports disabling rate limits.

1. [`applyAllowListUpdates`](/ccip/api-reference/v1.5.1/token-pool#applyallowlistupdates):
   - **Purpose**: Manages an allowlist of addresses permitted to interact with the token pool.
   - **Details**:
     - This function is only relevant if the token pool is access-controlled (i.e., an allowlist is enabled).
     - The allowlist ensures that only specific addresses, such as trusted addresses, can transfer tokens.
   - **Usage**: The pool owner uses this function to add or remove addresses from the allowlist, controlling who can transfer the tokens through CCIP.<|MERGE_RESOLUTION|>--- conflicted
+++ resolved
@@ -307,11 +307,7 @@
    - Deploy **v1.5.1** pool on Ethereum -> `0xNewPoolEth`
    - Deploy **v1.5.1** pool on Polygon -> `0xNewPoolPoly`
 
-<<<<<<< HEAD
-2. Configure New Pools
-=======
 1. Configure New Pools
->>>>>>> c91c2441
 
    Configure both new pools to accept messages from both the old and new pools. This dual configuration ensures that after the upgrade, the new pools can still process any in-flight messages sent from the old pools before the upgrade.
 
@@ -343,11 +339,7 @@
    tokenPool.applyChainUpdates([], [updateForEth]);
    ```
 
-<<<<<<< HEAD
-3. Throttle Existing Pools
-=======
 1. Throttle Existing Pools
->>>>>>> c91c2441
 
    Before upgrading, minimize new token transfers by setting near-zero rate limits on the existing pools.
 
@@ -371,11 +363,7 @@
    oldPoolPoly.setChainRateLimiterConfig(ETH_SELECTOR, minConfig, minConfig);
    ```
 
-<<<<<<< HEAD
-4. Update Token Admin Registry
-=======
 1. Update Token Admin Registry
->>>>>>> c91c2441
 
    Use [`setPool`](/ccip/api-reference/v1.5.1/token-admin-registry#setpool) to update the registry on both blockchains. This step switches token transfers to use the new pools.
 
@@ -391,19 +379,11 @@
    tokenAdminRegistry.setPool(tokenAddress, 0xNewPoolPoly);
    ```
 
-<<<<<<< HEAD
-5. Handle Manual Executions
-
-   Monitor the [CCIP explorer](https://ccip.chain.link) for any in-flight transactions. For any failed transactions, follow the [manual execution process](/ccip/concepts/manual-execution).
-
-6. Clean Up
-=======
 1. Handle Manual Executions
 
    For any failed transactions, follow the [manual execution process](/ccip/concepts/manual-execution).
 
 1. Clean Up
->>>>>>> c91c2441
 
    After verifying all transactions are processed successfully:
 
