---
section: dataStreams
date: Last Modified
title: "Verify report data onchain (EVM)"
metadata:
  title: "Verify Data Streams Reports Onchain (EVM) | Chainlink Tutorial"
  description: "Learn how to verify Chainlink Data Streams reports onchain using Solidity smart contracts on EVM-compatible blockchains to ensure data integrity."
  keywords:
    ["Onchain Verification", "EVM", "Solidity", "Smart Contract", "Data Integrity", "Tutorial", "Verifier Contract"]
whatsnext: { "Find the list of available Stream IDs": "/data-streams/crypto-streams" }
---

import { CodeSample, CopyText, ClickToZoom, PageTabs } from "@components"
import { Tabs } from "@components/Tabs"
import DataStreams from "@features/data-streams/common/DataStreams.astro"

<DataStreams section="dsNotes" />

<PageTabs
  pages={[
    {
      name: "EVM Chains (Solidity)",
      url: "/data-streams/tutorials/evm-onchain-report-verification",
      icon: "/images/tutorial-icons/solidity_logo.svg",
    },
    {
      name: "Solana (Rust) / onchain integration",
      url: "/data-streams/tutorials/solana-onchain-report-verification",
      icon: "/images/tutorial-icons/solanaLogoMark.svg",
    },
    {
      name: "Solana (Rust) / offchain integration",
      url: "/data-streams/tutorials/solana-offchain-report-verification",
      icon: "/images/tutorial-icons/solanaLogoMark.svg",
    },
  ]}
/>

In this tutorial, you'll learn how to verify onchain the integrity of reports by confirming their authenticity as signed by the Decentralized Oracle Network (DON). You'll use a verifier contract to verify the data onchain and pay the verification fee in LINK tokens.

<DataStreams section="asideDisclaimer" />

## Before you begin

Make sure you understand how to fetch reports via the [REST API](/data-streams/reference/data-streams-api/interface-api) or [WebSocket](/data-streams/reference/data-streams-api/interface-ws) connection. Refer to the following tutorials for more information:

- [Fetch and decode reports via a REST API](/data-streams/tutorials/go-sdk-fetch)
- [Stream and decode reports via WebSocket](/data-streams/tutorials/go-sdk-stream)

## Requirements

- This tutorial requires testnet ETH and LINK on _Arbitrum Sepolia_. Both are available at [faucets.chain.link](https://faucets.chain.link/arbitrum-sepolia).
- Learn how to [Fund your contract with LINK](/resources/fund-your-contract).

## Tutorial

### Deploy the verifier contract

Deploy a `ClientReportsVerifier` contract on _Arbitrum Sepolia_. This contract is enabled to verify reports and pay the verification fee in LINK tokens.

1. [Open the ClientReportsVerifier.sol](https://remix.ethereum.org/#url=https://docs.chain.link/samples/DataStreams/ClientReportsVerifier.sol) contract in Remix.

   <CodeSample src="samples/DataStreams/ClientReportsVerifier.sol" showButtonOnly />

1. Select the `ClientReportsVerifier.sol` contract in the **Solidity Compiler** tab.

   <ClickToZoom
     src="/images/data-streams/onchain-verification/solidity-compiler.webp"
     alt="Chainlink Data Streams - Verify Report Data Onchain - Solidity Compiler"
     caption="Chainlink Data Streams - Solidity Compiler interface"
     style="max-width: 70%;"
   />

1. Compile the contract.

1. Open MetaMask and set the network to _Arbitrum Sepolia_. If you need to add Arbitrum Sepolia to your wallet, you can find the chain ID and the LINK token contract address on the [LINK Token Contracts](/resources/link-token-contracts#arbitrum-sepolia-testnet) page.
   - <a
       class="erc-token-address"
       id="421614_0xb1D4538B4571d411F07960EF2838Ce337FE1E80E"
       href="/resources/link-token-contracts#arbitrum-sepolia-testnet"
     >
       Arbitrum Sepolia testnet and LINK token contract
     </a>

1. On the **Deploy & Run Transactions** tab in Remix, select _Injected Provider - MetaMask_ in the **Environment** list. Remix will use the MetaMask wallet to communicate with _Arbitrum Sepolia_.

   <ClickToZoom
     src="/images/data-streams/onchain-verification/injected-provider.webp"
     alt="Chainlink Data Streams - Verify Report Data Onchain - Injected Provider MetaMask"
     caption="Chainlink Data Streams - Injected Provider MetaMask configuration"
     style="max-width: 70%;"
   />

1. In the **Contract** section, select the `ClientReportsVerifier` contract and fill in the Arbitrum Sepolia **verifier proxy address**: <CopyText text="0x2ff010DEbC1297f19579B4246cad07bd24F2488A" code/>. You can find the verifier proxy addresses on the [Stream Addresses](/data-streams/crypto-streams) page.

   <ClickToZoom
     src="/images/data-streams/onchain-verification/deploy-clientReportsVerifier.webp"
     alt="Chainlink Data Streams Remix Deploy ClientReportsVerifier Contract"
     caption="Deploying ClientReportsVerifier contract in Remix"
     style="max-width: 70%;"
   />

1. Click the **Deploy** button to deploy the contract. MetaMask prompts you to confirm the transaction. Check the transaction details to ensure you deploy the contract to _Arbitrum Sepolia_.

1. After you confirm the transaction, the contract address appears under the **Deployed Contracts** list in Remix. Save this contract address for the next step.

   <ClickToZoom
     src="/images/data-streams/onchain-verification/deployed-clientReportsVerifier-1.webp"
     alt="Chainlink Data Streams Remix Deployed ClientReportsVerifier Contract"
     caption="Successfully deployed ClientReportsVerifier contract"
     style="max-width: 70%;"
   />

### Fund the verifier contract

In this example, the client contract pays for onchain verification of reports in LINK tokens when fees are required. The contract automatically detects whether the target network requires fees:

- **Networks with `FeeManager` deployed**: Verification requires token payments. These networks include: Arbitrum, Avalanche, Base, Blast, Bob, Ink, Linea, OP, Scroll, Soneium, and ZKSync.

- **Networks without `FeeManager`**: No funding is needed since you can verify reports without fees. The contract skips the fee calculation and approval steps.

For this tutorial on _Arbitrum Sepolia_, fees are required, so you need to fund the contract with LINK tokens. Open MetaMask and send 1 testnet LINK on _Arbitrum Sepolia_ to the verifier contract address you saved earlier.

### Verify a report onchain

1.  In Remix, on the **Deploy & Run Transactions** tab, expand your verifier contract under the **Deployed Contracts** section.

1.  Fill in the `verifyReport` function input parameter with the report payload you want to verify. You can use the following full report payload obtained in the [Fetch and decode report via a REST API](/data-streams/tutorials/go-sdk-fetch) tutorial as an example:

    ```
    0x000660403d36be006d0c15d9b306f93c8660c5cfeab7db8e28c78ba316d395970000000000000000000000000000000000000000000000000000000032c3780a000000000000000000000000000000000000000000000000000000000000000000000000000000000000000000000000000000000000000000000000000000e000000000000000000000000000000000000000000000000000000000000002200000000000000000000000000000000000000000000000000000000000000280010000000000000000000000000000000000000000000000000000000000000000000000000000000000000000000000000000000000000000000000000001200003c8e550d2fc5304993010112de9b69798297e4cc11990ee6250e464daf760000000000000000000000000000000000000000000000000000000006706e595000000000000000000000000000000000000000000000000000000006706e595000000000000000000000000000000000000000000000000000025bd3eb74c080000000000000000000000000000000000000000000000000021c6a95c654c7400000000000000000000000000000000000000000000000000000000670837150000000000000000000000000000000000000000000000079a2ab4077fc8fc6000000000000000000000000000000000000000000000000799fcb42536dfd8300000000000000000000000000000000000000000000000079a59496c3f29a0000000000000000000000000000000000000000000000000000000000000000002bd4acd37ce3cd5799de05d156ab328a5effd94468ebbaf2ff18d13d9631259cbe66cca01af6a8bb36e79d2d731a44e16791ee31e46ce27ed6530f1590cd7734c0000000000000000000000000000000000000000000000000000000000000002391562f1f2e4986bdb978fbf5ee27f7012992a79301af42d3473761ef2ede6271a61fbf4b32ac5be68a598bcfa523e035b624dab3b3d9a46276834f824ee592a
    ```

    <ClickToZoom
      src="/images/data-streams/onchain-verification/deployed-clientReportsVerifier-2.webp"
      alt="Chainlink Data Streams Remix Deployed ClientReportsVerifier Contract"
      caption="Verifying a report with the ClientReportsVerifier contract"
      style="max-width: 70%;"
    />

1.  Click the `verifyReport` button to call the function. MetaMask prompts you to accept the transaction.

1.  Click the `lastDecodedPrice` getter function to view the decoded price from the verified report. The answer of `3257579704051546000000` indicates an ETH/USD price of 3,257.579704051546. Each stream uses a different number of decimal places for answers. See the [Stream Addresses](/data-streams/crypto-streams) page for more information.

    <ClickToZoom
      src="/images/data-streams/onchain-verification/price-from-verified-report.webp"
      alt="Chainlink Data Streams - Price from Verified Report"
      caption="Displaying decoded price from the verified report"
      style="max-width: 70%;"
    />

## Examine the code

The example code you deployed has all the interfaces and functions required to verify Data Streams reports onchain.

<CodeSample src="samples/DataStreams/ClientReportsVerifier.sol" />

### Initializing the contract

When deploying the contract, you define the verifier proxy address for the stream you want to read from. You can find this address on the [Stream Addresses](/data-streams/crypto-streams) page. The verifier proxy address provides functions that are required for this example:

- The `s_feeManager` function to estimate the verification fees.
- The `verify` function to verify the report onchain.

### Verifying a report

The `verifyReport` function is the core function that handles onchain report verification. Here's how it works:

- **Report data extraction**:
  - The function decodes the `unverifiedReport` to extract the report data.
  - It then extracts the report version by reading the first two bytes of the report data, which correspond to the schema version encoded in the stream ID:
    - Schema version `0x0003` corresponds to the [report schema v3](/data-streams/reference/report-schema-v3) (Crypto assets).
    - Schema version `0x0008` corresponds to the [report schema v8](/data-streams/reference/report-schema-v8) (Real World Assets).
    - Schema version `0x0007` corresponds to the [report schema v7](/data-streams/reference/report-schema-v7) (Exchange Rates).
    - Schema version `0x0009` corresponds to the [report schema v9](/data-streams/reference/report-schema-v9) (NAV data).
    - Schema version `0x000A` corresponds to the [report schema v10](/data-streams/reference/report-schema-v10) (Backed xStock data).
  - If the report version is unsupported, the function reverts with an InvalidReportVersion error.

  For more information, see the [Report Schemas](/data-streams/reference/report-schema-overview) documentation.
<<<<<<< HEAD

- **Fee calculation and handling**:
=======
>>>>>>> 8090a1de

- **Fee calculation and handling**:
  - The function first checks if a `FeeManager` contract exists by querying `s_feeManager()` on the verifier proxy.
  - **If a `FeeManager` exists** (non-zero address):
    - It calculates the fees required for verification using the `getFeeAndReward` function.
    - It approves the `RewardManager` contract to spend the calculated amount of LINK tokens from the contract's balance.
    - It encodes the fee token address into the `parameterPayload` for the verification call.
    - `FeeManager` contracts are currently deployed on: Arbitrum, Avalanche, Base, Blast, Bob, Ink, Linea, OP, Scroll, Soneium, and ZKSync.
  - **If no `FeeManager` exists** (zero address):
    - The function skips the fee calculation and approval steps entirely.
    - It passes an empty `parameterPayload` to the verification call.
  - This automatic detection makes the contract compatible with any network, regardless of whether fee management is deployed.

- **Report verification**:
  - The `verify` function of the verifier proxy is called to perform the actual verification.
  - It passes the `unverifiedReport` and the `parameterPayload` (which contains either the encoded fee token address or empty bytes) as parameters.

- **Data decoding**:
<<<<<<< HEAD

=======
>>>>>>> 8090a1de
  - Depending on the [report version](/data-streams/reference/report-schema-overview), the function decodes the verified report data into the appropriate struct (`ReportV3`, `ReportV8`,`ReportV9`, etc.).
  - It emits a `DecodedPrice` event with the price extracted from the verified report.
  - The `lastDecodedPrice` state variable is updated with the new price.

### Additional functionality

The contract also includes:

- **Owner-only token withdrawal**: The `withdrawToken` function allows the contract owner to withdraw any ERC-20 tokens (including LINK) from the contract.
- **Enhanced error handling**: The contract includes specific error types (`InvalidReportVersion`, `NotOwner`, `NothingToWithdraw`) for better debugging and user experience.
- **Cross-chain compatibility**: The automatic `FeeManager` detection makes the same contract code work on any supported network, whether fees are required or not.<|MERGE_RESOLUTION|>--- conflicted
+++ resolved
@@ -74,6 +74,7 @@
 1. Compile the contract.
 
 1. Open MetaMask and set the network to _Arbitrum Sepolia_. If you need to add Arbitrum Sepolia to your wallet, you can find the chain ID and the LINK token contract address on the [LINK Token Contracts](/resources/link-token-contracts#arbitrum-sepolia-testnet) page.
+
    - <a
        class="erc-token-address"
        id="421614_0xb1D4538B4571d411F07960EF2838Ce337FE1E80E"
@@ -167,6 +168,7 @@
 The `verifyReport` function is the core function that handles onchain report verification. Here's how it works:
 
 - **Report data extraction**:
+
   - The function decodes the `unverifiedReport` to extract the report data.
   - It then extracts the report version by reading the first two bytes of the report data, which correspond to the schema version encoded in the stream ID:
     - Schema version `0x0003` corresponds to the [report schema v3](/data-streams/reference/report-schema-v3) (Crypto assets).
@@ -177,13 +179,9 @@
   - If the report version is unsupported, the function reverts with an InvalidReportVersion error.
 
   For more information, see the [Report Schemas](/data-streams/reference/report-schema-overview) documentation.
-<<<<<<< HEAD
 
 - **Fee calculation and handling**:
-=======
->>>>>>> 8090a1de
-
-- **Fee calculation and handling**:
+
   - The function first checks if a `FeeManager` contract exists by querying `s_feeManager()` on the verifier proxy.
   - **If a `FeeManager` exists** (non-zero address):
     - It calculates the fees required for verification using the `getFeeAndReward` function.
@@ -196,14 +194,12 @@
   - This automatic detection makes the contract compatible with any network, regardless of whether fee management is deployed.
 
 - **Report verification**:
+
   - The `verify` function of the verifier proxy is called to perform the actual verification.
   - It passes the `unverifiedReport` and the `parameterPayload` (which contains either the encoded fee token address or empty bytes) as parameters.
 
 - **Data decoding**:
-<<<<<<< HEAD
-
-=======
->>>>>>> 8090a1de
+
   - Depending on the [report version](/data-streams/reference/report-schema-overview), the function decodes the verified report data into the appropriate struct (`ReportV3`, `ReportV8`,`ReportV9`, etc.).
   - It emits a `DecodedPrice` event with the price extracted from the verified report.
   - The `lastDecodedPrice` state variable is updated with the new price.
