---
section: dataStreams
date: Last Modified
title: "Report Schemas"
metadata:
  title: "Real World Asset (RWA) Report Schema (v8) | Chainlink Data Streams"
  description: "Learn about Chainlink Data Streams Real World Asset (RWA) report schema (v8), including fields, encoding, and examples for integrating RWA data in your applications."
  keywords: ["Report Schema", "RWA", "Real World Assets", "v8 Schema", "Data Format", "Report Structure"]
---

import DataStreams from "@features/data-streams/common/DataStreams.astro"
import ReportSchemaTabs from "@features/data-streams/common/ReportSchemaTabs.astro"

<DataStreams section="dsNotes" />

<ReportSchemaTabs />

RWA streams adhere to the report schema outlined below.

### Schema Fields

| Value                   | Type      | Description                                                                                                 |
| ----------------------- | --------- | ----------------------------------------------------------------------------------------------------------- |
| `feedID`                | `bytes32` | Unique identifier for the Data Streams feed                                                                 |
| `validFromTimestamp`    | `uint32`  | Earliest timestamp when the price is valid (seconds)                                                        |
| `observationsTimestamp` | `uint32`  | Latest timestamp when the price is valid (seconds)                                                          |
| `nativeFee`             | `uint192` | Cost to verify report onchain (native token)                                                                |
| `linkFee`               | `uint192` | Cost to verify report onchain (LINK)                                                                        |
| `expiresAt`             | `uint32`  | Expiration date of the report (seconds)                                                                     |
| `lastUpdateTimestamp`   | `uint64`  | Timestamp of the last valid price update (nanoseconds)                                                      |
| `midPrice`              | `int192`  | DON's consensus median price                                                                                |
| `marketStatus`          | `uint32`  | [Market status](/data-streams/market-hours). Possible values: `0` (`Unknown`), `1` (`Closed`), `2` (`Open`) |

**Notes**:

<<<<<<< HEAD
- `marketStatus`:
  - Users are responsible for handle market status changes in their applications.
  - For further guidance, refer to the [Market Hours Best Practices](/data-streams/concepts/best-practices#market-hours-best-practices) documentation.
=======
- Future RWA streams may use different report schemas.
>>>>>>> 9b584c7e
<|MERGE_RESOLUTION|>--- conflicted
+++ resolved
@@ -33,10 +33,7 @@
 
 **Notes**:
 
-<<<<<<< HEAD
 - `marketStatus`:
   - Users are responsible for handle market status changes in their applications.
   - For further guidance, refer to the [Market Hours Best Practices](/data-streams/concepts/best-practices#market-hours-best-practices) documentation.
-=======
-- Future RWA streams may use different report schemas.
->>>>>>> 9b584c7e
+- Future RWA streams may use different report schemas.