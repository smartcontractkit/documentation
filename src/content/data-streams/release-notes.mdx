--- conflicted
+++ resolved
@@ -17,15 +17,13 @@
   integrating Chainlink Data Streams with your applications.
 </Aside>
 
-<<<<<<< HEAD
-## TBD - Base
+## 2024-08-15 - Base
 
 Chainlink Data Streams is available in Early Access on Base Mainnet and Base Sepolia testnet. Verifier proxy addresses and Feed IDs are available on the <a href="/data-streams/stream-ids">Data Streams Feed IDs</a> page.
-=======
+
 ## 2024-08-02 - Data Streams SDK for Go
 
 The [Data Streams SDK](/data-streams/reference/streams-direct/streams-direct-go-sdk) for Go is now available.
->>>>>>> f0dd559b
 
 ## 2024-06-27 - Avalanche
 
