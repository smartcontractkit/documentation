---
section: automation
date: Last Modified
title: "Getting Started with Chainlink Automation"
isMdx: true
whatsnext:
  {
<<<<<<< HEAD
    "Automation compatible contracts": "/chainlink-automation/guides/compatible-contracts",
    "Access Data Streams in Automation": "/chainlink-automation/guides/streams-lookup",
    "Automation architecture": "/chainlink-automation/concepts/automation-architecture",
    "Billing": "/chainlink-automation/overview/automation-economics",
=======
    "Create Automation-Compatible Contracts": "/chainlink-automation/guides/compatible-contracts",
    "Access Data Streams Using Automation": "/chainlink-automation/guides/streams-lookup",
    "Automation Architecture": "/chainlink-automation/concepts/automation-architecture",
    "Automation Billing and Costs": "/chainlink-automation/overview/automation-economics",
>>>>>>> 0da62c63
  }
---

import { Aside, ClickToZoom } from "@components"
import { YouTube } from "@astro-community/astro-embed-youtube"

<Aside type="note" title="Automation UI">
  See the Automation Registry UI at <a href="https://automation.chain.link">automation.chain.link</a>.
</Aside>

Chainlink Automation will reliably execute smart contract functions using a variety of triggers. Explore the examples below to see how Chainlink Automation works for each type of trigger. Before you begin, you will need an active cryptocurrency wallet such as Metamask.

- [Time-based trigger](#time-based-trigger): Use a time-based trigger to execute your function according to a time schedule.
- [Custom logic trigger](#custom-logic-trigger): Use a custom logic trigger to provide custom solidity logic that Automation Nodes evaluate (off-chain) to determine when to execute your function on-chain.
- [Log trigger](#log-trigger): Use log data as both trigger and input.

## Time-based trigger

**Increment a counter every 5 minutes using our example contract.**

1. Navigate to the [Chainlink Automation app](https://automation.chain.link/) and connect to **Arbitrum Goerli** in the top dropdown menu.

2. If your wallet is not yet connected, do so now. You may also need to fetch Arbitrum Goerli testnet link [here](https://faucets.chain.link/arbitrum-goerli).

3. Now select **Register new Upkeep** and select **Time-based** trigger.

4. Under _Target contract address_, enter `0x698a3a4B0a98dda279795521Bd6f63cdBE605125`. This is a simple counter contract that will just increment with each call. Source code is [here](https://goerli.arbiscan.io/address/0x8D6e9b3dcb5148C1eF501C8407C83D6Aa9b7720e#code).

5. In the _Contract call_ section, enter `addInteger` under _Target function_. In the _Function inputs_ section, enter a number to increment by under _intToAdd_. Then click **Next**.

   <ClickToZoom src="/images/automation/getting-started/gs_tbu_contract_address.png" />

6. Now specify the time schedule, for example every 5 minutes. Paste the cron expression `*/5 * * * *` under _Cron expression_ or select one of the example timers. Then click **Next**.

7. To learn more about CRON expressions, click [here](/chainlink-automation/guides/job-scheduler#specifying-the-time-schedule).

8. Enter an _Upkeep name_, your public key address under _Admin Address_, 500000 under _Gas limit_, and 0.1 under _Starting balance (LINK)_.

   <ClickToZoom src="/images/automation/getting-started/gs_tbu_upkeep_details.png" />

9. Click **Register Upkeep**.

10. After the transaction has completed, you can view the performs for your upkeep in the upkeep details.

You have successfully automated your first time-based upkeep. To learn more about creating time-based upkeeps, read [here](/chainlink-automation/guides/job-scheduler).

## Custom logic trigger

**Increment a counter using custom logic stored on-chain.**

1. Navigate to the [Chainlink Automation app](https://automation.chain.link/) and connect to **Arbitrum Goerli** in the top dropdown menu.

2. If your wallet is not yet connected, do so now. You may also need to fetch Arbitrum Goerli testnet link [here](https://faucets.chain.link/arbitrum-goerli).

3. Now select **Register new Upkeep** and select **Custom logic** trigger.

4. Under _Target contract address_, enter `0xC3d3656868594db09abD410821c9F9ab9812B4d1`. This contract uses logic stored on-chain and on-chain state to determine when to perform, which increments a counter. It is an example of an Automation-compatible contract and can be read [here](https://goerli.arbiscan.io/address/0xC3d3656868594db09abD410821c9F9ab9812B4d1#code). Click **Next**.

   <ClickToZoom src="/images/automation/getting-started/gs_clu_contract_address.png" />

5. Enter an _Upkeep name_, your public key address under _Admin Address_, 500000 under _Gas limit_, and 0.1 under _Starting balance (LINK)_.

6. Finally, enter your public key address under _Check data (Hexadecimal)_. This is an example of how we use `checkData`, which is optional static data that you can pass into your upkeep, to ensure your counter increments.

7. Click **Register Upkeep**.

8. After the transaction is complete, you can view the performs for your upkeep in the upkeep details. Your upkeep should perform once every minute and stop after 4 performs, as per the code.

<ClickToZoom src="/images/automation/getting-started/gs_clu_upkeep_details.png" />

You have successfully automated your first custom logic upkeep. To learn more about creating custom logic upkeeps, read [here](/chainlink-automation/guides/register-upkeep).

## Log trigger

**Increment an on-chain counter using a log as trigger.**

1. Navigate to the [Chainlink Automation app](https://automation.chain.link/) and connect to **Arbitrum Goerli** in the top dropdown menu.

2. If your wallet is not yet connected, do so now. You may also need to fetch Arbitrum Goerli testnet link [here](https://faucets.chain.link/arbitrum-goerli).

3. Now select **Register new Upkeep** and select **log logic** trigger.

4. Under _Contract to automate_, enter `0xcf39b55F3E583DdEc8D418dB4708A71aA8453a83`. This is a simple `iLogAutomation-compatible` contract example that will increment a counter when a log is detected. The code is [here](https://goerli.arbiscan.io/address/0xcf39b55F3E583DdEc8D418dB4708A71aA8453a83#code). Click **Next**.

5. Under _Contract emitting logs_, enter `0xeB4ABE57c2ba0A467273f9b7fDed130AD863e923`. This is the contract Automation will listen to for emitted logs. The code is [here](https://goerli.arbiscan.io/address/0xeB4ABE57c2ba0A467273f9b7fDed130AD863e923#code). Click **Next**.

   <ClickToZoom src="/images/automation/getting-started/gs_ltu_log_trigger_details.png" />

6. Under _Emitted log_ select **Bump** from the dropdown menu. This is the log signature Automation will look for.

7. _Log index topic filters_ are optional filters to narrow the logs you want to trigger your upkeep. For our example enter your public key address under _addr_ and leave the _num_ field empty. Later when you call the _bump_ function to emit the log, your `msg.Sender` address will be emitted in the log, triggering your upkeep. Click **Next**.

   <ClickToZoom src="/images/automation/getting-started/gs_ltu_emit_log_details.png" />

8. Enter an _Upkeep name_, your public key address under _Admin Address_, 500000 under _Gas limit_, and 0.1 under _Starting balance (LINK)_.

9. Click **Register Upkeep** and wait for it to finish.

10. To trigger your upkeep call _bump_ on the trigger contract by navigating to the Arbitrum Goerli [scanner](https://goerli.arbiscan.io/address/0xeB4ABE57c2ba0A467273f9b7fDed130AD863e923#writeContract), connecting your wallet and executing the bump function. You can observe your upkeep's perform in the Automation dashboard.

You have successfully automated your first log trigger upkeep. To learn more about creating log trigger upkeeps, read [here](/chainlink-automation/guides/log-trigger).

## Supported networks and costs

For a list of blockchains that are supported by Chainlink Automation, see the [Supported Networks](/chainlink-automation/overview/supported-networks) page. To learn more about the cost of using Chainlink Automation, see the [Automation Economics](/chainlink-automation/overview/automation-economics) page.

## Contact us

For help with your specific use case, [contact us](https://chain.link/contact?ref_id=Automation) to connect with one of our Solutions Architects. You can also ask questions about Chainlink Automation on [Stack Overflow](https://stackoverflow.com/questions/ask?tags=chainlink) or the [#automation channel](https://discord.com/channels/592041321326182401/821350860302581771) in our [Discord server](https://discord.gg/qj9qarT). [Utility contracts](/chainlink-automation/tutorials/eth-balance) can also help you get started quickly.<|MERGE_RESOLUTION|>--- conflicted
+++ resolved
@@ -5,17 +5,10 @@
 isMdx: true
 whatsnext:
   {
-<<<<<<< HEAD
-    "Automation compatible contracts": "/chainlink-automation/guides/compatible-contracts",
-    "Access Data Streams in Automation": "/chainlink-automation/guides/streams-lookup",
-    "Automation architecture": "/chainlink-automation/concepts/automation-architecture",
-    "Billing": "/chainlink-automation/overview/automation-economics",
-=======
     "Create Automation-Compatible Contracts": "/chainlink-automation/guides/compatible-contracts",
     "Access Data Streams Using Automation": "/chainlink-automation/guides/streams-lookup",
     "Automation Architecture": "/chainlink-automation/concepts/automation-architecture",
     "Automation Billing and Costs": "/chainlink-automation/overview/automation-economics",
->>>>>>> 0da62c63
   }
 ---
 
