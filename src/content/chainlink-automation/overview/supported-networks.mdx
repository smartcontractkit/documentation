---
section: automation
date: Last Modified
title: "Supported Blockchain Networks"
isMdx: true
whatsnext:
  {
    "Register Time-based Upkeeps": "/chainlink-automation/guides/job-scheduler",
    "Register Custom Logic Upkeeps": "/chainlink-automation/guides/register-upkeep",
    "Register Log Trigger Upkeeps": "/chainlink-automation/guides/log-trigger",
    "Create Automation-Compatible Contracts": "/chainlink-automation/guides/compatible-contracts",
    "Automation Billing and Costs": "/chainlink-automation/overview/automation-economics",
  }
---

import { AutomationConfigList } from "@features/chainlink-automation"
import ResourcesCallout from "@features/resources/callouts/ResourcesCallout.astro"
import CcipCommon from "@features/ccip/CcipCommon.astro"

<<<<<<< HEAD
Chainlink Automation is available on the following networks. All networks operate on v2.0 unless specified otherwise:

- [Ethereum](#ethereum):
  - Mainnet
  - Sepolia testnet
- [BNB Chain](#bnb-chain):
  - Mainnet
  - Testnet
- [Polygon (Matic)](#polygon-matic):
  - Mainnet
  - Mumbai testnet
- [Avalanche](#avalanche-mainnet):
  - Mainnet
  - Fuji testnet
- [Fantom](#fantom):
  - Mainnet (Automation v1.2)
  - Testnet (Automation v1.2)
- [Arbitrum](#arbitrum)
  - Mainnet
  - Sepolia testnet
- [Optimism](#optimism)
  - Mainnet
  - Sepolia testnet
- [BASE](#base)
  - Mainnet
- [Gnosis](#gnosis-chain-xdai)
  - Mainnet
  - Testnet

=======
>>>>>>> 9dbe0ccb
To use Chainlink Automation on certain networks, you may need to conduct token transfers. You can transfer tokens by using [Chainlink CCIP](/ccip/tutorials/cross-chain-tokens) or third-party applications such as [XSwap](https://xswap.link/).

<CcipCommon callout="thirdPartyApps" />
<ResourcesCallout callout="bridgeRisks" />

## Parameters

- **Payment Premium %** (`paymentPremiumPPB`): This percentage premium compensates the Chainlink Automation Network for monitoring and performing your upkeep. Every time a transaction is submitted for your upkeep, your LINK balance is reduced by the transaction cost plus this percentage premium.
- **Flat Fee Micro Link** (`flatFeeMicroLink`): A flat fee charged per transaction on all testnets and Optimism Mainnet.
- **Maximum Check Data Size** (`maxCheckDataSize`): The maximum size, in bytes, that can be sent to your `checkUpkeep` function.
- **Check Gas Limit** (`checkGasLimit`): The maximum amount of gas that can be used by your `checkUpkeep` function for offchain computation.
- **Perform Gas Limit** (`performGasLimit`): The maximum amount of gas that can be used by the client contract's `performUpkeep` function for the onchain transaction. You can set an upper limit on your upkeep during registration, but this number must not exceed the `maxPerformGas` on the `Registry`.
- **maximum Perform Data Size** (`maxPerformDataSize`): The maximum size in bytes that can be sent to your `performUpkeep` function.
- **Gas Ceiling Multiplier** (`gasCeilingMultiplier`): Establishes a ceiling for the maximum price based on the onchain fast gas feed.
- **Minimum Upkeep Spend (LINK)**: The minimum amount of LINK an upkeep must spend over its lifetime. If the lifetime (or total) upkeep spend is below this amount, then at cancellation this amount will be held back.

## Configurations

<AutomationConfigList /><|MERGE_RESOLUTION|>--- conflicted
+++ resolved
@@ -17,38 +17,6 @@
 import ResourcesCallout from "@features/resources/callouts/ResourcesCallout.astro"
 import CcipCommon from "@features/ccip/CcipCommon.astro"
 
-<<<<<<< HEAD
-Chainlink Automation is available on the following networks. All networks operate on v2.0 unless specified otherwise:
-
-- [Ethereum](#ethereum):
-  - Mainnet
-  - Sepolia testnet
-- [BNB Chain](#bnb-chain):
-  - Mainnet
-  - Testnet
-- [Polygon (Matic)](#polygon-matic):
-  - Mainnet
-  - Mumbai testnet
-- [Avalanche](#avalanche-mainnet):
-  - Mainnet
-  - Fuji testnet
-- [Fantom](#fantom):
-  - Mainnet (Automation v1.2)
-  - Testnet (Automation v1.2)
-- [Arbitrum](#arbitrum)
-  - Mainnet
-  - Sepolia testnet
-- [Optimism](#optimism)
-  - Mainnet
-  - Sepolia testnet
-- [BASE](#base)
-  - Mainnet
-- [Gnosis](#gnosis-chain-xdai)
-  - Mainnet
-  - Testnet
-
-=======
->>>>>>> 9dbe0ccb
 To use Chainlink Automation on certain networks, you may need to conduct token transfers. You can transfer tokens by using [Chainlink CCIP](/ccip/tutorials/cross-chain-tokens) or third-party applications such as [XSwap](https://xswap.link/).
 
 <CcipCommon callout="thirdPartyApps" />
