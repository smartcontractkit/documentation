--- conflicted
+++ resolved
@@ -6,21 +6,10 @@
 whatsnext:
   {
     "Getting Started with Automation": "/chainlink-automation/overview/getting-started",
-<<<<<<< HEAD
-    "Supported Networks": "/chainlink-automation/overview/supported-networks",
-    "UI Time-based Upkeeps": "/chainlink-automation/guides/job-scheduler",
-    "UI Custom logic Upkeeps": "/chainlink-automation/guides/register-upkeep",
-    "UI Log trigger Upkeeps": "/chainlink-automation/guides/log-trigger",
-    "Automation compatible contracts": "/chainlink-automation/guides/compatible-contracts",
-    "Register an Upkeep in Solidity": "/chainlink-automation/guides/register-upkeep-in-contract",
-    "Automation architecture": "/chainlink-automation/concepts/automation-architecture",
-    "Billing": "/chainlink-automation/overview/automation-economics",
-=======
     "Create Automation-Compatible Contracts": "/chainlink-automation/guides/compatible-contracts",
     "Supported Networks for Automation": "/chainlink-automation/overview/supported-networks",
     "Automation Architecture": "/chainlink-automation/concepts/automation-architecture",
     "Automation Billing and Costs": "/chainlink-automation/overview/automation-economics",
->>>>>>> 0da62c63
   }
 ---
 
