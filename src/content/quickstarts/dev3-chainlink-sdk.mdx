--- conflicted
+++ resolved
@@ -90,13 +90,8 @@
   <Fragment slot="panel.2">
   1. Add the following code to your JavaScript or TypeScript file:
       ```ts
-<<<<<<< HEAD
-      // eFIL reserves
-      ethSDK.getFromOracle(ethSDK.feeds.EFIL_POR).then((res) => {
-=======
       // HBTC PoR
       ethSDK.getFromOracle(ethSDK.feeds.HBTC_POR).then((res) => {
->>>>>>> 55a37388
           console.log(res.answer.toString());
       });
       ```
@@ -104,11 +99,7 @@
       ```sh
       node index.js
       ```
-<<<<<<< HEAD
-  1. The output should be similar to: `126365967984000000000000`. Compare this to the [eFIL reserves price feed](https://data.chain.link/ethereum/mainnet/reserves/efil-por), which returns `126,366` at the time of writing.
-=======
   1. The output should be similar to: `970807798330000000000`. Compare this to the [HBTC PoR price feed](https://data.chain.link/feeds/ethereum/mainnet/hbtc-por), which returns `970.81` at the time of writing.
->>>>>>> 55a37388
   </Fragment>
 </TabsContent>
 
