--- conflicted
+++ resolved
@@ -450,21 +450,6 @@
 | Decimals       | 18                                                                                                                                                                                                      |
 | Network status | [status.scroll.io](https://status.scroll.io/)                                                                                                                                                           |
 
-<<<<<<< HEAD
-## Polygon zkEVM
-
-### Polygon zkEVM testnet
-
-Testnet ETH is used to pay for transactions on Polygon zkEVM testnet. Use the [Polygon zkEVM Bridge](https://wallet.polygon.technology/zkEVM-Bridge/bridge) to transfer ETH and LINK to Polygon zkEVM testnet.
-
-| Parameter      | Value                                                                                                                                                                                                  |
-| :------------- | :----------------------------------------------------------------------------------------------------------------------------------------------------------------------------------------------------- |
-| `ETH_CHAIN_ID` | `1442`                                                                                                                                                                                                 |
-| Address        | <Address contractUrl="https://testnet-zkevm.polygonscan.com/address/0xa375fEfcA27a639361139718145dffc29A44cB6d" urlId="1442_0xa375fEfcA27a639361139718145dffc29A44cB6d" urlClass="erc-token-address"/> |
-| Name           | Chainlink Token on Polygon zkEVM testnet                                                                                                                                                               |
-| Symbol         | LINK                                                                                                                                                                                                   |
-| Decimals       | 18                                                                                                                                                                                                     |
-=======
 ## Linea
 
 ### Linea Mainnet
@@ -479,7 +464,20 @@
 | Symbol         | LINK                                                                                                                                                                                      |
 | Decimals       | 18                                                                                                                                                                                        |
 | Network status | [linea.statuspage.io](https://linea.statuspage.io/)                                                                                                                                       |
->>>>>>> 4a0c6deb
+
+## Polygon zkEVM
+
+### Polygon zkEVM testnet
+
+Testnet ETH is used to pay for transactions on Polygon zkEVM testnet. Use the [Polygon zkEVM Bridge](https://wallet.polygon.technology/zkEVM-Bridge/bridge) to transfer ETH and LINK to Polygon zkEVM testnet.
+
+| Parameter      | Value                                                                                                                                                                                                  |
+| :------------- | :----------------------------------------------------------------------------------------------------------------------------------------------------------------------------------------------------- |
+| `ETH_CHAIN_ID` | `1442`                                                                                                                                                                                                 |
+| Address        | <Address contractUrl="https://testnet-zkevm.polygonscan.com/address/0xa375fEfcA27a639361139718145dffc29A44cB6d" urlId="1442_0xa375fEfcA27a639361139718145dffc29A44cB6d" urlClass="erc-token-address"/> |
+| Name           | Chainlink Token on Polygon zkEVM testnet                                                                                                                                                               |
+| Symbol         | LINK                                                                                                                                                                                                   |
+| Decimals       | 18                                                                                                                                                                                                     |
 
 ## Solana
 
