---
section: global
date: Last Modified
title: "LINK Token Contracts"
metadata:
  title: "LINK Token Contracts"
  description: "Addresses for the LINK token on supported networks."
  linkToWallet: true
  image: "/files/72d4bd9-link.png"
---

import { Aside, Address } from "@components"
import ResourcesCallout from "@features/resources/callouts/ResourcesCallout.astro"

<Aside type="note" title="Talk to an expert">
  <a href="https://chain.link/contact?ref_id=Contracts">Contact us</a> to talk to an expert about the networks that
  support the LINK token.
</Aside>

LINK tokens are used to pay node operators for retrieving data for smart contracts and also for deposits placed by node operators as required by contract creators. The smallest denomination of LINK is called a Juel, and 1,000,000,000,000,000,000 (1e18) Juels are equal to 1 LINK. This is similar to Wei, which is the [smallest denomination of ETH](https://ethereum.org/en/developers/docs/intro-to-ether/#denominations).

The LINK token is an ERC677 token that inherits functionality from the ERC20 token standard and allows token transfers to contain a data payload. Read more about the [ERC677 transferAndCall token standard](https://github.com/ethereum/EIPs/issues/677).

<ResourcesCallout callout="bridgeRisks" />

## Ethereum

### Ethereum Mainnet

| Parameter      | Value                                                                                                                                                                            |
| :------------- | :------------------------------------------------------------------------------------------------------------------------------------------------------------------------------- |
| `ETH_CHAIN_ID` | `1`                                                                                                                                                                              |
| Address        | <Address contractUrl="https://etherscan.io/token/0x514910771AF9Ca656af840dff83E8264EcF986CA" urlId="1_0x514910771AF9Ca656af840dff83E8264EcF986CA" urlClass="erc-token-address"/> |
| Name           | Chainlink Token                                                                                                                                                                  |
| Symbol         | LINK                                                                                                                                                                             |
| Decimals       | 18                                                                                                                                                                               |
| Network status | [ethstats.dev](https://ethstats.dev/)                                                                                                                                            |

### Sepolia testnet

Testnet LINK and ETH are available at [faucets.chain.link](https://faucets.chain.link/sepolia).
Testnet ETH is also available from several public [faucets](https://faucetlink.to/sepolia).

| Parameter      | Value                                                                                                                                                                                           |
| :------------- | :---------------------------------------------------------------------------------------------------------------------------------------------------------------------------------------------- |
| `ETH_CHAIN_ID` | `11155111`                                                                                                                                                                                      |
| Address        | <Address contractUrl="https://sepolia.etherscan.io/token/0x779877A7B0D9E8603169DdbD7836e478b4624789" urlId="11155111_0x779877A7B0D9E8603169DdbD7836e478b4624789" urlClass="erc-token-address"/> |
| Name           | Chainlink Token                                                                                                                                                                                 |
| Symbol         | LINK                                                                                                                                                                                            |
| Decimals       | 18                                                                                                                                                                                              |

### Goerli testnet

Testnet LINK is available at [faucets.chain.link](https://faucets.chain.link/goerli). Testnet ETH is available at [goerlifaucet.com](https://goerlifaucet.com/) or the faucets listed at [faucetlink.to/goerli](https://faucetlink.to/goerli).

| Parameter      | Value                                                                                                                                                                                   |
| :------------- | :-------------------------------------------------------------------------------------------------------------------------------------------------------------------------------------- |
| `ETH_CHAIN_ID` | `5`                                                                                                                                                                                     |
| Address        | <Address contractUrl="https://goerli.etherscan.io/token/0x326C977E6efc84E512bB9C30f76E30c160eD06FB" urlId="5_0x326C977E6efc84E512bB9C30f76E30c160eD06FB" urlClass="erc-token-address"/> |
| Name           | Chainlink Token                                                                                                                                                                         |
| Symbol         | LINK                                                                                                                                                                                    |
| Decimals       | 18                                                                                                                                                                                      |

## BNB Chain

### BNB Chain mainnet

BNB is used to pay for transactions on the BNB Chain mainnet.

<Aside type="caution" title="ERC-677 LINK on BNB Chain">

The LINK provided by the [BNB Chain Bridge](https://www.bnbchain.world/en/bridge) is not ERC-677 compatible, so you cannot use it with Chainlink services or oracle nodes. Use the [**Chainlink PegSwap service**](https://pegswap.chain.link/) to convert bridged LINK to the official ERC-677 LINK token on BNB Chain.

</Aside>

| Parameter      | Value                                                                                                                                                                            |
| :------------- | :------------------------------------------------------------------------------------------------------------------------------------------------------------------------------- |
| `ETH_CHAIN_ID` | `56`                                                                                                                                                                             |
| Address        | <Address contractUrl="https://bscscan.com/token/0x404460C6A5EdE2D891e8297795264fDe62ADBB75" urlId="56_0x404460C6A5EdE2D891e8297795264fDe62ADBB75" urlClass="erc-token-address"/> |
| Name           | Chainlink Token                                                                                                                                                                  |
| Symbol         | LINK                                                                                                                                                                             |
| Decimals       | 18                                                                                                                                                                               |
| Network status | [bscscan.freshstatus.io](https://bscscan.freshstatus.io/)                                                                                                                        |

### BNB Chain testnet

Testnet LINK is available at [faucets.chain.link](https://faucets.chain.link/bnb-chain-testnet). Testnet BNB is availalbe at [testnet.binance.org/faucet-smart](https://testnet.binance.org/faucet-smart).

| Parameter      | Value                                                                                                                                                                                      |
| :------------- | :----------------------------------------------------------------------------------------------------------------------------------------------------------------------------------------- |
| `ETH_CHAIN_ID` | `97`                                                                                                                                                                                       |
| Address        | <Address contractUrl="https://testnet.bscscan.com/address/0x84b9B910527Ad5C03A9Ca831909E21e236EA7b06" urlId="97_0x84b9B910527Ad5C03A9Ca831909E21e236EA7b06" urlClass="erc-token-address"/> |
| Name           | Chainlink Token                                                                                                                                                                            |
| Symbol         | LINK                                                                                                                                                                                       |
| Decimals       | 18                                                                                                                                                                                         |

## Polygon (Matic)

### Polygon mainnet

MATIC is used to pay for transactions on Polygon. You can use the [Polygon Bridge](https://wallet.polygon.technology/polygon/bridge/) to transfer tokens to Polygon mainnet and then use [Polygon Gas Swap](https://wallet.polygon.technology/polygon/gas-swap/) to swap supported tokens to MATIC.

<Aside type="caution" title="ERC-677 LINK on Polygon">

The LINK provided by the [Polygon (Matic) Bridge](https://wallet.polygon.technology/polygon/bridge/) is not ERC-677 compatible, so you cannot use it with Chainlink services or oracle nodes. Use the [**Chainlink PegSwap service**](https://pegswap.chain.link/) to convert bridged LINK to the official ERC-677 LINK token on Polygon.

Watch the [Moving Chainlink Cross-Chains](https://www.youtube.com/watch?v=WKvIGkBWRUA) video to learn more.

</Aside>

| Parameter      | Value                                                                                                                                                                                   |
| :------------- | :-------------------------------------------------------------------------------------------------------------------------------------------------------------------------------------- |
| `ETH_CHAIN_ID` | `137`                                                                                                                                                                                   |
| Address        | <Address contractUrl="https://polygonscan.com/address/0xb0897686c545045aFc77CF20eC7A532E3120E0F1" urlId="137_0xb0897686c545045aFc77CF20eC7A532E3120E0F1" urlClass="erc-token-address"/> |
| Name           | Chainlink Token                                                                                                                                                                         |
| Symbol         | LINK                                                                                                                                                                                    |
| Decimals       | 18                                                                                                                                                                                      |
| Network status | [polygon.io/system](https://polygon.io/system)                                                                                                                                          |

### Mumbai testnet

Testnet LINK is available at [faucets.chain.link](https://faucets.chain.link/mumbai). Testnet MATIC is available at the [Polygon faucet](https://faucet.polygon.technology/).

| Parameter      | Value                                                                                                                                                                                            |
| :------------- | :----------------------------------------------------------------------------------------------------------------------------------------------------------------------------------------------- |
| `ETH_CHAIN_ID` | `80001`                                                                                                                                                                                          |
| Address        | <Address contractUrl="https://mumbai.polygonscan.com/address/0x326C977E6efc84E512bB9C30f76E30c160eD06FB" urlId="80001_0x326C977E6efc84E512bB9C30f76E30c160eD06FB" urlClass="erc-token-address"/> |
| Name           | Chainlink Token                                                                                                                                                                                  |
| Symbol         | LINK                                                                                                                                                                                             |
| Decimals       | 18                                                                                                                                                                                               |

## Gnosis Chain (xDai)

### Gnosis Chain mainnet

xDAI is used to pay for transactions on Gnosis Chain mainnet. Use the [xDai Bridge](https://bridge.gnosischain.com/) to send DAI from Ethereum Mainnet to Gnosis Chain and convert it to xDAI. Use [OmniBridge](https://omni.gnosischain.com/bridge) to send LINK from Ethereum Mainnet to Gnosis Chain.

| Parameter      | Value                                                                                                                                                                                 |
| :------------- | :------------------------------------------------------------------------------------------------------------------------------------------------------------------------------------ |
| `ETH_CHAIN_ID` | `100`                                                                                                                                                                                 |
| Address        | <Address contractUrl="https://gnosisscan.io/address/0xE2e73A1c69ecF83F464EFCE6A5be353a37cA09b2" urlId="100_0xE2e73A1c69ecF83F464EFCE6A5be353a37cA09b2" urlClass="erc-token-address"/> |
| Name           | Chainlink Token on Gnosis Chain (xDai)                                                                                                                                                |
| Symbol         | LINK                                                                                                                                                                                  |
| Decimals       | 18                                                                                                                                                                                    |
| Network status | [gnosisscan.io](https://gnosisscan.io/)                                                                                                                                               |

## Avalanche

### Avalanche mainnet

AVAX is the token you use to pay for transactions on Avalanche mainnet. Use the [Avalanche Bridge](https://bridge.avax.network/) to transfer LINK from Ethereum Mainnet to Avalanche.

| Parameter      | Value                                                                                                                                                                                  |
| :------------- | :------------------------------------------------------------------------------------------------------------------------------------------------------------------------------------- |
| `ETH_CHAIN_ID` | `43114`                                                                                                                                                                                |
| Address        | <Address contractUrl="https://snowtrace.io/address/0x5947BB275c521040051D82396192181b413227A3" urlId="43114_0x5947BB275c521040051D82396192181b413227A3" urlClass="erc-token-address"/> |
| Name           | Chainlink Token on Avalanche                                                                                                                                                           |
| Symbol         | LINK                                                                                                                                                                                   |
| Decimals       | 18                                                                                                                                                                                     |
| Network status | [status.avax.network](https://status.avax.network/)                                                                                                                                    |

### Fuji testnet

Testnet LINK is available at [faucets.chain.link](https://faucets.chain.link/fuji). Testnet AVAX is available at [faucet.avax.network](https://faucet.avax.network/).

| Parameter      | Value                                                                                                                                                                                          |
| :------------- | :--------------------------------------------------------------------------------------------------------------------------------------------------------------------------------------------- |
| `ETH_CHAIN_ID` | `43113`                                                                                                                                                                                        |
| Address        | <Address contractUrl="https://testnet.snowtrace.io/address/0x0b9d5D9136855f6FEc3c0993feE6E9CE8a297846" urlId="43113_0x0b9d5D9136855f6FEc3c0993feE6E9CE8a297846" urlClass="erc-token-address"/> |
| Name           | Chainlink Token on Avalanche                                                                                                                                                                   |
| Symbol         | LINK                                                                                                                                                                                           |
| Decimals       | 18                                                                                                                                                                                             |

## Fantom

### Fantom mainnet

FTM is used to pay for transactions on Fantom Mainnet.

<Aside type="caution" title="ERC-677 LINK on Fantom">

You must use ERC-677 LINK on Fantom. ERC-20 LINK will not work with Chainlink services.

</Aside>

| Parameter      | Value                                                                                                                                                                               |
| :------------- | :---------------------------------------------------------------------------------------------------------------------------------------------------------------------------------- |
| `ETH_CHAIN_ID` | `250`                                                                                                                                                                               |
| Address        | <Address contractUrl="https://ftmscan.com/address/0x6F43FF82CCA38001B6699a8AC47A2d0E66939407" urlId="250_0x6F43FF82CCA38001B6699a8AC47A2d0E66939407" urlClass="erc-token-address"/> |
| Name           | Chainlink Token on Fantom                                                                                                                                                           |
| Symbol         | LINK                                                                                                                                                                                |
| Decimals       | 18                                                                                                                                                                                  |
| Network status | [ftmscan.com](https://ftmscan.com/)                                                                                                                                                 |

### Fantom testnet

Testnet LINK is available at [faucets.chain.link](https://faucets.chain.link/fantom-testnet). Testnet FTM is available at [faucet.fantom.network](https://faucet.fantom.network/).

| Parameter      | Value                                                                                                                                                                                        |
| :------------- | :------------------------------------------------------------------------------------------------------------------------------------------------------------------------------------------- |
| `ETH_CHAIN_ID` | `4002`                                                                                                                                                                                       |
| Address        | <Address contractUrl="https://testnet.ftmscan.com/address/0xfaFedb041c0DD4fA2Dc0d87a6B0979Ee6FA7af5F" urlId="4002_0xfaFedb041c0DD4fA2Dc0d87a6B0979Ee6FA7af5F" urlClass="erc-token-address"/> |
| Name           | Chainlink Token on Fantom                                                                                                                                                                    |
| Symbol         | LINK                                                                                                                                                                                         |
| Decimals       | 18                                                                                                                                                                                           |

## Arbitrum

### Arbitrum mainnet

ETH is used to pay for transactions on the Arbitrum mainnet. You can use the [Arbitrum Bridge](https://bridge.arbitrum.io/) to transfer ETH and LINK to from Ethereum Mainnet to Arbitrum.

| Parameter      | Value                                                                                                                                                                                          |
| :------------- | :--------------------------------------------------------------------------------------------------------------------------------------------------------------------------------------------- |
| `ETH_CHAIN_ID` | `42161`                                                                                                                                                                                        |
| Address        | <Address contractUrl="https://explorer.arbitrum.io/address/0xf97f4df75117a78c1A5a0DBb814Af92458539FB4" urlId="42161_0xf97f4df75117a78c1A5a0DBb814Af92458539FB4" urlClass="erc-token-address"/> |
| Name           | Chainlink Token on Arbitrum Mainnet                                                                                                                                                            |
| Symbol         | LINK                                                                                                                                                                                           |
| Decimals       | 18                                                                                                                                                                                             |
| Network status | [arbiscan.freshstatus.io](https://arbiscan.freshstatus.io/)                                                                                                                                    |

### Arbitrum Goerli testnet

Testnet ETH is used to pay for transactions on Arbitrum Goerli. Use the [Arbitrum Bridge](https://bridge.arbitrum.io/) to transfer testnet ETH and LINK from Ethereum Goerli to Arbitrum Goerli. Testnet LINK is available at [faucets.chain.link](https://faucets.chain.link/goerli). Testnet ETH is available at [goerlifaucet.com](https://goerlifaucet.com/) or the faucets listed at [faucetlink.to/goerli](https://faucetlink.to/goerli).

| Parameter      | Value                                                                                                                                                                                                         |
| :------------- | :------------------------------------------------------------------------------------------------------------------------------------------------------------------------------------------------------------ |
| `ETH_CHAIN_ID` | `421613`                                                                                                                                                                                                      |
| Address        | <Address contractUrl="https://goerli-rollup-explorer.arbitrum.io/address/0xd14838A68E8AFBAdE5efb411d5871ea0011AFd28" urlId="421613_0xd14838A68E8AFBAdE5efb411d5871ea0011AFd28" urlClass="erc-token-address"/> |
| Name           | Chainlink Token on Arbitrum Goerli                                                                                                                                                                            |
| Symbol         | LINK                                                                                                                                                                                                          |
| Decimals       | 18                                                                                                                                                                                                            |

## Optimism

### Optimism mainnet

ETH is used to pay for transactions on Optimism. Use the [Optimism Bridge](https://app.optimism.io/bridge) to transfer ETH and LINK from Ethereum Mainnet to Optimism mainnet.

| Parameter      | Value                                                                                                                                                                                          |
| :------------- | :--------------------------------------------------------------------------------------------------------------------------------------------------------------------------------------------- |
| `ETH_CHAIN_ID` | `10`                                                                                                                                                                                           |
| Address        | <Address contractUrl="https://optimistic.etherscan.io/address/0x350a791Bfc2C21F9Ed5d10980Dad2e2638ffa7f6" urlId="10_0x350a791Bfc2C21F9Ed5d10980Dad2e2638ffa7f6" urlClass="erc-token-address"/> |
| Name           | Chainlink Token on Optimism Mainnet                                                                                                                                                            |
| Symbol         | LINK                                                                                                                                                                                           |
| Decimals       | 18                                                                                                                                                                                             |
| Network status | [status.optimism.io](https://status.optimism.io/)                                                                                                                                              |

### Optimism Goerli testnet

Testnet ETH is used to pay for transactions on Optimism. Use the [Optimism Bridge](https://app.optimism.io/bridge) to transfer testnet ETH and LINK from Ethereum Goerli to Optimistim Goerli. Select Optimism Goerli in your wallet to access the Optimism Goerli bridge. Testnet LINK is available at [faucets.chain.link](https://faucets.chain.link/goerli). Testnet ETH is available at [goerlifaucet.com](https://goerlifaucet.com/) or the faucets listed at [faucetlink.to/goerli](https://faucetlink.to/goerli).

| Parameter      | Value                                                                                                                                                                                              |
| :------------- | :------------------------------------------------------------------------------------------------------------------------------------------------------------------------------------------------- |
| `ETH_CHAIN_ID` | `420`                                                                                                                                                                                              |
| Address        | <Address contractUrl="https://goerli-optimism.etherscan.io/token/0xdc2CC710e42857672E7907CF474a69B63B93089f" urlId="420_0xdc2CC710e42857672E7907CF474a69B63B93089f" urlClass="erc-token-address"/> |
| Name           | Chainlink Token on Optimism Goerli                                                                                                                                                                 |
| Symbol         | LINK                                                                                                                                                                                               |
| Decimals       | 18                                                                                                                                                                                                 |

## Harmony

### Harmony mainnet

ONE is used to pay for transactions on Harmony mainnet. You can use the [Harmony Bridge](https://bridge.harmony.one/) to transfer ONE and LINK token from Ethereum Mainnet to Harmony mainnet.

| Parameter      | Value                                                                                                                                                                                               |
| :------------- | :-------------------------------------------------------------------------------------------------------------------------------------------------------------------------------------------------- |
| `ETH_CHAIN_ID` | `1666600000`                                                                                                                                                                                        |
| Address        | <Address contractUrl="https://explorer.harmony.one/address/0x218532a12a389a4a92fC0C5Fb22901D1c19198aA" urlId="1666600000_0x218532a12a389a4a92fC0C5Fb22901D1c19198aA" urlClass="erc-token-address"/> |
| Name           | Chainlink Token on Harmony Mainnet                                                                                                                                                                  |
| Symbol         | LINK                                                                                                                                                                                                |
| Decimals       | 18                                                                                                                                                                                                  |
| Network status | [status.harmony.one](https://status.harmony.one/)                                                                                                                                                   |

## Moonriver

### Moonriver mainnet

MOVR is used to pay transaction fees on Moonriver mainnet.

| Parameter      | Value                                                                                                                                                                                          |
| :------------- | :--------------------------------------------------------------------------------------------------------------------------------------------------------------------------------------------- |
| `ETH_CHAIN_ID` | `1285`                                                                                                                                                                                         |
| Address        | <Address contractUrl="https://moonriver.moonscan.io/address/0x8b12Ac23BFe11cAb03a634C1F117D64a7f2cFD3e" urlId="1285_0x8b12Ac23BFe11cAb03a634C1F117D64a7f2cFD3e" urlClass="erc-token-address"/> |
| Name           | Chainlink Token on Moonriver Mainnet                                                                                                                                                           |
| Symbol         | LINK                                                                                                                                                                                           |
| Decimals       | 18                                                                                                                                                                                             |
| Network status | [moonscan.freshstatus.io](https://moonscan.freshstatus.io/)                                                                                                                                    |

## Moonbeam

### Moonbeam mainnet

GLMR is used to pay transaction fees on Moonbeam mainnet.

| Parameter      | Value                                                                                                                                                                                |
| :------------- | :----------------------------------------------------------------------------------------------------------------------------------------------------------------------------------- |
| `ETH_CHAIN_ID` | `1284`                                                                                                                                                                               |
| Address        | <Address contractUrl="https://moonscan.io/address/0x012414A392F9FA442a3109f1320c439C45518aC3" urlId="1284_0x012414A392F9FA442a3109f1320c439C45518aC3" urlClass="erc-token-address"/> |
| Name           | Chainlink Token on Moonbeam Mainnet                                                                                                                                                  |
| Symbol         | LINK                                                                                                                                                                                 |
| Decimals       | 18                                                                                                                                                                                   |
| Network status | [moonscan.freshstatus.io](https://moonscan.freshstatus.io/)                                                                                                                          |

## Metis

### Andromeda mainnet

METIS is the currency that you use to pay for transactions on Metis mainnet. You can use the [Metis Bridge](https://bridge.metis.io/) to transfer METIS and LINK from Ethereum Mainnet to Metis mainnet.

| Parameter      | Value                                                                                                                                                                                                |
| :------------- | :--------------------------------------------------------------------------------------------------------------------------------------------------------------------------------------------------- |
| `ETH_CHAIN_ID` | `1088`                                                                                                                                                                                               |
| Address        | <Address contractUrl="https://andromeda-explorer.metis.io/address/0x79892E8A3Aea66C8F6893fa49eC6208ef07EC046" urlId="1088_0x79892E8A3Aea66C8F6893fa49eC6208ef07EC046" urlClass="erc-token-address"/> |
| Name           | Chainlink Token on Metis Mainnet                                                                                                                                                                     |
| Symbol         | LINK                                                                                                                                                                                                 |
| Decimals       | 18                                                                                                                                                                                                   |
| Network status | [andromeda-explorer.metis.io](https://andromeda-explorer.metis.io/)                                                                                                                                  |

## BASE

### BASE mainnet

ETH is used to pay for transactions on BASE. You can use the [BASE Bridge](https://bridge.base.org/deposit) to transfer ETH from Ethereum mainnet to BASE mainnet.

| Parameter      | Value                                                                                                                                                                                 |
| :------------- | :------------------------------------------------------------------------------------------------------------------------------------------------------------------------------------ |
| `ETH_CHAIN_ID` | `8453`                                                                                                                                                                                |
| Address        | <Address contractUrl="https://basescan.org/address/0x88Fb150BDc53A65fe94Dea0c9BA0a6dAf8C6e196" urlId="8453_0x88Fb150BDc53A65fe94Dea0c9BA0a6dAf8C6e196" urlClass="erc-token-address"/> |
| Name           | Chainlink Token on BASE mainnet                                                                                                                                                       |
| Symbol         | LINK                                                                                                                                                                                  |
| Decimals       | 18                                                                                                                                                                                    |
| Network status | [basescan.org](https://basescan.org/)                                                                                                                                                 |

### BASE Goerli testnet

Testnet ETH is used to pay for transactions on BASE. Testnet ETH is available from one of the [BASE Network Faucets](https://docs.base.org/tools/network-faucets). Alternatively, you can get testnet ETH from the faucets listed at [faucetlink.to/goerli](https://faucetlink.to/goerli) and use the [BASE Bridge](https://bridge.base.org/deposit) to transfer testnet ETH from Ethereum Goerli to BASE Goerli. Testnet LINK is available at [faucets.chain.link](https://faucets.chain.link/base-testnet).

| Parameter      | Value                                                                                                                                                                                         |
| :------------- | :-------------------------------------------------------------------------------------------------------------------------------------------------------------------------------------------- |
| `ETH_CHAIN_ID` | `84531`                                                                                                                                                                                       |
| Address        | <Address contractUrl="https://goerli.basescan.org/address/0x6D0F8D488B669aa9BA2D0f0b7B75a88bf5051CD3" urlId="84531_0x6D0F8D488B669aa9BA2D0f0b7B75a88bf5051CD3" urlClass="erc-token-address"/> |
| Name           | Chainlink Token on BASE Goerli testnet                                                                                                                                                        |
| Symbol         | LINK                                                                                                                                                                                          |
| Decimals       | 18                                                                                                                                                                                            |
| Network status | [goerli.basescan.org](https://goerli.basescan.org/)                                                                                                                                           |

## Celo

### Celo mainnet

CELO is used to pay for transactions on the Celo network.

| Parameter      | Value                                                                                                                                                                                               |
| :------------- | :-------------------------------------------------------------------------------------------------------------------------------------------------------------------------------------------------- |
| `ETH_CHAIN_ID` | `42220`                                                                                                                                                                                             |
| Address        | <Address contractUrl="https://explorer.celo.org/mainnet/address/0x72d7f41eF46a988b13530F67423B36CD9cADBc3a" urlId="42220_0x72d7f41eF46a988b13530F67423B36CD9cADBc3a" urlClass="erc-token-address"/> |
| Name           | Chainlink Token on Celo mainnet                                                                                                                                                                     |
| Symbol         | LINK                                                                                                                                                                                                |
| Decimals       | 18                                                                                                                                                                                                  |
| Network status | [explorer.celo.org](https://explorer.celo.org/)                                                                                                                                                     |

### Celo Alfajores testnet

Testnet CELO is used to pay for transactions on Celo Alfajores. Testnet CELO is available from the [Alfajores Token Faucet](https://faucet.celo.org/alfajores).

| Parameter      | Value                                                                                                                                                                                                 |
| :------------- | :---------------------------------------------------------------------------------------------------------------------------------------------------------------------------------------------------- |
| `ETH_CHAIN_ID` | `44787`                                                                                                                                                                                               |
| Address        | <Address contractUrl="https://explorer.celo.org/alfajores/address/0x32E08557B14FaD8908025619797221281D439071" urlId="44787_0x32E08557B14FaD8908025619797221281D439071" urlClass="erc-token-address"/> |
| Name           | Chainlink Token on Celo Alfajores testnet                                                                                                                                                             |
| Symbol         | LINK                                                                                                                                                                                                  |
| Decimals       | 18                                                                                                                                                                                                    |
| Network status | [explorer.celo.org/alfajores](https://explorer.celo.org/alfajores/)                                                                                                                                   |

<<<<<<< HEAD
## Polygon zkEVM

### Polygon zkEVM testnet

Testnet ETH is used to pay for transactions on Polygon zkEVM testnet. Use the [Polygon zkEVM Bridge](https://wallet.polygon.technology/zkEVM-Bridge/bridge) to transfer ETH and LINK to Polygon zkEVM testnet.

| Parameter      | Value                                                                                                                                                                                                  |
| :------------- | :----------------------------------------------------------------------------------------------------------------------------------------------------------------------------------------------------- |
| `ETH_CHAIN_ID` | `1442`                                                                                                                                                                                                 |
| Address        | <Address contractUrl="https://testnet-zkevm.polygonscan.com/address/0xa375fEfcA27a639361139718145dffc29A44cB6d" urlId="1442_0xa375fEfcA27a639361139718145dffc29A44cB6d" urlClass="erc-token-address"/> |
| Name           | Chainlink Token on Polygon zkEVM testnet                                                                                                                                                               |
| Symbol         | LINK                                                                                                                                                                                                   |
| Decimals       | 18                                                                                                                                                                                                     |
=======
## Scroll

### Scroll Sepolia testnet

Testnet ETH is used to pay for transactions on Scroll testnet.

| Parameter      | Value                                                                                                                                                                                                   |
| :------------- | :------------------------------------------------------------------------------------------------------------------------------------------------------------------------------------------------------ |
| `ETH_CHAIN_ID` | `534351`                                                                                                                                                                                                |
| Address        | <Address contractUrl="https://sepolia-blockscout.scroll.io/address/0x7273ebbB21F8D8AcF2bC12E71a08937712E9E40c" urlId="534351_0x7273ebbB21F8D8AcF2bC12E71a08937712E9E40c" urlClass="erc-token-address"/> |
| Name           | Chainlink Token on Scroll Sepolia testnet                                                                                                                                                               |
| Symbol         | LINK                                                                                                                                                                                                    |
| Decimals       | 18                                                                                                                                                                                                      |
| Network status | [status.scroll.io](https://status.scroll.io/)                                                                                                                                                           |
>>>>>>> d80b3ff8

## Solana

### Solana mainnet

SOL is used to pay for transactions on the Solana network.

| Parameter      | Value                                                                                           |
| :------------- | :---------------------------------------------------------------------------------------------- |
| `CHAIN_ID`     | `mainnet`                                                                                       |
| Address        | <Address contractUrl="https://solscan.io/account/y9MdSjD9Beg9EFaeQGdMpESFWLNdSfZKQKeYLBfmnjJ"/> |
| Name           | Chainlink Token on Solana mainnet                                                               |
| Symbol         | LINK                                                                                            |
| Decimals       | 9                                                                                               |
| Network status | [status.solana.com/](https://status.solana.com/)                                                |<|MERGE_RESOLUTION|>--- conflicted
+++ resolved
@@ -374,21 +374,6 @@
 | Decimals       | 18                                                                                                                                                                                                    |
 | Network status | [explorer.celo.org/alfajores](https://explorer.celo.org/alfajores/)                                                                                                                                   |
 
-<<<<<<< HEAD
-## Polygon zkEVM
-
-### Polygon zkEVM testnet
-
-Testnet ETH is used to pay for transactions on Polygon zkEVM testnet. Use the [Polygon zkEVM Bridge](https://wallet.polygon.technology/zkEVM-Bridge/bridge) to transfer ETH and LINK to Polygon zkEVM testnet.
-
-| Parameter      | Value                                                                                                                                                                                                  |
-| :------------- | :----------------------------------------------------------------------------------------------------------------------------------------------------------------------------------------------------- |
-| `ETH_CHAIN_ID` | `1442`                                                                                                                                                                                                 |
-| Address        | <Address contractUrl="https://testnet-zkevm.polygonscan.com/address/0xa375fEfcA27a639361139718145dffc29A44cB6d" urlId="1442_0xa375fEfcA27a639361139718145dffc29A44cB6d" urlClass="erc-token-address"/> |
-| Name           | Chainlink Token on Polygon zkEVM testnet                                                                                                                                                               |
-| Symbol         | LINK                                                                                                                                                                                                   |
-| Decimals       | 18                                                                                                                                                                                                     |
-=======
 ## Scroll
 
 ### Scroll Sepolia testnet
@@ -403,7 +388,20 @@
 | Symbol         | LINK                                                                                                                                                                                                    |
 | Decimals       | 18                                                                                                                                                                                                      |
 | Network status | [status.scroll.io](https://status.scroll.io/)                                                                                                                                                           |
->>>>>>> d80b3ff8
+
+## Polygon zkEVM
+
+### Polygon zkEVM testnet
+
+Testnet ETH is used to pay for transactions on Polygon zkEVM testnet. Use the [Polygon zkEVM Bridge](https://wallet.polygon.technology/zkEVM-Bridge/bridge) to transfer ETH and LINK to Polygon zkEVM testnet.
+
+| Parameter      | Value                                                                                                                                                                                                  |
+| :------------- | :----------------------------------------------------------------------------------------------------------------------------------------------------------------------------------------------------- |
+| `ETH_CHAIN_ID` | `1442`                                                                                                                                                                                                 |
+| Address        | <Address contractUrl="https://testnet-zkevm.polygonscan.com/address/0xa375fEfcA27a639361139718145dffc29A44cB6d" urlId="1442_0xa375fEfcA27a639361139718145dffc29A44cB6d" urlClass="erc-token-address"/> |
+| Name           | Chainlink Token on Polygon zkEVM testnet                                                                                                                                                               |
+| Symbol         | LINK                                                                                                                                                                                                   |
+| Decimals       | 18                                                                                                                                                                                                     |
 
 ## Solana
 
