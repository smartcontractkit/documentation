--- conflicted
+++ resolved
@@ -4,7 +4,7 @@
 title: "Node Config (TOML)"
 ---
 
-[//]: # Documentation generated from docs/\*.toml - DO NOT EDIT.
+[//]: # "Documentation generated from docs/*.toml - DO NOT EDIT."
 
 This document describes the TOML format for configuration.
 
@@ -5782,11 +5782,7 @@
 PollInterval = '10s' # Default
 SelectionMode = 'HighestHead' # Default
 SyncThreshold = 5 # Default
-<<<<<<< HEAD
-LeaseDuration = '0s' #Default
-=======
 LeaseDuration = '0s' # Default
->>>>>>> 56f6333b
 ```
 
 The node pool manages multiple RPC endpoints.
@@ -5840,11 +5836,7 @@
 ### LeaseDuration
 
 ```toml
-<<<<<<< HEAD
-LeaseDuration = '0s' #Default
-=======
 LeaseDuration = '0s' # Default
->>>>>>> 56f6333b
 ```
 
 LeaseDuration is the minimum duration that the selected "best" node (as defined by SelectionMode) will be used,
