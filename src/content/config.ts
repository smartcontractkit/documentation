import { z, defineCollection } from "astro:content"

enum Products {
  CCIP = "ccip",
  AUTOMATION = "automation",
  FUNCTIONS = "functions",
  VRF = "vrf",
  FEEDS = "feeds",
  GENERAL = "general",
}

export const productsInfo: Record<Products, { name: string; slug: string }> = {
  ccip: { name: "CCIP", slug: "ccip" },
<<<<<<< HEAD
  automation: { name: "Automation", slug: "chainlink-automation/introduction" },
  functions: { name: "Functions", slug: "chainlink-functions" },
  vrf: { name: "VRF", slug: "vrf/v2/introduction" },
=======
  automation: { name: "Automation", slug: "chainlink-automation" },
  functions: { name: "Functions", slug: "chainlink-functions" },
  vrf: { name: "VRF", slug: "vrf" },
>>>>>>> 762c7e2d
  feeds: { name: "Data Feeds", slug: "data-feeds" },
  general: { name: "General", slug: "/" },
}

const productEnum = z.preprocess((val) => (val as string).toLowerCase(), z.nativeEnum(Products))

const sectionEnum = z.enum([
  "global",
  "ccip",
  "automation",
  "chainlinkFunctions",
  "nodeOperator",
  "dataFeeds",
  "dataStreams",
  "legacy",
  "vrf",
])

export type Sections = z.infer<typeof sectionEnum>

const metadata = z
  .object({
    title: z.string().optional(),
    description: z.string().optional(),
    image: z.string().optional(),
    linkToWallet: z.boolean().optional(),
  })
  .optional()

const baseFrontmatter = z
  .object({
    section: sectionEnum,
    date: z.string().optional(),
    title: z.string(),
    whatsnext: z.record(z.string(), z.string()).optional(),
    isMdx: z.boolean().optional(),
    isIndex: z.boolean().optional(),
    metadata,
    excerpt: z.string().optional(),
    datafeedtype: z.string().optional(),
  })
  .strict()

const quickstartsFrontmatter = z
  .object({
    title: z.string(),
    description: z.string(),
    image: z.string(),
    products: z.array(productEnum),
    time: z.string(),
    requires: z.string().optional(),
  })
  .strict()

export type BaseFrontmatter = z.infer<typeof baseFrontmatter>
export type QuickstartsFrontmatter = z.infer<typeof quickstartsFrontmatter>
export type Metadata = z.infer<typeof metadata>

const baseCollection = defineCollection({
  type: "content",
  schema: baseFrontmatter,
})

const quickstartsCollection = defineCollection({
  type: "content",
  schema: quickstartsFrontmatter,
})

const architectureOverviewCollection = baseCollection
const chainlinkAutomationCollection = baseCollection
const chainlinkFunctionsCollection = baseCollection
const chainlinkNodesCollection = baseCollection
const dataFeedsCollection = baseCollection
const dataStreamsCollection = baseCollection
const resourcesCollection = baseCollection
const vrfCollection = baseCollection
const ccipCollection = baseCollection

export const collections = {
  "architecture-overview": architectureOverviewCollection,
  "chainlink-automation": chainlinkAutomationCollection,
  "chainlink-functions": chainlinkFunctionsCollection,
  "chainlink-nodes": chainlinkNodesCollection,
  "data-feeds": dataFeedsCollection,
  "data-streams": dataStreamsCollection,
  quickstarts: quickstartsCollection,
  resources: resourcesCollection,
  vrf: vrfCollection,
  ccip: ccipCollection,
}<|MERGE_RESOLUTION|>--- conflicted
+++ resolved
@@ -11,15 +11,9 @@
 
 export const productsInfo: Record<Products, { name: string; slug: string }> = {
   ccip: { name: "CCIP", slug: "ccip" },
-<<<<<<< HEAD
-  automation: { name: "Automation", slug: "chainlink-automation/introduction" },
-  functions: { name: "Functions", slug: "chainlink-functions" },
-  vrf: { name: "VRF", slug: "vrf/v2/introduction" },
-=======
   automation: { name: "Automation", slug: "chainlink-automation" },
   functions: { name: "Functions", slug: "chainlink-functions" },
   vrf: { name: "VRF", slug: "vrf" },
->>>>>>> 762c7e2d
   feeds: { name: "Data Feeds", slug: "data-feeds" },
   general: { name: "General", slug: "/" },
 }
