---
section: chainlinkFunctions
date: Last Modified
title: "Supported Networks"
---

import ResourcesCallout from "@features/resources/callouts/ResourcesCallout.astro"
import { Aside, Address, CopyText } from "@components"
import CcipCommon from "@features/ccip/CcipCommon.astro"
import { DonId } from "@features/chainlink-functions"

Read the [LINK Token Contracts](/resources/link-token-contracts) page to learn where to get testnet LINK and ETH.

To use Chainlink Functions on certain networks, you may need to conduct token transfers. You can transfer tokens by using [Chainlink CCIP](/ccip/tutorials/transfer-tokens-from-contract), [Transporter](https://www.transporter.io/) or third-party applications such as [XSwap](https://xswap.link/).

<CcipCommon callout="thirdPartyApps" />
<ResourcesCallout callout="bridgeRisks" />

## Ethereum

<Aside type="note" title="USD-denominated premium fees">
  The fixed premium fee is denominated in USD but no USD is ever used. The LINK equivalent of the fee is calculated at
  request time, and then deducted from your subscription in LINK at response time. See the [example cost
  calculation](/chainlink-functions/resources/billing#cost-calculation-example) for more information.
</Aside>

### Ethereum mainnet

| Item                               | Value                                                                                                                                                                                                                                           |
| ---------------------------------- | ----------------------------------------------------------------------------------------------------------------------------------------------------------------------------------------------------------------------------------------------- |
| Functions router                   | <Address contractUrl="https://etherscan.io/address/0x65Dcc24F8ff9e51F10DCc7Ed1e4e2A61e6E14bd6" eventName="docs_product_interaction" additionalInfo={{ product: "FUNCTIONS", action: "routerAddress_copied", extraInfo1: "Ethereum Mainnet"}} /> |
| <DonId client:load/>               | <CopyText text="fun-ethereum-mainnet-1" code /> / <CopyText text="0x66756e2d657468657265756d2d6d61696e6e65742d3100000000000000000000"code format formatType="bytes32" />                                                                        |
| Encrypted secrets upload endpoints | <ul><li><CopyText text="https://01.functions-gateway.chain.link/" code /></li><li><CopyText text="https://02.functions-gateway.chain.link/" code /></li></ul>                                                                                   |

| Billing Item                                    | Value         |
| ----------------------------------------------- | ------------- |
| Premium fees                                    | 400 cents USD |
| Request threshold (withdrawing funds)           | 1 request     |
| Cancellation fees (withdrawing funds)           | 1 LINK        |
| Minimum balance for uploading encrypted secrets | 1 LINK        |

### Sepolia testnet

<<<<<<< HEAD
| Item                               | Value                                                                                                                                                                                                                                                                      |
| ---------------------------------- | -------------------------------------------------------------------------------------------------------------------------------------------------------------------------------------------------------------------------------------------------------------------------- |
| Functions router                   | <Address contractUrl="https://sepolia.etherscan.io/address/0xb83E47C2bC239B3bf370bc41e1459A34b41238D0" eventName="docs_product_interaction" additionalInfo={{ product: "FUNCTIONS", action: "routerAddress_copied", extraInfo1: "Sepolia Testnet"}} client:only="preact" /> |
| <DonId client:load/>               | <CopyText text="fun-ethereum-sepolia-1" code /> / <CopyText text="0x66756e2d657468657265756d2d7365706f6c69612d3100000000000000000000"code format formatType="bytes32" />                                                                                                   |
| Encrypted secrets upload endpoints | <ul><li><CopyText text="https://01.functions-gateway.testnet.chain.link/" code /></li><li><CopyText text="https://02.functions-gateway.testnet.chain.link/" code /></li></ul>                                                                                              |
=======
| Item                               | Value                                                                                                                                                                                                                                                  |
| ---------------------------------- | ------------------------------------------------------------------------------------------------------------------------------------------------------------------------------------------------------------------------------------------------------ |
| Functions router                   | <Address contractUrl="https://sepolia.etherscan.io/address/0xb83E47C2bC239B3bf370bc41e1459A34b41238D0" eventName="docs_product_interaction" additionalInfo={{ product: "FUNCTIONS", action: "routerAddress_copied", extraInfo1: "Sepolia Testnet"}} /> |
| <DonId client:load/>               | <CopyText text="fun-ethereum-sepolia-1" code /> / <CopyText text="0x66756e2d657468657265756d2d7365706f6c69612d3100000000000000000000"code format formatType="bytes32" />                                                                               |
| Encrypted secrets upload endpoints | <ul><li><CopyText text="https://01.functions-gateway.testnet.chain.link/" code /></li><li><CopyText text="https://02.functions-gateway.testnet.chain.link/" code /></li></ul>                                                                          |
>>>>>>> 0ffd6617

| Billing Item                                    | Value         |
| ----------------------------------------------- | ------------- |
| Premium fees                                    | 320 cents USD |
| Request threshold (withdrawing funds)           | 10 requests   |
| Cancellation fees (withdrawing funds)           | 2 LINK        |
| Minimum balance for uploading encrypted secrets | 2 LINK        |

## Polygon

<Aside type="note" title="USD-denominated premium fees">
  The fixed premium fee is denominated in USD but no USD is ever used. The LINK equivalent of the fee is calculated at
  request time, and then deducted from your subscription in LINK at response time. See the [example cost
  calculation](/chainlink-functions/resources/billing#cost-calculation-example) for more information.
</Aside>

### Polygon mainnet

| Item                               | Value                                                                                                                                                                                                                                             |
| ---------------------------------- | ------------------------------------------------------------------------------------------------------------------------------------------------------------------------------------------------------------------------------------------------- |
| Functions router                   | <Address contractUrl="https://polygonscan.com/address/0xdc2AAF042Aeff2E68B3e8E33F19e4B9fA7C73F10" eventName="docs_product_interaction" additionalInfo={{ product: "FUNCTIONS", action: "routerAddress_copied", extraInfo1: "Polygon Mainnet"}} /> |
| <DonId client:load/>               | <CopyText text="fun-polygon-mainnet-1" code /> / <CopyText text="0x66756e2d706f6c79676f6e2d6d61696e6e65742d310000000000000000000000"code format formatType="bytes32" />                                                                           |
| Encrypted secrets upload endpoints | <ul><li><CopyText text="https://01.functions-gateway.chain.link/" code /></li><li><CopyText text="https://02.functions-gateway.chain.link/" code /></li></ul>                                                                                     |

| Billing Item                                    | Value       |
| ----------------------------------------------- | ----------- |
| Premium fees                                    | 3 cents USD |
| Request threshold (withdrawing funds)           | 1 request   |
| Cancellation fees (withdrawing funds)           | 1 LINK      |
| Minimum balance for uploading encrypted secrets | 1 LINK      |

### Polygon Amoy testnet

| Item                               | Value                                                                                                                                                                                                                                                       |
| ---------------------------------- | ----------------------------------------------------------------------------------------------------------------------------------------------------------------------------------------------------------------------------------------------------------- |
| Functions router                   | <Address contractUrl="https://amoy.polygonscan.com/address/0xC22a79eBA640940ABB6dF0f7982cc119578E11De" eventName="docs_product_interaction" additionalInfo={{ product: "FUNCTIONS", action: "routerAddress_copied", extraInfo1: "Polygon Amoy Testnet"}} /> |
| <DonId client:load/>               | <CopyText text="fun-polygon-amoy-1" code /> / <CopyText text="0x66756e2d706f6c79676f6e2d616d6f792d310000000000000000000000000000"code format formatType="bytes32" />                                                                                        |
| Encrypted secrets upload endpoints | <ul><li><CopyText text="https://01.functions-gateway.testnet.chain.link/" code /></li><li><CopyText text="https://02.functions-gateway.testnet.chain.link/" code /></li></ul>                                                                               |

| Billing Item                                     | Value         |
| ------------------------------------------------ | ------------- |
| Premium fees (converted to LINK at request time) | 320 cents USD |
| Request threshold (withdrawing funds)            | 10 requests   |
| Cancellation fees (withdrawing funds)            | 2 LINK        |
| Minimum balance for uploading encrypted secrets  | 2 LINK        |

## Avalanche

<Aside type="note" title="USD-denominated premium fees">
  The fixed premium fee is denominated in USD but no USD is ever used. The LINK equivalent of the fee is calculated at
  request time, and then deducted from your subscription in LINK at response time. See the [example cost
  calculation](/chainlink-functions/resources/billing#cost-calculation-example) for more information.
</Aside>

### Avalanche Mainnet

| Item                               | Value                                                                                                                                                                                                                                            |
| ---------------------------------- | ------------------------------------------------------------------------------------------------------------------------------------------------------------------------------------------------------------------------------------------------ |
| Functions router                   | <Address contractUrl="https://snowtrace.io/address/0x9f82a6A0758517FD0AfA463820F586999AF314a0" eventName="docs_product_interaction" additionalInfo={{ product: "FUNCTIONS", action: "routerAddress_copied", extraInfo1: "Avalanche Mainnet"}} /> |
| <DonId client:load/>               | <CopyText text="fun-avalanche-mainnet-1" code /> / <CopyText text="0x66756e2d6176616c616e6368652d6d61696e6e65742d31000000000000000000"code format formatType="bytes32" />                                                                        |
| Encrypted secrets upload endpoints | <ul><li><CopyText text="https://01.functions-gateway.chain.link/" code /></li><li><CopyText text="https://02.functions-gateway.chain.link/" code /></li></ul>                                                                                    |

| Billing Item                                    | Value       |
| ----------------------------------------------- | ----------- |
| Premium fees                                    | 3 cents USD |
| Request threshold (withdrawing funds)           | 1 request   |
| Cancellation fees (withdrawing funds)           | 1 LINK      |
| Minimum balance for uploading encrypted secrets | 1 LINK      |

### Avalanche Fuji testnet

| Item                               | Value                                                                                                                                                                                                                                                         |
| ---------------------------------- | ------------------------------------------------------------------------------------------------------------------------------------------------------------------------------------------------------------------------------------------------------------- |
| Functions router                   | <Address contractUrl="https://testnet.snowtrace.io/address/0xA9d587a00A31A52Ed70D6026794a8FC5E2F5dCb0" eventName="docs_product_interaction" additionalInfo={{ product: "FUNCTIONS", action: "routerAddress_copied", extraInfo1: "Avalanche Fuji Testnet"}} /> |
| <DonId client:load/>               | <CopyText text="fun-avalanche-fuji-1" code /> / <CopyText text="0x66756e2d6176616c616e6368652d66756a692d31000000000000000000000000"code format formatType="bytes32" />                                                                                        |
| Encrypted secrets upload endpoints | <ul><li><CopyText text="https://01.functions-gateway.testnet.chain.link/" code /></li><li><CopyText text="https://02.functions-gateway.testnet.chain.link/" code /></li></ul>                                                                                 |

| Billing Item                                    | Value         |
| ----------------------------------------------- | ------------- |
| Premium fees                                    | 320 cents USD |
| Request threshold (withdrawing funds)           | 10 requests   |
| Cancellation fees (withdrawing funds)           | 2 LINK        |
| Minimum balance for uploading encrypted secrets | 2 LINK        |

## Arbitrum

<Aside type="note" title="USD-denominated premium fees">
  The fixed premium fee is denominated in USD but no USD is ever used. The LINK equivalent of the fee is calculated at
  request time, and then deducted from your subscription in LINK at response time. See the [example cost
  calculation](/chainlink-functions/resources/billing#cost-calculation-example) for more information.
</Aside>

### Arbitrum Mainnet

| Item                               | Value                                                                                                                                                                                                                                          |
| ---------------------------------- | ---------------------------------------------------------------------------------------------------------------------------------------------------------------------------------------------------------------------------------------------- |
| Functions router                   | <Address contractUrl="https://arbiscan.io/address/0x97083e831f8f0638855e2a515c90edcf158df238" eventName="docs_product_interaction" additionalInfo={{ product: "FUNCTIONS", action: "routerAddress_copied", extraInfo1: "Arbitrum Mainnet"}} /> |
| <DonId client:load/>               | <CopyText text="fun-arbitrum-mainnet-1" code /> / <CopyText text="0x66756e2d617262697472756d2d6d61696e6e65742d3100000000000000000000"code format formatType="bytes32" />                                                                       |
| Encrypted secrets upload endpoints | <ul><li><CopyText text="https://01.functions-gateway.chain.link/" code /></li><li><CopyText text="https://02.functions-gateway.chain.link/" code /></li></ul>                                                                                  |

| Billing Item                                    | Value       |
| ----------------------------------------------- | ----------- |
| Premium fees                                    | 3 cents USD |
| Request threshold (withdrawing funds)           | 10 requests |
| Cancellation fees (withdrawing funds)           | 0.1 LINK    |
| Minimum balance for uploading encrypted secrets | 0.1 LINK    |

### Arbitrum Sepolia testnet

| Item                               | Value                                                                                                                                                                                                                                                          |
| ---------------------------------- | -------------------------------------------------------------------------------------------------------------------------------------------------------------------------------------------------------------------------------------------------------------- |
| Functions router                   | <Address contractUrl="https://sepolia.arbiscan.io/address/0x234a5fb5Bd614a7AA2FfAB244D603abFA0Ac5C5C" eventName="docs_product_interaction" additionalInfo={{ product: "FUNCTIONS", action: "routerAddress_copied", extraInfo1: "Arbitrum Sepolia Testnet"}} /> |
| <DonId client:load/>               | <CopyText text="fun-arbitrum-sepolia-1" code /> / <CopyText text="0x66756e2d617262697472756d2d7365706f6c69612d3100000000000000000000"code format formatType="bytes32" />                                                                                       |
| Encrypted secrets upload endpoints | <ul><li><CopyText text="https://01.functions-gateway.testnet.chain.link/" code /></li><li><CopyText text="https://02.functions-gateway.testnet.chain.link/" code /></li></ul>                                                                                  |

| Billing Item                                    | Value         |
| ----------------------------------------------- | ------------- |
| Premium fees                                    | 320 cents USD |
| Request threshold (withdrawing funds)           | 10 requests   |
| Cancellation fees (withdrawing funds)           | 2 LINK        |
| Minimum balance for uploading encrypted secrets | 2 LINK        |

## BASE

<Aside type="note" title="USD-denominated premium fees">
  The fixed premium fee is denominated in USD but no USD is ever used. The LINK equivalent of the fee is calculated at
  request time, and then deducted from your subscription in LINK at response time. See the [example cost
  calculation](/chainlink-functions/resources/billing#cost-calculation-example) for more information.
</Aside>

### BASE Mainnet

| Item                               | Value                                                                                                                                                                                                                                       |
| ---------------------------------- | ------------------------------------------------------------------------------------------------------------------------------------------------------------------------------------------------------------------------------------------- |
| Functions router                   | <Address contractUrl="https://basescan.org/address/0xf9b8fc078197181c841c296c876945aaa425b278" eventName="docs_product_interaction" additionalInfo={{ product: "FUNCTIONS", action: "routerAddress_copied", extraInfo1: "Base Mainnet"}} /> |
| <DonId client:load/>               | <CopyText text="fun-base-mainnet-1" code /> / <CopyText text="0x66756e2d626173652d6d61696e6e65742d310000000000000000000000000000"code format formatType="bytes32" />                                                                        |
| Encrypted secrets upload endpoints | <ul><li><CopyText text="https://01.functions-gateway.chain.link/" code /></li><li><CopyText text="https://02.functions-gateway.chain.link/" code /></li></ul>                                                                               |

| Billing Item                                     | Value       |
| ------------------------------------------------ | ----------- |
| Premium fees (converted to LINK at request time) | 3 cents USD |
| Request threshold (withdrawing funds)            | 1 request   |
| Cancellation fees (withdrawing funds)            | 0.1 LINK    |
| Minimum balance for uploading encrypted secrets  | 0.1 LINK    |

### BASE Sepolia testnet

| Item                               | Value                                                                                                                                                                                                                                                       |
| ---------------------------------- | ----------------------------------------------------------------------------------------------------------------------------------------------------------------------------------------------------------------------------------------------------------- |
| Functions router                   | <Address contractUrl="https://sepolia.basescan.org/address/0xf9B8fc078197181C841c296C876945aaa425B278" eventName="docs_product_interaction" additionalInfo={{ product: "FUNCTIONS", action: "routerAddress_copied", extraInfo1: "Base Sepolia Testnet"}} /> |
| <DonId client:load/>               | <CopyText text="fun-base-sepolia-1" code /> / <CopyText text="0x66756e2d626173652d7365706f6c69612d310000000000000000000000000000"code format formatType="bytes32" />                                                                                        |
| Encrypted secrets upload endpoints | <ul><li><CopyText text="https://01.functions-gateway.testnet.chain.link/" code /></li><li><CopyText text="https://02.functions-gateway.testnet.chain.link/" code /></li></ul>                                                                               |

| Billing Item                                     | Value         |
| ------------------------------------------------ | ------------- |
| Premium fees (converted to LINK at request time) | 320 cents USD |
| Request threshold (withdrawing funds)            | 10 requests   |
| Cancellation fees (withdrawing funds)            | 2 LINK        |
| Minimum balance for uploading encrypted secrets  | 2 LINK        |

## Optimism

<Aside type="note" title="USD-denominated premium fees">
  The fixed premium fee is denominated in USD but no USD is ever used. The LINK equivalent of the fee is calculated at
  request time, and then deducted from your subscription in LINK at response time. See the [example cost
  calculation](/chainlink-functions/resources/billing#cost-calculation-example) for more information.
</Aside>

### Optimism mainnet

| Item                               | Value                                                                                                                                                                    |
| ---------------------------------- | ------------------------------------------------------------------------------------------------------------------------------------------------------------------------ |
| Functions router                   | <Address contractUrl="https://optimistic.etherscan.io/address/0xaA8AaA682C9eF150C0C8E96a8D60945BCB21faad" />                                                             |
| <DonId client:load/>               | <CopyText text="fun-optimism-mainnet-1" code /> / <CopyText text="0x66756e2d6f7074696d69736d2d6d61696e6e65742d310a000000000000000000"code format formatType="bytes32" /> |
| Encrypted secrets upload endpoints | <ul><li><CopyText text="https://01.functions-gateway.chain.link/" code /></li><li><CopyText text="https://02.functions-gateway.chain.link/" code /></li></ul>            |

| Billing Item                                     | Value       |
| ------------------------------------------------ | ----------- |
| Premium fees (converted to LINK at request time) | 3 cents USD |
| Request threshold (withdrawing funds)            | 1 request   |
| Cancellation fees (withdrawing funds)            | 0.1 LINK    |
| Minimum balance for uploading encrypted secrets  | 0.1 LINK    |

### Optimism Sepolia testnet

| Item                               | Value                                                                                                                                                                                                                                                                    |
| ---------------------------------- | ------------------------------------------------------------------------------------------------------------------------------------------------------------------------------------------------------------------------------------------------------------------------ |
| Functions router                   | <Address contractUrl="https://sepolia-optimism.etherscan.io/address/0xC17094E3A1348E5C7544D4fF8A36c28f2C6AAE28" eventName="docs_product_interaction" additionalInfo={{ product: "FUNCTIONS", action: "routerAddress_copied", extraInfo1: "Optimism Sepolia Testnet"}} /> |
| <DonId client:load/>               | <CopyText text="fun-optimism-sepolia-1" code /> / <CopyText text="0x66756e2d6f7074696d69736d2d7365706f6c69612d3100000000000000000000"code format formatType="bytes32" />                                                                                                 |
| Encrypted secrets upload endpoints | <ul><li><CopyText text="https://01.functions-gateway.testnet.chain.link/" code /></li><li><CopyText text="https://02.functions-gateway.testnet.chain.link/" code /></li></ul>                                                                                            |

| Billing Item                                     | Value         |
| ------------------------------------------------ | ------------- |
| Premium fees (converted to LINK at request time) | 320 cents USD |
| Request threshold (withdrawing funds)            | 10 requests   |
| Cancellation fees (withdrawing funds)            | 2 LINK        |
| Minimum balance for uploading encrypted secrets  | 2 LINK        |

## Soneium

<Aside type="note" title="USD-denominated premium fees">
  The fixed premium fee is denominated in USD but no USD is ever used. The LINK equivalent of the fee is calculated at
  request time, and then deducted from your subscription in LINK at response time. See the [example cost
  calculation](/chainlink-functions/resources/billing#cost-calculation-example) for more information.
</Aside>

### Soneium Minato testnet

| Item                               | Value                                                                                                                                                                                                                                                                  |
| ---------------------------------- | ---------------------------------------------------------------------------------------------------------------------------------------------------------------------------------------------------------------------------------------------------------------------- |
| Functions router                   | <Address contractUrl="https://soneium-minato.blockscout.com/address/0x3704dc1eefCDCE04C58813836AEcfdBC8e7cB3D8" eventName="docs_product_interaction" additionalInfo={{ product: "FUNCTIONS", action: "routerAddress_copied", extraInfo1: "Soneium Minato Testnet"}} /> |
| <DonId client:load/>               | <CopyText text="fun-soneium-sepolia-1" code /> / <CopyText text="0x66756e2d736f6e6569756d2d7365706f6c69612d310000000000000000000000"code format formatType="bytes32" />                                                                                                |
| Encrypted secrets upload endpoints | <ul><li><CopyText text="https://01.functions-gateway.testnet.chain.link/" code /></li><li><CopyText text="https://02.functions-gateway.testnet.chain.link/" code /></li></ul>                                                                                          |

| Billing Item                                     | Value         |
| ------------------------------------------------ | ------------- |
| Premium fees (converted to LINK at request time) | 320 cents USD |
| Request threshold (withdrawing funds)            | 10 requests   |
| Cancellation fees (withdrawing funds)            | 2 LINK        |
| Minimum balance for uploading encrypted secrets  | 2 LINK        |

## Celo

<Aside type="note" title="USD-denominated premium fees">
  The fixed premium fee is denominated in USD but no USD is ever used. The LINK equivalent of the fee is calculated at
  request time, and then deducted from your subscription in LINK at response time. See the [example cost
  calculation](/chainlink-functions/resources/billing#cost-calculation-example) for more information.
</Aside>

### Celo Mainnet

| Item                               | Value                                                                                                                                                                |
| ---------------------------------- | -------------------------------------------------------------------------------------------------------------------------------------------------------------------- |
| Functions router                   | <Address contractUrl="https://explorer.celo.org/mainnet/address/0xd74646C75163f9dA0F3666C3BE8A9C42F4b3b261" />                                                       |
| <DonId client:load/>               | <CopyText text="fun-celo-mainnet-1" code /> / <CopyText text="0x66756e2d63656c6f2d6d61696e6e65742d310000000000000000000000000000"code format formatType="bytes32" /> |
| Encrypted secrets upload endpoints | <ul><li><CopyText text="https://01.functions-gateway.chain.link/" code /></li><li><CopyText text="https://02.functions-gateway.chain.link/" code /></li></ul>        |

| Billing Item                                     | Value       |
| ------------------------------------------------ | ----------- |
| Premium fees (converted to LINK at request time) | 3 cents USD |
| Request threshold (withdrawing funds)            | 1 request   |
| Cancellation fees (withdrawing funds)            | 0.1 LINK    |
| Minimum balance for uploading encrypted secrets  | 0.1 LINK    |

### Celo Alfajores testnet

| Item                               | Value                                                                                                                                                                         |
| ---------------------------------- | ----------------------------------------------------------------------------------------------------------------------------------------------------------------------------- |
| Functions router                   | <Address contractUrl="https://explorer.celo.org/alfajores/address/0x53BA5D8E5aab0cf9589aCE139666Be2b9Fd268e2" />                                                              |
| <DonId client:load/>               | <CopyText text="fun-celo-alfajores-1" code /> / <CopyText text="0x66756e2d63656c6f2d616c66616a6f7265732d31000000000000000000000000"code format formatType="bytes32" />        |
| Encrypted secrets upload endpoints | <ul><li><CopyText text="https://01.functions-gateway.testnet.chain.link/" code /></li><li><CopyText text="https://02.functions-gateway.testnet.chain.link/" code /></li></ul> |

| Billing Item                                     | Value         |
| ------------------------------------------------ | ------------- |
| Premium fees (converted to LINK at request time) | 320 cents USD |
| Request threshold (withdrawing funds)            | 10 requests   |
| Cancellation fees (withdrawing funds)            | 2 LINK        |
| Minimum balance for uploading encrypted secrets  | 2 LINK        |<|MERGE_RESOLUTION|>--- conflicted
+++ resolved
@@ -41,19 +41,12 @@
 
 ### Sepolia testnet
 
-<<<<<<< HEAD
-| Item                               | Value                                                                                                                                                                                                                                                                      |
-| ---------------------------------- | -------------------------------------------------------------------------------------------------------------------------------------------------------------------------------------------------------------------------------------------------------------------------- |
-| Functions router                   | <Address contractUrl="https://sepolia.etherscan.io/address/0xb83E47C2bC239B3bf370bc41e1459A34b41238D0" eventName="docs_product_interaction" additionalInfo={{ product: "FUNCTIONS", action: "routerAddress_copied", extraInfo1: "Sepolia Testnet"}} client:only="preact" /> |
-| <DonId client:load/>               | <CopyText text="fun-ethereum-sepolia-1" code /> / <CopyText text="0x66756e2d657468657265756d2d7365706f6c69612d3100000000000000000000"code format formatType="bytes32" />                                                                                                   |
-| Encrypted secrets upload endpoints | <ul><li><CopyText text="https://01.functions-gateway.testnet.chain.link/" code /></li><li><CopyText text="https://02.functions-gateway.testnet.chain.link/" code /></li></ul>                                                                                              |
-=======
+
 | Item                               | Value                                                                                                                                                                                                                                                  |
 | ---------------------------------- | ------------------------------------------------------------------------------------------------------------------------------------------------------------------------------------------------------------------------------------------------------ |
 | Functions router                   | <Address contractUrl="https://sepolia.etherscan.io/address/0xb83E47C2bC239B3bf370bc41e1459A34b41238D0" eventName="docs_product_interaction" additionalInfo={{ product: "FUNCTIONS", action: "routerAddress_copied", extraInfo1: "Sepolia Testnet"}} /> |
 | <DonId client:load/>               | <CopyText text="fun-ethereum-sepolia-1" code /> / <CopyText text="0x66756e2d657468657265756d2d7365706f6c69612d3100000000000000000000"code format formatType="bytes32" />                                                                               |
 | Encrypted secrets upload endpoints | <ul><li><CopyText text="https://01.functions-gateway.testnet.chain.link/" code /></li><li><CopyText text="https://02.functions-gateway.testnet.chain.link/" code /></li></ul>                                                                          |
->>>>>>> 0ffd6617
 
 | Billing Item                                    | Value         |
 | ----------------------------------------------- | ------------- |
