// store/users.ts
import { atom } from "nanostores"

export const shouldUpdateToc = atom<string | undefined>()

export function updateTableOfContents() {
  shouldUpdateToc.set(new Date().toUTCString())

  // Handle anchors after TOC loads
  if (window.location.hash) {
    const id = decodeURI(window.location.hash.split("#")[1])
    const scrollTo = document.getElementById(id)
<<<<<<< HEAD
    scrollTo?.scrollIntoView()
=======
    scrollTo && scrollTo.scrollIntoView()
>>>>>>> 33dd96a3
  }
}<|MERGE_RESOLUTION|>--- conflicted
+++ resolved
@@ -10,10 +10,6 @@
   if (window.location.hash) {
     const id = decodeURI(window.location.hash.split("#")[1])
     const scrollTo = document.getElementById(id)
-<<<<<<< HEAD
-    scrollTo?.scrollIntoView()
-=======
     scrollTo && scrollTo.scrollIntoView()
->>>>>>> 33dd96a3
   }
 }