---
import { Sections } from "~/content.config"
import { SIDEBAR } from "../../config"
import type { SectionEntry, SectionContent } from "../../config"
import RecursiveSidebar from "./RecursiveSidebar.astro"
import { LanguageSwitcherDropdown } from "~/components/LanguageSwitcherDropdown"
import { ChainTypeSelector } from "~/components/ChainSelector"
import { isChainAwareSection } from "~/config/chainTypes"
import styles from "./leftSidebar.module.css"
import DocsHeaderTitle from "../DocsHeaderTitle/DocsHeaderTitle.astro"
import * as CONFIG from "../../config"

type SectionEntryWithParent = SectionEntry & { parentSection?: string }

export type Props = {
  currentPage: string
  section?: Sections
}

const { currentPage, section } = Astro.props

// Check if this section supports chain type filtering
const showChainSelector = isChainAwareSection(section)

// Return whichever sections we need
function getSidebarSections(section?: Sections): SectionEntryWithParent[] {
  if (!section) {
    return []
  } else if (section === "global") {
    // Flatten all sidebar entries into one array
    return Object.entries(SIDEBAR).flatMap(([parentSection, entries]) => {
      return entries?.map((entry) => ({ ...entry, parentSection })) ?? []
    })
  }
  return SIDEBAR[section] ?? []
}

/**
 * Determines if a section should be expanded based on its contents
 */
function shouldExpandTopSection(contents: SectionEntry["contents"], currentPage: string): boolean {
  const normalizedCurrentPage = removeSlashes(currentPage.slice(1))

  // Helper function to check if an item or its children match the current page exactly
  function checkItem(item: SectionContent): boolean {
    // Check if current page matches this item exactly
    if (item.url) {
      const normalizedItemUrl = removeSlashes(item.url)

      // Direct match
      if (normalizedCurrentPage === normalizedItemUrl) {
        return true
      }

      // Check highlightAsCurrent array
      if (item.highlightAsCurrent?.some((url) => normalizedCurrentPage === removeSlashes(url))) {
        return true
      }
    }

    // Check children recursively for exact matches
    if (item.children) {
      return item.children.some(checkItem)
    }

    return false
  }

  // Check all items in the section for exact matches
  return contents.some(checkItem)
}

function removeSlashes(url: string): string {
  let sanitizedUrl = url
  sanitizedUrl = sanitizedUrl.split("?parent")[0]
  if (sanitizedUrl.charAt(0) == "/") sanitizedUrl = sanitizedUrl.substr(1)
  if (sanitizedUrl.charAt(sanitizedUrl.length - 1) == "/")
    sanitizedUrl = sanitizedUrl.substr(0, sanitizedUrl.length - 1)
  return sanitizedUrl
}

const sidebarSections = getSidebarSections(section)
---

<<<<<<< HEAD
<nav aria-labelledby="grid-left" class={styles.nav} data-sticky>
  <DocsHeaderTitle pathname={currentPage} />
  {
    section === "cre" && (
      <div class={styles.languageSwitcherTablet}>
        <LanguageSwitcherDropdown client:only="react" />
      </div>
    )
  }
  {showChainSelector && <ChainTypeSelector client:only="react" />}
  <ul class={styles.navGroups}>
=======
<nav aria-labelledby="grid-left" class={styles.nav}>
  <div class={styles.sidebarDropdowns}>
    {section === "cre" && <LanguageSwitcherDropdown client:only="react" />}
    {showChainSelector && <ChainTypeSelector client:only="react" />}
  </div>
  <ul class={styles.navGroups} data-sticky>
>>>>>>> 3a4721e1
    {
      sidebarSections.map((group) => (
        <li
          style={section === "global" ? { display: "none" } : {}}
          class={group.parentSection ? `parent-${group.parentSection}` : ""}
        >
          <details open={shouldExpandTopSection(group.contents, currentPage)}>
            <summary class={styles.navGroupTitle}>{group.section}</summary>
            <ul class={styles.navGroupEntries}>
              <RecursiveSidebar items={group.contents} currentPage={currentPage} />
            </ul>
          </details>
        </li>
      ))
    }
    <div class={styles.quickLinks}>
      <li class={styles.headerLink}>
        <a href="/builders-quick-links" target="_blank" id="quick-links-sidebar-link">
          <svg width="16" height="16" viewBox="0 0 16 16" fill="none" xmlns="http://www.w3.org/2000/svg">
            <path
              d="M2.5 9.20055L7.18129 2H12.2965L9.62194 5.59959H13.5L5.97787 14H4.50671L7.18135 9.20055H2.5Z"
              fill="#0D5DFF"></path>
          </svg>
          <p>Quick links</p>
        </a>
      </li>
      <li class={styles.headerLink}>
        <a
          class={styles.link}
          href="https://github.com/smartcontractkit/documentation"
          target="_blank"
          rel="noopener noreferrer"
        >
          <img height={16} width={16} src="/assets/icons/github-blue.svg" alt="GitHub repository" />
          <span>Github</span>
        </a>
      </li>
      {
        CONFIG.COMMUNITY_INVITE_URL && (
          <li class={styles.headerLink}>
            <a href={CONFIG.COMMUNITY_INVITE_URL} target="_blank" rel="noopener noreferrer">
              <img src="/images/discord.svg" loading="lazy" width="16" height="16" alt="Discord" />
              <span>Join our community</span>
            </a>
          </li>
        )
      }
    </div>
  </ul>
</nav>

<style is:global>
  .nav-link svg {
    min-height: 12px;
    min-width: 12px;
    opacity: 0;
    display: none;
  }

  .nav-link[aria-current="page"] svg {
    opacity: 0;
  }
</style>

<script>
  import { initializeChainType } from "~/stores/chainType.js"

  /**
   * Initialize chain type selection from URL on page load
   * This detects the chain from the URL path (e.g., /ccip/tutorials/svm/... → solana)
   */
  initializeChainType()

  /**
   * Re-initialize on client-side navigation (Astro view transitions)
   */
  document.addEventListener("astro:after-swap", () => {
    initializeChainType()
  })

  /**
   * Handles section visibility based on URL parameters
   * - Shows/hides sections based on the 'parent' query parameter
   * - Runs on initial load and after navigation
   */
  const attachContentScripts = () => {
    const parentSection = new URLSearchParams(window.location.search).get("parent") || "global"
    if (parentSection) {
      for (let elem of document.querySelectorAll(`.parent-${parentSection}`)) {
        ;(elem as HTMLElement).style.display = "block"
      }
    }
  }

  // Runs on initial navigation
  attachContentScripts()
  // Runs on view transitions navigation
  document.addEventListener("astro:after-swap", attachContentScripts)
</script>

<script>
  import { selectedChainType } from "~/stores/chainType.js"

  /**
   * Filters sidebar items based on selected chain type
   * Triggers the unified filter in RecursiveSidebar that respects BOTH chain type AND language
   */
  function filterSidebarByChainType() {
    // trigger a languageChanged event to run the unified filter
    window.dispatchEvent(new CustomEvent("languageChanged"))
  }

  // Run on initial load
  filterSidebarByChainType()

  // Run after view transitions
  document.addEventListener("astro:after-swap", filterSidebarByChainType)

  // Subscribe to chain type changes
  selectedChainType.subscribe(() => {
    filterSidebarByChainType()
  })
</script><|MERGE_RESOLUTION|>--- conflicted
+++ resolved
@@ -82,26 +82,12 @@
 const sidebarSections = getSidebarSections(section)
 ---
 
-<<<<<<< HEAD
-<nav aria-labelledby="grid-left" class={styles.nav} data-sticky>
-  <DocsHeaderTitle pathname={currentPage} />
-  {
-    section === "cre" && (
-      <div class={styles.languageSwitcherTablet}>
-        <LanguageSwitcherDropdown client:only="react" />
-      </div>
-    )
-  }
-  {showChainSelector && <ChainTypeSelector client:only="react" />}
-  <ul class={styles.navGroups}>
-=======
 <nav aria-labelledby="grid-left" class={styles.nav}>
   <div class={styles.sidebarDropdowns}>
     {section === "cre" && <LanguageSwitcherDropdown client:only="react" />}
     {showChainSelector && <ChainTypeSelector client:only="react" />}
   </div>
   <ul class={styles.navGroups} data-sticky>
->>>>>>> 3a4721e1
     {
       sidebarSections.map((group) => (
         <li
