---
import { Sections } from "~/content/config"
import { SIDEBAR, SectionContent } from "../../config"
import { flattenChildren } from "../../scripts/flatten-children"
import ActiveIcon from "./ActiveIcon.astro"

export type Props = {
  currentPage: string
  section?: Sections
}
const { currentPage, section } = Astro.props

// SIDEBAR is a flat array. Group it by sections to properly render.
const getSidebarSections = (section?: Sections) => {
  if (!section) {
    return []
  } else if (section === "global") {
    return Object.keys(SIDEBAR).flatMap((parentSection) => {
      return SIDEBAR[parentSection].map((entry: any) => ({ ...entry, parentSection }))
    })
  }
  return SIDEBAR[section] ?? []
}

const sidebarSections = getSidebarSections(section)

// Remove slashes and params
const removeSlashes = (url: string) => {
  let sanitizedUrl = url
  sanitizedUrl = sanitizedUrl.split("?parent")[0]
  if (sanitizedUrl.charAt(0) == "/") sanitizedUrl = sanitizedUrl.substr(1)
  if (sanitizedUrl.charAt(sanitizedUrl.length - 1) == "/")
    sanitizedUrl = sanitizedUrl.substr(0, sanitizedUrl.length - 1)
  return sanitizedUrl
}

const isCurrentPageMatch = (sectionUrl: string, currentPage: string, highlightAsCurrent: string[] = []): boolean => {
  const normalizedSectionUrl = removeSlashes(sectionUrl)
  const normalizedCurrentPage = removeSlashes(currentPage.slice(1))

  if (normalizedCurrentPage === normalizedSectionUrl) {
    return true
  }

  if (highlightAsCurrent.some((url) => removeSlashes(url) === normalizedCurrentPage)) {
    return true
  }

  return false
}

// This function checks if any of the nested pages match the current page
const isAnyPageMatch = (contents: SectionContent[], currentPage: string): boolean => {
  return contents.some((content) => {
    if (isCurrentPageMatch(content.url, currentPage)) {
      return true
    }
    if (content.children && isAnyPageMatch(content.children, currentPage)) {
      return true
    }
    return false
  })
}
---

<nav aria-labelledby="grid-left">
<<<<<<< HEAD
  <div class="nav-groups" data-sticky>
    <ul>
      {
        sidebarSections.map((s: { parentSection: Sections; contents: SectionContent[]; section: Sections }) => (
          <li aria-hidden={section === "global"} class={s.parentSection ? `parent-${s.parentSection}` : ""}>
            <details
              open={
                !!flattenChildren(s.contents).filter((object) => isCurrentPageMatch(object.url, currentPage)).length
              }
            >
              <summary class="nav-group-title">{s.section}</summary>
              <ul class="nav-group-entries">
                {s.contents &&
                  s.contents.map((child) => (
                    <>
                      <li>
                        <a
                          class="nav-link"
                          href={`${Astro.site?.pathname}${child.url}`}
                          aria-current={isCurrentPageMatch(child.url, currentPage) ? "page" : "false"}
                        >
                          <ActiveIcon />
                          {child.title}
                        </a>
                      </li>
                      {child.children &&
                        child.children.map((childItem) => (
                          <li>
                            <a
                              class="nav-link nested"
                              href={`${Astro.site?.pathname}${childItem.url}`}
                              aria-current={isCurrentPageMatch(childItem.url, currentPage) ? "page" : "false"}
                            >
                              <ActiveIcon />
                              {childItem.title}
                            </a>
                          </li>
                        ))}
                    </>
                  ))}
              </ul>
            </details>
          </li>
        ))
      }
    </ul>
  </div>
=======
  <ul class="nav-groups" data-sticky>
    {
      sidebarSections.map((s: { parentSection: Sections; contents: SectionContent[]; section: Sections }) => (
        <li aria-hidden={section === "global"} class={s.parentSection ? `parent-${s.parentSection}` : ""}>
          <details
            open={
              !!flattenChildren(s.contents).filter((object) =>
                isCurrentPageMatch(object.url, currentPage, object.highlightAsCurrent)
              ).length
            }
          >
            <summary class="nav-group-title">{s.section}</summary>
            <ul class="nav-group-entries">
              {s.contents &&
                s.contents.map((child) => (
                  <>
                    <li>
                      <a
                        class={`nav-link ${isCurrentPageMatch(child.url, currentPage) ? "active" : ""}`}
                        href={`${Astro.site?.pathname}${child.url}`}
                        aria-current={
                          isCurrentPageMatch(child.url, currentPage, child.highlightAsCurrent) ? "page" : "false"
                        }
                      >
                        <ActiveIcon />
                        {child.title}
                      </a>
                    </li>
                    {child.children && (
                      <ul class="nav-group-entries nested">
                        {child.children.map((childItem) => (
                          <>
                            <li>
                              <a
                                class={`nav-link ${
                                  isCurrentPageMatch(childItem.url, currentPage) ? "active" : ""
                                } nested`}
                                href={`${Astro.site?.pathname}${childItem.url}`}
                                aria-current={isCurrentPageMatch(childItem.url, currentPage) ? "page" : "false"}
                              >
                                <ActiveIcon />
                                {childItem.title}
                              </a>
                            </li>
                            {childItem.children && (
                              <ul class="nav-group-entries nested">
                                {childItem.children.map((subChildItem) => (
                                  <>
                                    <li>
                                      <a
                                        class={`nav-link ${
                                          isCurrentPageMatch(subChildItem.url, currentPage) ? "active" : ""
                                        } nested`}
                                        href={`${Astro.site?.pathname}${subChildItem.url}`}
                                        aria-current={
                                          isCurrentPageMatch(subChildItem.url, currentPage) ? "page" : "false"
                                        }
                                      >
                                        <ActiveIcon />
                                        {subChildItem.title}
                                      </a>
                                    </li>
                                    {subChildItem.children && (
                                      <ul class="nav-group-entries nested">
                                        {subChildItem.children.map((deepChildItem) => (
                                          <li>
                                            <a
                                              class={`nav-link ${
                                                isCurrentPageMatch(deepChildItem.url, currentPage) ? "active" : ""
                                              } nested`}
                                              href={`${Astro.site?.pathname}${deepChildItem.url}`}
                                              aria-current={
                                                isCurrentPageMatch(deepChildItem.url, currentPage) ? "page" : "false"
                                              }
                                            >
                                              <ActiveIcon />
                                              {deepChildItem.title}
                                            </a>
                                          </li>
                                        ))}
                                      </ul>
                                    )}
                                  </>
                                ))}
                              </ul>
                            )}
                          </>
                        ))}
                      </ul>
                    )}
                  </>
                ))}
            </ul>
          </details>
        </li>
      ))
    }
  </ul>
>>>>>>> 73914722
</nav>

<style>
  nav {
    padding-bottom: calc(2 * var(--doc-padding));
    width: 100%;
  }

  .nav-groups {
    padding: var(--doc-padding) var(--space-8x) var(--doc-padding) 0;
    height: 100vh;
    max-height: 100dvh;
    top: 0;
    overflow-y: auto;
    position: sticky;
  }

  .nav-groups li {
    list-style: none;
  }

  .nav-groups > li {
    padding-top: var(--space-2x);
  }

  .nav-groups > li:first-of-type {
    padding-top: 0;
  }

  .nav-groups > li[aria-hidden="true"] {
    display: none;
  }

  .nav-group-title {
    font-size: 16px;
    font-weight: 500;
    margin-bottom: var(--space-3x);
    color: var(--blue-800);
  }

  .nav-group-entries {
    margin-bottom: var(--space-2x);
  }

  .nav-group-entries.nested {
    margin-left: var(--space-4x);
  }

  details summary {
    cursor: pointer;
    display: flex;
    align-items: center;
    justify-content: space-between;
    gap: var(--space-2x);
  }

  details summary::after {
    content: url(https://smartcontract.imgix.net/icons/Caret.svg?auto=compress%2Cformat);
    width: var(--space-6x);
    height: var(--space-6x);
  }

  details[open] summary::after {
    transform: rotate(180deg);
  }

  .nav-link {
    display: flex;
    align-items: center;
    gap: var(--space-2x);
    line-height: 1.5;
    font-size: 14px;
    color: var(--gray-500, #858a95);
    padding: var(--space-2x) var(--space-6x) var(--space-2x) 0;
    transition: color 100ms ease-in;
  }

  .nav-link.active,
  .nav-link:hover,
  .nav-link:focus,
  .nav-link[aria-current="page"] {
    color: var(--blue-600, #375bd2);
  }

  .nav-link[aria-current="page"] {
    font-weight: 500;
  }

  :global(:root.theme-dark) .nav-link[aria-current="page"] {
    color: hsla(var(--color-base-white), 100%, 1);
  }

  .nav-link.nested {
    padding-left: var(--space-4x);
  }
</style>

<style is:inline>
  .nav-link svg {
    min-height: 12px;
    min-width: 12px;
    opacity: 0;
  }

  .nav-link[aria-current="page"] svg {
    opacity: 1;
  }
</style>

<script>
  const attachContentScripts = () => {
    const parentSection = new URLSearchParams(window.location.search).get("parent") || "global"
    if (parentSection) {
      for (let elem of document.querySelectorAll(`.parent-${parentSection}`)) {
        elem.setAttribute("aria-hidden", "false")
      }
    }
  }

  // Runs on initial navigation
  attachContentScripts()
  // Runs on view transitions navigation
  document.addEventListener("astro:after-swap", attachContentScripts)
</script><|MERGE_RESOLUTION|>--- conflicted
+++ resolved
@@ -34,10 +34,13 @@
   return sanitizedUrl
 }
 
+// This function checks if the current page is a match for the main section or any of its subpages
+// (e.g. /getting-started-hardhat is a subpage of /getting-started).
 const isCurrentPageMatch = (sectionUrl: string, currentPage: string, highlightAsCurrent: string[] = []): boolean => {
   const normalizedSectionUrl = removeSlashes(sectionUrl)
   const normalizedCurrentPage = removeSlashes(currentPage.slice(1))
 
+  // Direct match (e.g., both "/getting-started")
   if (normalizedCurrentPage === normalizedSectionUrl) {
     return true
   }
@@ -64,55 +67,6 @@
 ---
 
 <nav aria-labelledby="grid-left">
-<<<<<<< HEAD
-  <div class="nav-groups" data-sticky>
-    <ul>
-      {
-        sidebarSections.map((s: { parentSection: Sections; contents: SectionContent[]; section: Sections }) => (
-          <li aria-hidden={section === "global"} class={s.parentSection ? `parent-${s.parentSection}` : ""}>
-            <details
-              open={
-                !!flattenChildren(s.contents).filter((object) => isCurrentPageMatch(object.url, currentPage)).length
-              }
-            >
-              <summary class="nav-group-title">{s.section}</summary>
-              <ul class="nav-group-entries">
-                {s.contents &&
-                  s.contents.map((child) => (
-                    <>
-                      <li>
-                        <a
-                          class="nav-link"
-                          href={`${Astro.site?.pathname}${child.url}`}
-                          aria-current={isCurrentPageMatch(child.url, currentPage) ? "page" : "false"}
-                        >
-                          <ActiveIcon />
-                          {child.title}
-                        </a>
-                      </li>
-                      {child.children &&
-                        child.children.map((childItem) => (
-                          <li>
-                            <a
-                              class="nav-link nested"
-                              href={`${Astro.site?.pathname}${childItem.url}`}
-                              aria-current={isCurrentPageMatch(childItem.url, currentPage) ? "page" : "false"}
-                            >
-                              <ActiveIcon />
-                              {childItem.title}
-                            </a>
-                          </li>
-                        ))}
-                    </>
-                  ))}
-              </ul>
-            </details>
-          </li>
-        ))
-      }
-    </ul>
-  </div>
-=======
   <ul class="nav-groups" data-sticky>
     {
       sidebarSections.map((s: { parentSection: Sections; contents: SectionContent[]; section: Sections }) => (
@@ -211,7 +165,6 @@
       ))
     }
   </ul>
->>>>>>> 73914722
 </nav>
 
 <style>
