---
import { Sections } from "~/content.config"
import { SIDEBAR } from "../../config"
import type { SectionEntry, SectionContent } from "../../config"
import RecursiveSidebar from "./RecursiveSidebar.astro"
import { LanguageSwitcherDropdown } from "~/components/LanguageSwitcherDropdown"
import { ChainTypeSelector } from "~/components/ChainSelector"
import { isChainAwareSection } from "~/config/chainTypes"
import { filterContentByChainType } from "~/utils/chainType"
import type { ChainType } from "~/config/types"
import styles from "./leftSidebar.module.css"
import DocsHeaderTitle from "../DocsHeaderTitle/DocsHeaderTitle.astro"
import * as CONFIG from "../../config"

type SectionEntryWithParent = SectionEntry & { parentSection?: string }

export type Props = {
  currentPage: string
  section?: Sections
}

const { currentPage, section } = Astro.props

// Check if this section supports chain type filtering
const showChainSelector = isChainAwareSection(section)

// Return whichever sections we need
function getSidebarSections(section?: Sections): SectionEntryWithParent[] {
  if (!section) {
    return []
  } else if (section === "global") {
    // Flatten all sidebar entries into one array
    return Object.entries(SIDEBAR).flatMap(([parentSection, entries]) => {
      return entries?.map((entry) => ({ ...entry, parentSection })) ?? []
    })
  }
  return SIDEBAR[section] ?? []
}

/**
 * Determines if a section should be expanded based on its contents
 */
function shouldExpandTopSection(contents: SectionEntry["contents"], currentPage: string): boolean {
  const normalizedCurrentPage = removeSlashes(currentPage.slice(1))

  // Helper function to check if an item or its children match the current page exactly
  function checkItem(item: SectionContent): boolean {
    // Check if current page matches this item exactly
    if (item.url) {
      const normalizedItemUrl = removeSlashes(item.url)

      // Direct match
      if (normalizedCurrentPage === normalizedItemUrl) {
        return true
      }

      // Check highlightAsCurrent array
      if (item.highlightAsCurrent?.some((url) => normalizedCurrentPage === removeSlashes(url))) {
        return true
      }
    }

    // Check children recursively for exact matches
    if (item.children) {
      return item.children.some(checkItem)
    }

    return false
  }

  // Check all items in the section for exact matches
  return contents.some(checkItem)
}

function removeSlashes(url: string): string {
  let sanitizedUrl = url
  sanitizedUrl = sanitizedUrl.split("?parent")[0]
  if (sanitizedUrl.charAt(0) == "/") sanitizedUrl = sanitizedUrl.substr(1)
  if (sanitizedUrl.charAt(sanitizedUrl.length - 1) == "/")
    sanitizedUrl = sanitizedUrl.substr(0, sanitizedUrl.length - 1)
  return sanitizedUrl
}

const sidebarSections = getSidebarSections(section)
---

<<<<<<< HEAD
<nav aria-labelledby="grid-left" class={styles.nav} data-sticky>
  <DocsHeaderTitle pathname={currentPage} />

  <ul class={styles.navGroups}>
=======
<nav aria-labelledby="grid-left" class={styles.nav}>
  {
    section === "cre" && (
      <div class={styles.languageSwitcherTablet}>
        <LanguageSwitcherDropdown client:only="react" />
      </div>
    )
  }
  {showChainSelector && <ChainTypeSelector client:only="react" />}
  <ul class={styles.navGroups} data-sticky>
>>>>>>> 9a1aedaf
    {
      sidebarSections.map((group) => (
        <li
          style={section === "global" ? { display: "none" } : {}}
          class={group.parentSection ? `parent-${group.parentSection}` : ""}
        >
          <details open={shouldExpandTopSection(group.contents, currentPage)}>
            <summary class={styles.navGroupTitle}>{group.section}</summary>
            <ul class={styles.navGroupEntries}>
              <RecursiveSidebar items={group.contents} currentPage={currentPage} />
            </ul>
          </details>
        </li>
      ))
    }
    <div class={styles.quickLinks}>
      <li class={styles.headerLink}>
        <a href="/builders-quick-links" target="_blank" id="quick-links-sidebar-link">
          <svg width="16" height="16" viewBox="0 0 16 16" fill="none" xmlns="http://www.w3.org/2000/svg">
            <path
              d="M2.5 9.20055L7.18129 2H12.2965L9.62194 5.59959H13.5L5.97787 14H4.50671L7.18135 9.20055H2.5Z"
              fill="#0D5DFF"></path>
          </svg>
          <p>Quick links</p>
        </a>
      </li>
      <li class={styles.headerLink}>
        <a
          class={styles.link}
          href="https://github.com/smartcontractkit/documentation"
          target="_blank"
          rel="noopener noreferrer"
        >
          <img height={16} width={16} src="/assets/icons/github-blue.svg" alt="GitHub repository" />
          <span>Github</span>
        </a>
      </li>
      {
        CONFIG.COMMUNITY_INVITE_URL && (
          <li class={styles.headerLink}>
            <a href={CONFIG.COMMUNITY_INVITE_URL} target="_blank" rel="noopener noreferrer">
              <img src="/images/discord.svg" loading="lazy" width="16" height="16" alt="Discord" />
              <span>Join our community</span>
            </a>
          </li>
        )
      }
    </div>
  </ul>
</nav>

<style is:global>
  .nav-link svg {
    min-height: 12px;
    min-width: 12px;
    opacity: 0;
    display: none;
  }

  .nav-link[aria-current="page"] svg {
    opacity: 0;
  }
</style>

<script>
  import { initializeChainType } from "~/stores/chainType"

  /**
   * Initialize chain type selection from URL on page load
   * This detects the chain from the URL path (e.g., /ccip/tutorials/svm/... → solana)
   */
  initializeChainType()

  /**
   * Re-initialize on client-side navigation (Astro view transitions)
   */
  document.addEventListener("astro:after-swap", () => {
    initializeChainType()
  })

  /**
   * Handles section visibility based on URL parameters
   * - Shows/hides sections based on the 'parent' query parameter
   * - Runs on initial load and after navigation
   */
  const attachContentScripts = () => {
    const parentSection = new URLSearchParams(window.location.search).get("parent") || "global"
    if (parentSection) {
      for (let elem of document.querySelectorAll(`.parent-${parentSection}`)) {
        ;(elem as HTMLElement).style.display = "block"
      }
    }
  }

  // Runs on initial navigation
  attachContentScripts()
  // Runs on view transitions navigation
  document.addEventListener("astro:after-swap", attachContentScripts)
</script>

<script>
  import { selectedChainType } from "~/stores/chainType"

  /**
   * Filters sidebar items based on selected chain type
   * Triggers the unified filter in RecursiveSidebar that respects BOTH chain type AND language
   */
  function filterSidebarByChainType() {
    // trigger a languageChanged event to run the unified filter
    window.dispatchEvent(new CustomEvent("languageChanged"))
  }

  // Run on initial load
  filterSidebarByChainType()

  // Run after view transitions
  document.addEventListener("astro:after-swap", filterSidebarByChainType)

  // Subscribe to chain type changes
  selectedChainType.subscribe(() => {
    filterSidebarByChainType()
  })
</script><|MERGE_RESOLUTION|>--- conflicted
+++ resolved
@@ -84,13 +84,8 @@
 const sidebarSections = getSidebarSections(section)
 ---
 
-<<<<<<< HEAD
 <nav aria-labelledby="grid-left" class={styles.nav} data-sticky>
   <DocsHeaderTitle pathname={currentPage} />
-
-  <ul class={styles.navGroups}>
-=======
-<nav aria-labelledby="grid-left" class={styles.nav}>
   {
     section === "cre" && (
       <div class={styles.languageSwitcherTablet}>
@@ -99,8 +94,7 @@
     )
   }
   {showChainSelector && <ChainTypeSelector client:only="react" />}
-  <ul class={styles.navGroups} data-sticky>
->>>>>>> 9a1aedaf
+  <ul class={styles.navGroups}>
     {
       sidebarSections.map((group) => (
         <li
