/** @jsxImportSource preact */
import type { FunctionalComponent } from "preact"
import { useRef, useState } from "preact/hooks"
import { MarkdownHeading } from "astro"
import styles from "./stickyHeader.module.css"
import TableOfContents from "~/components/TableOfContents/TableOfContents"
import { clsx } from "~/lib"

const StickyHeader: FunctionalComponent<{
  initialHeadings: MarkdownHeading[]
}> = ({ initialHeadings }) => {
  const [expanded, setExpanded] = useState<boolean>(false)
  const [activeTitle, setActiveTitle] = useState<string>("")
  const expandButtonRef = useRef(null)
  const hidden = !activeTitle

  const buttonClassName = clsx("secondary", expanded && styles.active)

  const buttonClassName = clsx("secondary", expanded && styles.active)

  return (
    <div
      className={styles.container}
      aria-hidden={hidden}
      style={
        expanded && !hidden
          ? undefined
          : {
              height: "fit-content",
            }
      }
      onClickCapture={(e) => setExpanded(e.target === expandButtonRef.current ? !expanded : false)}
    >
      <div hidden={!expanded || hidden} className={styles.tocWrapper}>
<<<<<<< HEAD
        <TableOfContents initialHeadings={initialHeadings} updateSticky />
=======
        <TableOfContents initialHeadings={initialHeadings} onUpdateActiveTitle={(title) => setActiveTitle(title)} />
>>>>>>> 36d85ca0
      </div>
      <div className={styles.heading}>
        <button ref={expandButtonRef} className={buttonClassName}>
          On this page
          <svg xmlns="http://www.w3.org/2000/svg" width="16" height="16" viewBox="0 0 16 16">
            <path d="M8.70711 12.9498C8.31658 13.3403 7.68342 13.3403 7.29289 12.9498C6.90237 12.5592 6.90237 11.9261 7.29289 11.5355L11.5355 7.2929C11.9261 6.90238 12.5592 6.90238 12.9497 7.2929C13.3403 7.68342 13.3403 8.31659 12.9497 8.70711L8.70711 12.9498Z" />
            <path d="M12.9497 8.70711C12.5592 9.09764 11.9261 9.09764 11.5355 8.70711L7.29289 4.46447C6.90237 4.07395 6.90237 3.44078 7.29289 3.05026C7.68342 2.65974 8.31658 2.65974 8.70711 3.05026L12.9497 7.2929C13.3403 7.68342 13.3403 8.31659 12.9497 8.70711Z" />
          </svg>
        </button>
        <p>{activeTitle}</p>
      </div>
    </div>
  )
}

export default StickyHeader<|MERGE_RESOLUTION|>--- conflicted
+++ resolved
@@ -16,8 +16,6 @@
 
   const buttonClassName = clsx("secondary", expanded && styles.active)
 
-  const buttonClassName = clsx("secondary", expanded && styles.active)
-
   return (
     <div
       className={styles.container}
@@ -32,11 +30,7 @@
       onClickCapture={(e) => setExpanded(e.target === expandButtonRef.current ? !expanded : false)}
     >
       <div hidden={!expanded || hidden} className={styles.tocWrapper}>
-<<<<<<< HEAD
-        <TableOfContents initialHeadings={initialHeadings} updateSticky />
-=======
         <TableOfContents initialHeadings={initialHeadings} onUpdateActiveTitle={(title) => setActiveTitle(title)} />
->>>>>>> 36d85ca0
       </div>
       <div className={styles.heading}>
         <button ref={expandButtonRef} className={buttonClassName}>
