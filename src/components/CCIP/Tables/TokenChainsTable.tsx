import Address from "~/components/AddressReact.tsx"
import "./Table.css"
import { drawerContentStore } from "../Drawer/drawerStore.ts"
import { Environment, SupportedTokenConfig, tokenPoolDisplay, PoolType } from "~/config/data/ccip/index.ts"
import { areAllLanesPaused } from "~/config/data/ccip/utils.ts"
import { ChainType, ExplorerInfo } from "~/config/types.ts"
import TableSearchInput from "./TableSearchInput.tsx"
import { useState } from "react"
import { getExplorerAddressUrl, fallbackTokenIconUrl } from "~/features/utils/index.ts"
import TokenDrawer from "../Drawer/TokenDrawer.tsx"

interface TableProps {
  networks: {
    name: string
    key: string
    logo: string
    chainType: ChainType
    tokenId: string
    tokenLogo: string
    tokenName: string
    tokenSymbol: string
    tokenDecimals: number
    tokenAddress: string
    tokenPoolType: PoolType
    tokenPoolAddress: string
    tokenPoolVersion: string
    explorer: ExplorerInfo
  }[]
  token: {
    id: string
    name: string
    logo: string
    symbol: string
  }
  lanes: {
    [sourceChain: string]: {
      [destinationChain: string]: SupportedTokenConfig
    }
  }
  environment: Environment
}

function TokenChainsTable({ networks, token, lanes, environment }: TableProps) {
  const [search, setSearch] = useState("")
  return (
    <>
      <div className="ccip-table__filters">
        <div className="ccip-table__filters-title">
          Listed Networks <span>({Object.keys(lanes).length})</span>
        </div>
        <TableSearchInput search={search} setSearch={setSearch} />
      </div>
      <div className="ccip-table__wrapper">
        <table className="ccip-table">
          <thead>
            <tr>
              <th>Network</th>
              <th>Name</th>
              <th>Symbol</th>
              <th>Decimals</th>
              <th>Token address</th>
              <th>Token pool type</th>
              <th>Token pool address</th>
              <th>Pool version</th>
<<<<<<< HEAD
              <th>Custom</th>
=======
              <th>Custom finality</th>
>>>>>>> 3a4721e1
              <th>Min Blocks required</th>
            </tr>
          </thead>
          <tbody>
            {networks
              ?.filter((network) => network.name.toLowerCase().includes(search.toLowerCase()))
              .map((network, index) => {
                // Check if all lanes for this token on this network are paused
                const allLanesPaused = areAllLanesPaused(network.tokenDecimals, lanes[network.key] || {})

                return (
                  <tr key={index} className={allLanesPaused ? "ccip-table__row--paused" : ""}>
                    <td>
                      <button
                        type="button"
                        className={`ccip-table__network-name ${allLanesPaused ? "ccip-table__network-name--paused" : ""}`}
                        onClick={() => {
                          drawerContentStore.set(() => (
                            <TokenDrawer
                              token={token}
                              network={network}
                              destinationLanes={lanes[network.key]}
                              environment={environment}
                            />
                          ))
                        }}
                        aria-label={`View ${network.name} token details`}
                      >
                        <span className="ccip-table__logoContainer">
                          <img
                            src={network.logo}
                            alt={`${network.name} blockchain logo`}
                            className="ccip-table__logo"
                            onError={({ currentTarget }) => {
                              currentTarget.onerror = null // prevents looping
                              currentTarget.src = fallbackTokenIconUrl
                            }}
                          />
                          <img
                            src={network.tokenLogo}
                            alt={network.tokenId}
                            className="ccip-table__smallLogo"
                            onError={({ currentTarget }) => {
                              currentTarget.onerror = null // prevents looping
                              currentTarget.src = fallbackTokenIconUrl
                            }}
                          />
                        </span>
                        {network.name}
                        {allLanesPaused && (
                          <span
                            className="ccip-table__paused-badge"
                            title="All transfers from this network are currently paused"
                          >
                            ⏸️
                          </span>
                        )}
                      </button>
                    </td>
                    <td>{network.tokenName}</td>
                    <td>{network.tokenSymbol}</td>
                    <td>{network.tokenDecimals}</td>
                    <td data-clipboard-type="token">
                      <Address
                        contractUrl={getExplorerAddressUrl(network.explorer, network.chainType)(network.tokenAddress)}
                        address={network.tokenAddress}
                        endLength={4}
                      />
                    </td>
                    <td>{tokenPoolDisplay(network.tokenPoolType)}</td>
                    <td data-clipboard-type="token-pool">
                      <Address
                        contractUrl={getExplorerAddressUrl(
                          network.explorer,
                          network.chainType
                        )(network.tokenPoolAddress)}
                        address={network.tokenPoolAddress}
                        endLength={4}
                      />
                    </td>
<<<<<<< HEAD
                    <td>TBC</td>
                    <td>TBC</td>
                    <td>TBC</td>
=======
                    <td>{network.tokenPoolVersion}</td>
                    <td>
                      {/* TODO: Fetch from API - GET /api/ccip/v1/tokens/{tokenCanonicalSymbol}/finality?environment={environment}
                          Custom finality is derived from minBlockConfirmation > 0
                          Display: "Yes" | "No" | "N/A" (with tooltip for unavailable) */}
                      -
                    </td>
                    <td>
                      {/* TODO: Fetch from API - GET /api/ccip/v1/tokens/{tokenCanonicalSymbol}/finality?environment={environment}
                          Display minBlockConfirmation value or "-" if custom finality is disabled/unavailable */}
                      -
                    </td>
>>>>>>> 3a4721e1
                  </tr>
                )
              })}
          </tbody>
        </table>
        <div className="ccip-table__notFound">
          {networks?.filter((network) => network.name.toLowerCase().includes(search.toLowerCase())).length === 0 && (
            <>No networks found</>
          )}
        </div>
      </div>
    </>
  )
}

export default TokenChainsTable<|MERGE_RESOLUTION|>--- conflicted
+++ resolved
@@ -62,11 +62,7 @@
               <th>Token pool type</th>
               <th>Token pool address</th>
               <th>Pool version</th>
-<<<<<<< HEAD
-              <th>Custom</th>
-=======
               <th>Custom finality</th>
->>>>>>> 3a4721e1
               <th>Min Blocks required</th>
             </tr>
           </thead>
@@ -147,11 +143,6 @@
                         endLength={4}
                       />
                     </td>
-<<<<<<< HEAD
-                    <td>TBC</td>
-                    <td>TBC</td>
-                    <td>TBC</td>
-=======
                     <td>{network.tokenPoolVersion}</td>
                     <td>
                       {/* TODO: Fetch from API - GET /api/ccip/v1/tokens/{tokenCanonicalSymbol}/finality?environment={environment}
@@ -164,7 +155,6 @@
                           Display minBlockConfirmation value or "-" if custom finality is disabled/unavailable */}
                       -
                     </td>
->>>>>>> 3a4721e1
                   </tr>
                 )
               })}
