--- conflicted
+++ resolved
@@ -91,11 +91,7 @@
     font-size: 20px;
   }
 
-<<<<<<< HEAD
-  :where(article, article section) > :is(h4, h5, h6) {
-=======
   :where(article, article section) > h4 {
->>>>>>> c73a35f3
     padding-top: var(--space-6x);
   }
 
@@ -188,15 +184,10 @@
 </style>
 
 <script>
-<<<<<<< HEAD
-  import { prepareHeaders } from "../../scripts/prepArticleContent"
+  import { prepareSections } from "~/scripts/prepArticleContent"
 
   // Runs on initial navigation
-  prepareHeaders(true)
+  prepareSections()
   // Runs on view transitions navigation
-  document.addEventListener("astro:after-swap", () => prepareHeaders(true))
-=======
-  import { prepareSections } from "../../scripts/prepArticleContent"
-  prepareSections()
->>>>>>> c73a35f3
+  document.addEventListener("astro:after-swap", () => prepareSections())
 </script>