--- conflicted
+++ resolved
@@ -129,76 +129,6 @@
     left: -1rem;
   }
 
-<<<<<<< HEAD
-=======
-  article ol.steps {
-    padding-left: 0;
-    counter-reset: counter;
-  }
-
-  article ol.steps > li:first-of-type {
-    border-top: 1px solid var(--gray-300, #ced0d5);
-  }
-
-  article ol.steps > li {
-    margin: 0;
-    padding: var(--space-2x) 0px;
-    border-bottom: 1px solid var(--gray-300, #ced0d5);
-    list-style: none;
-    scroll-margin-top: calc(var(--space-20x) + var(--theme-navbar-height));
-  }
-
-  article ol.steps > li > * {
-    margin: 0;
-  }
-
-  article ol.steps details {
-    overflow: hidden;
-  }
-
-  article ol.steps details > summary {
-    display: grid;
-    grid-template-columns: 0 1fr auto;
-    align-items: center;
-    gap: var(--space-8x);
-    cursor: pointer;
-    color: var(--blue-800, #1a2b6b);
-    font-size: 16px;
-  }
-
-  article ol.steps details > summary::before {
-    content: counters(counter, ".") "";
-    counter-increment: counter;
-    color: var(--gray-400, #b7bac0);
-    letter-spacing: -0.24px;
-  }
-
-  article ol.steps details > summary::after {
-    content: url(/images/quickstarts/arrow-down.svg);
-    -webkit-mask: url(/images/quickstarts/arrow-down.svg) no-repeat center;
-    -webkit-mask-size: var(--space-6x);
-    background-color: var(--gray-400, #b7bac0);
-    transition: 0.25s transform ease;
-  }
-
-  /* Using custom attribute 'expanded' (created by Accordion)
-  rather than 'open' since some browsers (Safari) have no respect for details attributes */
-  article ol.steps details[expanded] > summary::after {
-    transform: rotate(180deg);
-    background-color: #174cc2;
-  }
-
-  article ol.steps details > :not(summary) {
-    margin-top: 0;
-    padding-left: var(--space-8x);
-    padding-top: var(--space-6x);
-  }
-
-  article ol.steps details > :not(summary):last-child {
-    padding-bottom: var(--space-3x);
-  }
-
->>>>>>> 5354aef6
   @media (min-width: 48em) {
     article {
       margin-top: 0;
@@ -228,17 +158,6 @@
     article section > :is(h4, h5, h6) {
       font-size: 20px;
     }
-<<<<<<< HEAD
-=======
-
-    article ol.steps > li {
-      padding: var(--space-3x) 0px;
-    }
-
-    article ol.steps details > summary {
-      font-size: 20px;
-    }
->>>>>>> 5354aef6
   }
 
   /* NOTE: Done at 50em since mobile header appears at this point */
@@ -251,15 +170,7 @@
       scroll-margin-top: var(--space-16x);
     }
 
-<<<<<<< HEAD
-    #article section > h2 {
-=======
-    article ol.steps > li:target {
-      scroll-margin-top: var(--space-20x);
-    }
-
     article section > h2 {
->>>>>>> 5354aef6
       top: 0;
       background: none;
       margin-top: calc(-1 * var(--space-5x));
