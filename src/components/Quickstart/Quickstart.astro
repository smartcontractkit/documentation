<article id="article">
  <slot />
</article>

<style is:inline>
  article {
    margin-top: var(--space-10x);
  }

  article * {
    margin-top: 0;
    margin-bottom: 0;
    max-width: 100%;
  }

  article section {
    margin-top: 0;
  }

  article section:target {
    scroll-margin-top: var(--theme-navbar-height);
  }

  article section > section:target {
    scroll-margin-top: calc(var(--theme-navbar-height) + var(--space-12x));
  }

  article > :not(section, astro-slot, astro-island, ul, ol),
  article :where(section, astro-slot, astro-island) > :not(section, astro-slot, astro-island, ul, ol) {
    margin-top: var(--space-5x);
  }

  :where(article, article section) > :not(astro-accordion, h1, h2, h3, h4):has(+ astro-accordion) {
    margin-bottom: var(--space-5x);
  }

  :where(article, article section) > h2 + :not(section, astro-slot, astro-island) {
    margin-top: 0 !important;
  }

  :where(article, article section) > :is(h1, h3, h4) + :not(section, astro-slot, astro-island) {
    margin-top: var(--space-5x) !important;
  }

  :where(article, article section) > :is(h1, h2, h3, h4, h5, h6) {
    margin-top: 0;
  }

  article :is(h1, h2, h3, h4, h5, h6, p, li) {
    word-break: break-word;
  }

  :where(article, article section) > :is(h1, h2, h3, h4, h5, h6) > a {
    display: inline-block;
    color: inherit;
    width: 100%;
  }

  :where(article, article section) > :is(h2, h3, h4, h5, h6) {
    color: black;
    margin-top: 0;
  }

  :where(article, article section) > h2 {
    font-size: 24px;
    top: 0;
    position: sticky;
    z-index: 3;
    background: rgba(255, 255, 255, 0.93);
    background: linear-gradient(0deg, rgba(255, 255, 255, 0) 0%, rgba(255, 255, 255, 0.93) 15%);
    padding-top: var(--space-8x);
    padding-bottom: var(--space-5x);
  }

  :where(article, article section) > h2 > a {
    overflow: hidden;
    text-overflow: ellipsis;
    line-clamp: 3;
    display: -webkit-box;
    -webkit-line-clamp: 3;
    -webkit-box-orient: vertical;
  }

  :where(article, article section) > h3 {
    padding-top: var(--space-6x);
    font-size: 20px;
  }

  :where(article, article section) > h4 {
    padding-top: var(--space-6x);
  }

  :where(article, article section) > :is(h4, h5, h6) {
    font-size: 16px;
  }

  article ul {
    padding-left: calc(var(--space-2x) + 2px);
    list-style: none;
  }

  article ol {
    padding-left: calc(var(--space-6x) + 2px);
  }

  article :is(ul, ol) {
    margin-top: var(--space-3x);
  }

  article :is(ul, ol) > li,
  article :is(ul, ol) > li > :is(ul, ol) {
    margin-top: var(--space-1x);
  }

  article li {
    line-height: 1.5;
  }

  article li > * {
    margin-top: var(--space-2x);
  }

  article ul > li {
    position: relative;
    left: 0.5rem;
    padding-right: 1rem;
  }

  article ul > li::before {
    position: absolute;
    content: "●";
    font-size: 0.5rem;
    top: 6.5px;
    left: -1rem;
  }

  @media (min-width: 48em) {
    article {
      margin-top: 0;
    }

    article > :not(section, astro-slot, astro-island, ul, ol),
    article :where(section, astro-slot, astro-island) > :not(section, astro-slot, astro-island, ul, ol) {
      margin-top: var(--space-6x);
    }

    :where(article, article section) > :not(astro-accordion, h1, h2, h3, h4):has(+ astro-accordion) {
      margin-bottom: var(--space-6x);
    }

    :where(article, article section) > :is(h1, h3, h4) + :not(section, astro-slot, astro-island) {
      margin-top: var(--space-5x) !important;
    }

    :where(article, article section) > :is(h2, h3, h4, h5, h6) {
      color: var(--blue-800, #1a2b6b);
    }

    :where(article, article section) > h2 {
      font-size: 28px;
      padding-bottom: var(--space-5x);
    }

    :where(article, article section) > h3 {
      font-size: 24px;
    }

    :where(article, article section) > :is(h4, h5, h6) {
      font-size: 20px;
    }
  }

  @media (min-width: 50em) {
<<<<<<< HEAD
    article section > h2 {
=======
    :where(article, article section) > h2 {
      background: none;
>>>>>>> c73a35f3
      padding-top: var(--space-5x);
    }
  }
</style>

<script>
  import { prepareSections } from "../../scripts/prepArticleContent"
  prepareSections()
</script><|MERGE_RESOLUTION|>--- conflicted
+++ resolved
@@ -171,12 +171,7 @@
   }
 
   @media (min-width: 50em) {
-<<<<<<< HEAD
-    article section > h2 {
-=======
     :where(article, article section) > h2 {
-      background: none;
->>>>>>> c73a35f3
       padding-top: var(--space-5x);
     }
   }
