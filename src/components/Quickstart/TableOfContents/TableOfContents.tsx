/** @jsxImportSource preact */
import type { FunctionalComponent } from "preact"
import { useEffect, useState } from "preact/hooks"
import { MarkdownHeading } from "astro"
import styles from "./tableOfContents.module.css"
import { useStore } from "@nanostores/preact"
import { shouldUpdateToc } from "./tocStore"
import { clsx } from "~/lib"

type HeaderWrapperClass = "header-wrapper-2" | "header-wrapper-3"
const wrapperDepthMap: Record<HeaderWrapperClass, number> = {
  "header-wrapper-2": 2,
  "header-wrapper-3": 3,
}

const TableOfContents: FunctionalComponent<{
  initialHeadings: MarkdownHeading[]
}> = ({ initialHeadings }) => {
  const $shouldUpdateToc = useStore(shouldUpdateToc)

  const [headings, setHeadings] = useState<MarkdownHeading[]>(initialHeadings)
<<<<<<< HEAD
  const [currentIds, setCurrentIds] = useState<Record<string, boolean>>({})
=======
  const [activeIds, setActiveIds] = useState<Set<string>>(new Set())
>>>>>>> 36d85ca0

  useEffect(() => {
    // Only get top-level headers, don't get nested component headers
    const query = `article :where(
      section > :where(h2, h3, h4),
       .${Object.keys(wrapperDepthMap).join(", .")}
    )`
    const elements = document.querySelectorAll(query)
    const newHeadings: MarkdownHeading[] = []

    elements.forEach((e) => {
      const depth = Number(e.nodeName.at(1)) || wrapperDepthMap[e.className.split(" ")[0]]
      const slug = e.id
      const text = e.getAttribute("title") || e.textContent
      if (depth && slug && text) {
        newHeadings.push({ depth, slug, text })
      }
    })
    setHeadings(newHeadings)
  }, [$shouldUpdateToc])

  useEffect(() => {
    const observerCallback: IntersectionObserverCallback = (entries) => {
<<<<<<< HEAD
      setCurrentIds((currentIds) => {
        const newIds: Record<string, boolean> = { ...currentIds }
        for (const entry of entries) {
          const { isIntersecting, target } = entry
          const { id } = target
          newIds[id] = isIntersecting
=======
      setActiveIds((activeIds) => {
        const newIds = new Set(activeIds)
        for (const entry of entries) {
          const { isIntersecting, target } = entry
          const { id } = target
          if (isIntersecting) {
            newIds.add(id)
          } else {
            newIds.delete(id)
          }
>>>>>>> 36d85ca0
        }
        return newIds
      })
    }

    const elementObserver = new IntersectionObserver(observerCallback, {
      rootMargin: "-15% 0% -85%",
    })

    headings.forEach((h) => {
      const element = document.getElementById(h.slug)
      if (element) {
        elementObserver.observe(element)
      }
    })
    return () => elementObserver.disconnect()
  }, [headings])

  return (
    <nav className={styles.toc} data-sticky>
      <h2 className={styles.heading}>On this page</h2>
      <ul>
        {headings &&
          headings.map((h) => {
            const className = clsx(
              styles.headerLink,
              h.depth > 2 && styles[`depth-${h.depth}`],
<<<<<<< HEAD
              currentIds[h.slug] && styles.active
=======
              activeIds.has(h.slug) && styles.active
>>>>>>> 36d85ca0
            )
            return (
              <li key={h.slug}>
                <a href={`#${h.slug}`} className={className}>
                  {h.text}
                  <svg xmlns="http://www.w3.org/2000/svg" width="24" height="24" viewBox="0 0 24 24" fill="none">
                    <path
                      d="M16 12.25H7"
                      stroke="#375BD2"
                      stroke-width="1.5"
                      stroke-linecap="round"
                      stroke-linejoin="round"
                    />
                    <path
                      d="M12.5 8.25L16.25 12L12.5 15.75"
                      stroke="#375BD2"
                      stroke-width="1.5"
                      stroke-linecap="round"
                      stroke-linejoin="round"
                    />
                  </svg>
                </a>
              </li>
            )
          })}
      </ul>
    </nav>
  )
}

export default TableOfContents<|MERGE_RESOLUTION|>--- conflicted
+++ resolved
@@ -19,11 +19,7 @@
   const $shouldUpdateToc = useStore(shouldUpdateToc)
 
   const [headings, setHeadings] = useState<MarkdownHeading[]>(initialHeadings)
-<<<<<<< HEAD
-  const [currentIds, setCurrentIds] = useState<Record<string, boolean>>({})
-=======
   const [activeIds, setActiveIds] = useState<Set<string>>(new Set())
->>>>>>> 36d85ca0
 
   useEffect(() => {
     // Only get top-level headers, don't get nested component headers
@@ -47,14 +43,6 @@
 
   useEffect(() => {
     const observerCallback: IntersectionObserverCallback = (entries) => {
-<<<<<<< HEAD
-      setCurrentIds((currentIds) => {
-        const newIds: Record<string, boolean> = { ...currentIds }
-        for (const entry of entries) {
-          const { isIntersecting, target } = entry
-          const { id } = target
-          newIds[id] = isIntersecting
-=======
       setActiveIds((activeIds) => {
         const newIds = new Set(activeIds)
         for (const entry of entries) {
@@ -65,7 +53,6 @@
           } else {
             newIds.delete(id)
           }
->>>>>>> 36d85ca0
         }
         return newIds
       })
@@ -93,11 +80,7 @@
             const className = clsx(
               styles.headerLink,
               h.depth > 2 && styles[`depth-${h.depth}`],
-<<<<<<< HEAD
-              currentIds[h.slug] && styles.active
-=======
               activeIds.has(h.slug) && styles.active
->>>>>>> 36d85ca0
             )
             return (
               <li key={h.slug}>
