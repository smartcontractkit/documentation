/** @jsxImportSource preact */
import type { FunctionalComponent } from "preact"
import { useEffect, useState } from "preact/hooks"
import { MarkdownHeading } from "astro"
import styles from "./tableOfContents.module.css"
import { shouldUpdateToc } from "./tocStore"
import { clsx } from "~/lib"
import { useStore } from "@nanostores/preact"
<<<<<<< HEAD
import { useStickyHeader } from "~/hooks/stickyHeader/useStickyHeader"

const TableOfContents: FunctionalComponent<{
  initialHeadings: MarkdownHeading[]
  updateSticky?: boolean
}> = ({ initialHeadings, updateSticky }) => {
  const $shouldUpdateToc = useStore(shouldUpdateToc)
  const { setStickyHeader } = useStickyHeader()

  const [headings, setHeadings] = useState<MarkdownHeading[]>(initialHeadings)
  const [currentIds, setCurrentIds] = useState<Record<string, boolean>>({})
=======

const TableOfContents: FunctionalComponent<{
  initialHeadings: MarkdownHeading[]
  onUpdateActiveTitle?: (title: string) => void
}> = ({ initialHeadings, onUpdateActiveTitle }) => {
  const $shouldUpdateToc = useStore(shouldUpdateToc)

  const [headings, setHeadings] = useState<MarkdownHeading[]>(initialHeadings)
  const [activeIds, setActiveIds] = useState<Set<string>>(new Set())
>>>>>>> 36d85ca0

  useEffect(() => {
    // Only get top-level headers, don't get nested component headers
    const elements = document.querySelectorAll("article section > :where(h1, h2, h3, h4)")
    const newHeadings: MarkdownHeading[] = []

    elements.forEach((e) => {
      const depth = Number(e.nodeName.at(1))
      const slug = e.id
      const text = e.textContent
      if (text) {
        newHeadings.push({
          depth,
          slug,
          text,
        })
      }
    })

    setHeadings(newHeadings)
  }, [$shouldUpdateToc])

  useEffect(() => {
    const observerCallback: IntersectionObserverCallback = (entries) => {
<<<<<<< HEAD
      setCurrentIds((currentIds) => {
        const newIds: Record<string, boolean> = { ...currentIds }
        for (const entry of entries) {
          const { isIntersecting, target } = entry
          const { id } = target
          newIds[id] = isIntersecting
        }
        return newIds
      })
    }

    const observerCallbackSticky: IntersectionObserverCallback = (entries) => {
      setCurrentIds((currentIds) => {
        let stickyHeaderSet = false
        const newIds: Record<string, boolean> = { ...currentIds }
        for (const entry of entries) {
          const { isIntersecting, target } = entry
          const { id, firstElementChild: first } = target
          newIds[id] = isIntersecting
          if (!stickyHeaderSet && isIntersecting && first?.textContent && ["H1", "H2"].includes(first.nodeName)) {
            stickyHeaderSet = true
            setStickyHeader(first.id === "overview" ? "Overview" : first.textContent)
          }
        }
        if (Object.values(newIds).every((v) => !v)) {
          setStickyHeader("")
=======
      setActiveIds((activeIds) => {
        const newIds = new Set(activeIds)
        for (const entry of entries) {
          const { isIntersecting, target } = entry
          const { id, firstElementChild: first } = target
          if (isIntersecting) {
            newIds.add(id)
            if (onUpdateActiveTitle && first?.textContent && ["H1", "H2"].includes(first.nodeName)) {
              onUpdateActiveTitle(first.id === "overview" ? "Overview" : first.textContent)
            }
          } else {
            newIds.delete(id)
          }
        }
        if (onUpdateActiveTitle && newIds.size === 0) {
          onUpdateActiveTitle("")
>>>>>>> 36d85ca0
        }
        return newIds
      })
    }

<<<<<<< HEAD
    const sectionsObserver = new IntersectionObserver(updateSticky ? observerCallbackSticky : observerCallback, {
=======
    const sectionsObserver = new IntersectionObserver(observerCallback, {
>>>>>>> 36d85ca0
      rootMargin: "-15% 0% -85%",
    })

    headings.forEach((h) => {
      const section = document.getElementById(h.slug)
      if (section) {
        sectionsObserver.observe(section)
      }
    })
    return () => sectionsObserver.disconnect()
  }, [headings])

  return (
    <nav className={styles.container}>
      <ul>
        {headings.map((h) => {
          const className = clsx(
            styles.headerLink,
            h.depth > 2 && styles[`depth-${h.depth}`],
<<<<<<< HEAD
            currentIds[h.slug] && styles.active
=======
            activeIds.has(h.slug) && styles.active
>>>>>>> 36d85ca0
          )
          return (
            <li key={h.slug}>
              <a href={`#${h.slug}`} className={className}>
                {h.depth > 1 ? h.text : "Overview"}
              </a>
            </li>
          )
        })}
      </ul>
    </nav>
  )
}

export default TableOfContents<|MERGE_RESOLUTION|>--- conflicted
+++ resolved
@@ -6,19 +6,6 @@
 import { shouldUpdateToc } from "./tocStore"
 import { clsx } from "~/lib"
 import { useStore } from "@nanostores/preact"
-<<<<<<< HEAD
-import { useStickyHeader } from "~/hooks/stickyHeader/useStickyHeader"
-
-const TableOfContents: FunctionalComponent<{
-  initialHeadings: MarkdownHeading[]
-  updateSticky?: boolean
-}> = ({ initialHeadings, updateSticky }) => {
-  const $shouldUpdateToc = useStore(shouldUpdateToc)
-  const { setStickyHeader } = useStickyHeader()
-
-  const [headings, setHeadings] = useState<MarkdownHeading[]>(initialHeadings)
-  const [currentIds, setCurrentIds] = useState<Record<string, boolean>>({})
-=======
 
 const TableOfContents: FunctionalComponent<{
   initialHeadings: MarkdownHeading[]
@@ -28,7 +15,6 @@
 
   const [headings, setHeadings] = useState<MarkdownHeading[]>(initialHeadings)
   const [activeIds, setActiveIds] = useState<Set<string>>(new Set())
->>>>>>> 36d85ca0
 
   useEffect(() => {
     // Only get top-level headers, don't get nested component headers
@@ -53,34 +39,6 @@
 
   useEffect(() => {
     const observerCallback: IntersectionObserverCallback = (entries) => {
-<<<<<<< HEAD
-      setCurrentIds((currentIds) => {
-        const newIds: Record<string, boolean> = { ...currentIds }
-        for (const entry of entries) {
-          const { isIntersecting, target } = entry
-          const { id } = target
-          newIds[id] = isIntersecting
-        }
-        return newIds
-      })
-    }
-
-    const observerCallbackSticky: IntersectionObserverCallback = (entries) => {
-      setCurrentIds((currentIds) => {
-        let stickyHeaderSet = false
-        const newIds: Record<string, boolean> = { ...currentIds }
-        for (const entry of entries) {
-          const { isIntersecting, target } = entry
-          const { id, firstElementChild: first } = target
-          newIds[id] = isIntersecting
-          if (!stickyHeaderSet && isIntersecting && first?.textContent && ["H1", "H2"].includes(first.nodeName)) {
-            stickyHeaderSet = true
-            setStickyHeader(first.id === "overview" ? "Overview" : first.textContent)
-          }
-        }
-        if (Object.values(newIds).every((v) => !v)) {
-          setStickyHeader("")
-=======
       setActiveIds((activeIds) => {
         const newIds = new Set(activeIds)
         for (const entry of entries) {
@@ -97,17 +55,12 @@
         }
         if (onUpdateActiveTitle && newIds.size === 0) {
           onUpdateActiveTitle("")
->>>>>>> 36d85ca0
         }
         return newIds
       })
     }
 
-<<<<<<< HEAD
-    const sectionsObserver = new IntersectionObserver(updateSticky ? observerCallbackSticky : observerCallback, {
-=======
     const sectionsObserver = new IntersectionObserver(observerCallback, {
->>>>>>> 36d85ca0
       rootMargin: "-15% 0% -85%",
     })
 
@@ -127,11 +80,7 @@
           const className = clsx(
             styles.headerLink,
             h.depth > 2 && styles[`depth-${h.depth}`],
-<<<<<<< HEAD
-            currentIds[h.slug] && styles.active
-=======
             activeIds.has(h.slug) && styles.active
->>>>>>> 36d85ca0
           )
           return (
             <li key={h.slug}>
