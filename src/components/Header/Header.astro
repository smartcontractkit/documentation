---
import * as CONFIG from "../../config"
import { MENU } from "../../config/index"
import SkipToContent from "./SkipToContent.astro"
import SidebarToggle from "./SidebarToggle"
import Search from "./Search/Search"
import NotificationBanner from "~/features/notifications/components/NotificationBanner.astro"
import { Sections } from "~/content/config"

export type Props = {
  section?: Sections
}
const { section } = Astro.props
---

<!-- Google Tag Manager (noscript) -->
<noscript></noscript><iframe
  src="https://www.googletagmanager.com/ns.html?id=GTM-N6DQ47T"
  height="0"
  width="0"
  style="display:none;visibility:hidden"></iframe>
<!-- End Google Tag Manager (noscript) -->
<header>
  <SkipToContent />
  <nav class="nav-wrapper" title="Top Navigation">
    <div class="logo flex">
      <a href="/">
        <img src="/chainlink-docs.svg" style="height:40px; width: 183px" alt={CONFIG.SITE.title ?? "Documentation"} />
      </a>
    </div>
    <div class="navbar">
      {
        MENU.en.map((link) => (
          <a id={link.section} class="nav-link" href={link.link} aria-current={link.section === section}>
            {link.text}
          </a>
        ))
      }
    </div>

    {
      CONFIG.ALGOLIA && (
        <div class="search-item">
          <Search client:visible />
        </div>
      )
    }
    <a href="https://github.com/smartcontractkit/documentation" class="github-url" target="_blank" rel="nofollow">
      <img src="/assets/github.svg" />
    </a>
    <div class="menu-toggle">
      <SidebarToggle client:idle />
    </div>
    <div id="weglot"></div>
  </nav>
</header>
<NotificationBanner />

<style>
  header {
    z-index: 11;
    height: var(--theme-navbar-height);
    width: 100%;
    background-color: var(--white);
    display: flex;
    align-items: center;
    justify-content: center;
    position: sticky;
    top: 0;
  }

  .nav-link {
    color: var(--color-text-primary);
    white-space: nowrap;
  }

  .nav-link:hover {
    color: var(--color-text-link);
  }

  .logo {
    display: flex;
    overflow: hidden;
    width: 183px;
    height: 40px;
    font-size: 2rem;
    flex-shrink: 0;
    font-weight: 600;
    line-height: 1;
    color: hsla(var(--color-base-white), 100%, 1);
    gap: 0.25em;
    z-index: -1;
    flex-grow: 1;
  }

  .logo a {
    display: flex;
    padding: 0.5em 0.25em;
    margin: -0.5em -0.25em;
    text-decoration: none;
    font-weight: bold;
  }

  .logo a {
    transition: color 100ms ease-out;
    color: var(--theme-text);
  }

  .logo a:hover,
  .logo a:focus {
    color: var(--theme-text-accent);
  }

  .logo h1 {
    display: none;
    font: inherit;
    color: inherit;
    margin: 0;
  }

  .nav-wrapper {
    display: flex;
    align-items: center;
    justify-content: flex-end;
    gap: 1em;
    width: 100%;
    max-width: 82em;
    margin: 0 1rem;
  }
  .spacer {
    display: none;
    flex-grow: 0.5;
  }
  .github-url {
    display: none;
  }

  @media (min-width: 50em) {
    .logo {
      flex-grow: 0;
    }

    .spacer {
      display: block;
    }
    header {
      position: static;
      padding: 1rem 0rem;
    }

    .logo {
      margin: 0;
      z-index: 0;
    }

    .logo h1 {
      display: initial;
    }

    .menu-toggle {
      display: none;
    }
  }

  .navbar {
    display: none;
  }
  @media (min-width: 50em) {
    .navbar {
      display: flex;
      gap: 1rem;
      flex-grow: 1;
      justify-content: center;
    }
    .navbar a[aria-current="true"] {
      border-bottom: 2px solid var(--color-text-link);
    }
    .github-url {
      width: 24px;
      display: flex;
    }
  }

  .search-item {
    display: none;
    position: relative;
    z-index: 10;
    display: flex;
  }

  :global(.search-item > *) {
    flex-grow: 1;
  }
</style>

<script is:inline>
<<<<<<< HEAD
  window.addEventListener("DOMContentLoaded", () => {
    const parentSection = new URLSearchParams(window.location.search).get("parent")
    const current = document.querySelector('.navbar a[aria-current="true"]')
    if (parentSection && !current) {
      const elem = document.getElementById(parentSection)
=======
  window.addEventListener("DOMContentLoaded", (event) => {
    const parentSection = new URLSearchParams(window.location.search).get("parent") || "global"
    if (window.location.pathname !== "/" && !document.querySelectorAll('a[aria-current="true"]')[0]) {
      let elem = document.getElementById(parentSection)
>>>>>>> f3225075
      elem.setAttribute("aria-current", "true")
    }
  })
</script><|MERGE_RESOLUTION|>--- conflicted
+++ resolved
@@ -194,18 +194,11 @@
 </style>
 
 <script is:inline>
-<<<<<<< HEAD
   window.addEventListener("DOMContentLoaded", () => {
-    const parentSection = new URLSearchParams(window.location.search).get("parent")
+    const parentSection = new URLSearchParams(window.location.search).get("parent") || "global"
     const current = document.querySelector('.navbar a[aria-current="true"]')
     if (parentSection && !current) {
       const elem = document.getElementById(parentSection)
-=======
-  window.addEventListener("DOMContentLoaded", (event) => {
-    const parentSection = new URLSearchParams(window.location.search).get("parent") || "global"
-    if (window.location.pathname !== "/" && !document.querySelectorAll('a[aria-current="true"]')[0]) {
-      let elem = document.getElementById(parentSection)
->>>>>>> f3225075
       elem.setAttribute("aria-current", "true")
     }
   })
