import React from "react"
import { NavBar as Nav } from "./Nav"
import { Search } from "./AlgoSearch/Search"
import { getNavigationProps } from "./getNavigationProps"
import { useNavBar } from "./useNavBar/useNavBar"
import styles from "./scroll.module.css"

declare const Weglot: any

export const NavBar = ({ path, showSearch = true }: { path: string; showSearch?: boolean }) => {
  const navRef = React.useRef(null)

  const { setNavBarInfo } = useNavBar()

  const onHideChange = (hidden: boolean) => {
    if (navRef.current) {
      const height = (navRef.current as HTMLElement).clientHeight
      const elements = document.body.querySelectorAll("[data-sticky]")
      elements.forEach((e: HTMLElement) => {
        if (!e.classList.contains(styles.animateTop)) {
          e.classList.add(styles.animateTop)
        }
        e.style.top = `${hidden ? 0 : height}px`
      })
      setNavBarInfo({ hidden, height })
    }
  }

  React.useEffect(() => {
    if (
<<<<<<< HEAD
      // !window.location.hostname.includes("localhost") &&
=======
      !window.location.hostname.includes("localhost") &&
>>>>>>> b3bff0aa
      !window.location.hostname.includes("documentation-private-git-")
    ) {
      const script = document.createElement("script")
      script.src = "https://cdn.weglot.com/weglot.min.js"
      script.async = true
      script.onload = () => {
        Weglot.initialize({
          api_key: "wg_bc56a95905bfa8990f449554339e82be8",
          switchers: [
            {
              button_style: {
                full_name: false,
                with_name: true,
                is_dropdown: true,
<<<<<<< HEAD
                with_flags: true,
=======
                with_flags: false,
>>>>>>> b3bff0aa
                flag_type: "circle",
              },
              location: {
                target: "#weglot",
                sibling: null,
              },
            },
          ],
        })
      }
      document.body.appendChild(script)

      return () => {
        document.body.removeChild(script)
      }
    }
  }, [])

  return (
    <span ref={navRef}>
      <Nav
        {...getNavigationProps(path)}
        path={path}
        searchTrigger={showSearch ? <Search /> : undefined}
        onHideChange={onHideChange}
      />
    </span>
  )
}<|MERGE_RESOLUTION|>--- conflicted
+++ resolved
@@ -28,11 +28,7 @@
 
   React.useEffect(() => {
     if (
-<<<<<<< HEAD
-      // !window.location.hostname.includes("localhost") &&
-=======
       !window.location.hostname.includes("localhost") &&
->>>>>>> b3bff0aa
       !window.location.hostname.includes("documentation-private-git-")
     ) {
       const script = document.createElement("script")
@@ -47,11 +43,7 @@
                 full_name: false,
                 with_name: true,
                 is_dropdown: true,
-<<<<<<< HEAD
                 with_flags: true,
-=======
-                with_flags: false,
->>>>>>> b3bff0aa
                 flag_type: "circle",
               },
               location: {
