--- conflicted
+++ resolved
@@ -13,11 +13,8 @@
   | "METIS"
   | "BASE"
   | "CELO"
-<<<<<<< HEAD
   | "POLYGON_ZKEVM"
-=======
   | "LINEA"
->>>>>>> 4a0c6deb
   | "SCROLL"
 
 export type SupportedChain =
@@ -46,11 +43,8 @@
   | "BASE_GOERLI"
   | "CELO_MAINNET"
   | "CELO_ALFAJORES"
-<<<<<<< HEAD
   | "POLYGON_ZKEVM_TESTNET"
-=======
   | "SCROLL_MAINNET"
->>>>>>> 4a0c6deb
   | "SCROLL_SEPOLIA"
   | "LINEA_MAINNET"
   | "LINEA_GOERLI"
