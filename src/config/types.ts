export type SupportedTechnology =
  | "ETHEREUM"
  | "BNB"
  | "POLYGON"
  | "GNOSIS"
  | "AVALANCHE"
  | "FANTOM"
  | "ARBITRUM"
  | "OPTIMISM"
  | "HARMONY"
  | "MOONRIVER"
  | "MOONBEAM"
  | "METIS"
  | "BASE"
  | "CELO"
<<<<<<< HEAD
  | "POLYGON_ZKEVM"
=======
  | "SCROLL"
>>>>>>> d80b3ff8

export type SupportedChain =
  | "ETHEREUM_MAINNET"
  | "ETHEREUM_SEPOLIA"
  | "ETHEREUM_GOERLI"
  | "BNB_MAINNET"
  | "BNB_TESTNET"
  | "POLYGON_MAINNET"
  | "POLYGON_MUMBAI"
  | "GNOSIS_MAINNET"
  | "AVALANCHE_MAINNET"
  | "AVALANCHE_FUJI"
  | "FANTOM_MAINNET"
  | "FANTOM_TESTNET"
  | "ARBITRUM_MAINNET"
  | "ARBITRUM_GOERLI"
  | "OPTIMISM_MAINNET"
  | "OPTIMISM_GOERLI"
  | "HARMONY_MAINNET"
  | "MOONRIVER_MAINNET"
  | "MOONBEAM_MAINNET"
  | "METIS_MAINNET"
  | "BASE_MAINNET"
  | "BASE_GOERLI"
  | "CELO_MAINNET"
  | "CELO_ALFAJORES"
<<<<<<< HEAD
  | "POLYGON_ZKEVM_TESTNET"
=======
  | "SCROLL_SEPOLIA"
>>>>>>> d80b3ff8

export type Chains = Record<
  SupportedTechnology,
  {
    title: string
    chains: Partial<
      Record<
        SupportedChain,
        {
          chainId: number
          title: string
          explorer: string
        }
      >
    >
  }
><|MERGE_RESOLUTION|>--- conflicted
+++ resolved
@@ -13,11 +13,8 @@
   | "METIS"
   | "BASE"
   | "CELO"
-<<<<<<< HEAD
   | "POLYGON_ZKEVM"
-=======
   | "SCROLL"
->>>>>>> d80b3ff8
 
 export type SupportedChain =
   | "ETHEREUM_MAINNET"
@@ -44,11 +41,8 @@
   | "BASE_GOERLI"
   | "CELO_MAINNET"
   | "CELO_ALFAJORES"
-<<<<<<< HEAD
   | "POLYGON_ZKEVM_TESTNET"
-=======
   | "SCROLL_SEPOLIA"
->>>>>>> d80b3ff8
 
 export type Chains = Record<
   SupportedTechnology,
