--- conflicted
+++ resolved
@@ -25,11 +25,8 @@
   | "ZIRCUIT"
   | "MANTLE"
   | "RONIN"
-<<<<<<< HEAD
   | "SONIC"
-=======
   | "BOB"
->>>>>>> f4909532
 export type SupportedChain =
   | "ETHEREUM_MAINNET"
   | "ETHEREUM_SEPOLIA"
@@ -85,13 +82,10 @@
   | "BSQUARED_TESTNET"
   | "SHIBARIUM_MAINNET"
   | "SHIBARIUM_PUPPYNET"
-<<<<<<< HEAD
   | "SONIC_MAINNET"
   | "SONIC_BLAZE"
-=======
   | "BOB_MAINNET"
   | "BOB_SEPOLIA"
->>>>>>> f4909532
 
 export type Chains = Record<
   SupportedTechnology,
