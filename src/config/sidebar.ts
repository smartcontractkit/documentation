--- conflicted
+++ resolved
@@ -615,7 +615,6 @@
       ],
     },
     {
-<<<<<<< HEAD
       section: "EXAMPLES",
       contents: [
         {
@@ -625,29 +624,15 @@
       ],
     },
     {
-      section: "Chainlink Architecture",
-      contents: [
-        {
-          title: "Overview",
-          url: "architecture-overview/architecture-overview?parent=vrf",
-        },
-        {
-          title: "Basic Request Model",
-          url: "architecture-overview/architecture-request-model?parent=vrf",
-        },
-        {
-          title: "Decentralized Data Model",
-          url: "architecture-overview/architecture-decentralized-model?parent=vrf",
-        },
-        {
-          title: "Off-Chain Reporting",
-          url: "architecture-overview/off-chain-reporting?parent=vrf",
-        },
-      ],
-    },
-    {
-=======
->>>>>>> 1eda440f
+      section: "EXAMPLES",
+      contents: [
+        {
+          title: "Lootbox - Use VRF to create random rewards",
+          url: "vrf/v2/examples/lootbox",
+        },
+      ],
+    },
+    {
       section: "Resources",
       contents: [
         {
