/**
 * Configuration file for the documentation sidebar navigation structure.
 * This file defines the entire navigation hierarchy for the documentation website.
 */

import { Sections } from "../content.config.ts"
import { SIDEBAR_SECTIONS } from "./sidebarSections.ts"
import evmCcipV150Contents from "./sidebar/ccip/api-reference/evm/v1_5_0.json" with { type: "json" }
import evmCcipV151Contents from "./sidebar/ccip/api-reference/evm/v1_5_1.json" with { type: "json" }
import evmCcipV160Contents from "./sidebar/ccip/api-reference/evm/v1_6_0.json" with { type: "json" }
import evmCcipV161Contents from "./sidebar/ccip/api-reference/evm/v1_6_1.json" with { type: "json" }
import aptosCcipV160Contents from "./sidebar/ccip/api-reference/aptos/v1_6_0.json" with { type: "json" }
import svmCcipV011Contents from "./sidebar/ccip/api-reference/svm/v0_1_1.json" with { type: "json" }
import chainlinkLocalV021Contents from "./sidebar/chainlink-local/api-reference/v0_2_1.json" with { type: "json" }
import chainlinkLocalV022Contents from "./sidebar/chainlink-local/api-reference/v0_2_2.json" with { type: "json" }
import chainlinkLocalV023Contents from "./sidebar/chainlink-local/api-reference/v0_2_3.json" with { type: "json" }

/**
 * Represents a single item in the sidebar navigation.
 * Can be either a leaf node (just title and URL) or a parent node with children.
 *
 * @property title - Display text for the navigation item
 * @property url - Target URL for the item (can be undefined for section headers)
 * @property highlightAsCurrent - Optional array of URLs that should highlight this item as current
 * @property children - Optional array of nested navigation items
 * @property isCollapsible - Optional flag to control if a section can be collapsed
 */
export type SectionContent = {
  title: string
  url: string
  highlightAsCurrent?: string[]
  children?: SectionContent[]
  isCollapsible?: boolean
}

/**
 * Represents a top-level section in the sidebar.
 * Each section contains a title and an array of navigation items.
 */
export type SectionEntry = {
  section: string
  contents: SectionContent[]
  parentSection?: string
}

/**
 * Main sidebar configuration object.
 * Maps each section identifier to its content structure.
 *
 * Structure:
 * {
 *   dataFeeds: [
 *     {
 *       section: "Section Title",
 *       contents: [
 *         { title: "Page Title", url: "page-url" },
 *         {
 *           title: "Parent Page",
 *           url: "parent-url",
 *           children: [
 *             { title: "Child Page", url: "child-url" }
 *           ]
 *         }
 *       ]
 *     }
 *   ]
 * }
 */
export const SIDEBAR: Partial<Record<Sections, SectionEntry[]>> = {
  [SIDEBAR_SECTIONS.DATA_FEEDS]: [
    {
      section: "Chainlink Data Feeds",
      contents: [
        {
          title: "Overview",
          url: "data-feeds",
        },
        {
          title: "Getting Started",
          url: "data-feeds/getting-started",
        },
        {
          title: "Developer Responsibilities",
          url: "data-feeds/developer-responsibilities",
        },
        {
          title: "Price Feeds",
          url: "data-feeds/price-feeds",
        },
        {
          title: "SmartData",
          url: "data-feeds/smartdata",
          children: [
            {
              title: "Multiple-Variable Response (MVR) Feeds",
              url: "data-feeds/mvr-feeds",
            },
          ],
        },
        {
          title: "Smart Value Recapture (SVR) Feeds",
          url: "data-feeds/svr-feeds",
        },
        {
          title: "Rate and Volatility Feeds",
          url: "data-feeds/rates-feeds",
        },
        {
          title: "L2 Sequencer Uptime Feeds",
          url: "data-feeds/l2-sequencer-feeds",
        },
        {
          title: "Flags Contract Registry",
          url: "data-feeds/contract-registry",
        },
        {
          title: "Release Notes",
          url: "https://dev.chain.link/changelog?product=Data+Feeds",
        },
      ],
    },
    {
      section: "Feed Addresses",
      contents: [
        {
          title: "Price Feeds",
          url: "data-feeds/price-feeds/addresses",
        },
        {
          title: "U.S. Government Macroeconomic Data Feeds",
          url: "data-feeds/us-government-macroeconomic/addresses",
        },
        {
          title: "SmartData Feeds",
          url: "data-feeds/smartdata/addresses",
        },
        {
          title: "Rate and Volatility Feeds",
          url: "data-feeds/rates-feeds/addresses",
        },
        {
          title: "Selecting Quality Data Feeds",
          url: "data-feeds/selecting-data-feeds",
        },
      ],
    },
    {
      section: "Ethereum and EVM Guides",
      contents: [
        {
          title: "Using Data Feeds",
          url: "data-feeds/using-data-feeds",
        },
        {
          title: "Using MVR Feeds",
          url: "data-feeds/mvr-feeds/guides",
          children: [
            {
              title: "Using MVR Feeds on EVM Chains (Solidity)",
              url: "data-feeds/mvr-feeds/guides/evm-solidity",
            },
            {
              title: "Using MVR Feeds with ethers.js (JS)",
              url: "data-feeds/mvr-feeds/guides/ethersjs",
            },
            {
              title: "Using MVR Feeds with Viem (TS)",
              url: "data-feeds/mvr-feeds/guides/viem",
            },
          ],
        },
        {
          title: "Getting Historical Data",
          url: "data-feeds/historical-data",
        },
        {
          title: "Using ENS with Data Feeds",
          url: "data-feeds/ens",
        },
      ],
    },
    {
      section: "Aptos Guides",
      contents: [
        {
          title: "Data Feeds on Aptos",
          url: "data-feeds/aptos",
        },
      ],
    },
    {
      section: "Solana Guides",
      contents: [
        {
          title: "Data Feeds on Solana",
          url: "data-feeds/solana",
        },
        {
          title: "Using Data Feeds Offchain",
          url: "data-feeds/solana/using-data-feeds-off-chain",
        },
        {
          title: "Using Data Feeds Onchain",
          url: "data-feeds/solana/using-data-feeds-solana",
        },
      ],
    },
    {
      section: "Starknet Guides",
      contents: [
        {
          title: "Data Feeds on Starknet",
          url: "data-feeds/starknet",
        },
        {
          title: "Starknet Foundry Guides",
          url: "data-feeds/starknet/tutorials/snfoundry/",
          children: [
            {
              title: "Read Data from Chainlink Data Feeds (Offchain)",
              url: "data-feeds/starknet/tutorials/snfoundry/read-data",
            },
            {
              title: "Deploy and interact with a Consumer Contract (Onchain)",
              url: "data-feeds/starknet/tutorials/snfoundry/consumer-contract",
            },
            {
              title: "Experiment on a Devnet",
              url: "data-feeds/starknet/tutorials/snfoundry/sn-devnet-rs",
            },
          ],
        },
      ],
    },
    {
      section: "Tron Guides",
      contents: [
        {
          title: "Data Feeds on Tron",
          url: "data-feeds/tron",
        },
      ],
    },
    {
      section: "API Reference",
      contents: [
        {
          title: "Data Feeds API Reference",
          url: "data-feeds/api-reference",
        },
        {
          title: "MVR Feeds API Reference",
          url: "data-feeds/mvr-feeds/api-reference",
        },
      ],
    },
    {
      section: "Resources",
      contents: [
        {
          title: "Smart Contract Overview",
          url: "getting-started/conceptual-overview?parent=dataFeeds",
        },
        {
          title: "LINK Token Contracts",
          url: "resources/link-token-contracts?parent=dataFeeds",
          children: [
            {
              title: "Acquire testnet LINK",
              url: "resources/acquire-link?parent=dataFeeds",
            },
            {
              title: "Fund Your Contracts",
              url: "resources/fund-your-contract?parent=dataFeeds",
            },
          ],
        },
        {
          title: "Starter Kits and Frameworks",
          url: "resources/create-a-chainlinked-project?parent=dataFeeds",
        },
        {
          title: "Bridges and Associated Risks",
          url: "resources/bridge-risks?parent=dataFeeds",
        },
        {
          title: "Chainlink Oracle Platform",
          url: "oracle-platform/overview?parent=dataFeeds",
          children: [
            {
              title: "Data Standard",
              url: "oracle-platform/data-standard?parent=dataFeeds",
            },
            {
              title: "Interoperability Standard",
              url: "oracle-platform/interoperability-standard?parent=dataFeeds",
            },
            {
              title: "Compliance Standard",
              url: "oracle-platform/compliance-standard?parent=dataFeeds",
            },
            {
              title: "Privacy Standard",
              url: "oracle-platform/privacy-standard?parent=dataFeeds",
            },
          ],
        },
        {
          title: "Chainlink Architecture",
          url: "architecture-overview/architecture-overview?parent=dataFeeds",
          children: [
            {
              title: "Basic Request Model",
              url: "architecture-overview/architecture-request-model?parent=dataFeeds",
            },
            {
              title: "Decentralized Data Model",
              url: "architecture-overview/architecture-decentralized-model?parent=dataFeeds",
            },
            {
              title: "Offchain Reporting",
              url: "architecture-overview/off-chain-reporting?parent=dataFeeds",
            },
          ],
        },
        {
          title: "Developer Communications",
          url: "resources/developer-communications?parent=dataFeeds",
          children: [
            { title: "Getting Help", url: "resources/getting-help?parent=dataFeeds" },
            { title: "Hackathon Resources", url: "resources/hackathon-resources?parent=dataFeeds" },
          ],
        },
        {
          title: "Integrating EVM Networks",
          url: "resources/network-integration?parent=dataFeeds",
        },
        {
          title: "Contributing to Chainlink",
          url: "resources/contributing-to-chainlink?parent=dataFeeds",
        },
      ],
    },
  ],
  [SIDEBAR_SECTIONS.DATA_STREAMS]: [
    {
      section: "Chainlink Data Streams",
      contents: [
        {
          title: "Overview",
          url: "data-streams",
        },
        {
          title: "Developer Responsibilities",
          url: "data-streams/developer-responsibilities",
        },
        {
          title: "Supported Networks",
          url: "data-streams/supported-networks",
        },
        {
          title: "Billing",
          url: "data-streams/billing",
        },
        {
          title: "Release Notes",
          url: "https://dev.chain.link/changelog?product=Data+Streams",
        },
      ],
    },
    {
      section: "Streams & Report Schemas",
      contents: [
        {
          title: "Overview",
          url: "data-streams/reference/report-schema-overview",
        },
        {
          title: "Cryptocurrency Streams",
          url: "data-streams/crypto-streams",
          children: [
            {
              title: "Report Schema v3 (Crypto)",
              url: "data-streams/reference/report-schema-v3",
            },
            {
              title: "Report Schema v3 (DEX State Price)",
              url: "data-streams/reference/report-schema-v3-dex",
            },
          ],
        },
        {
          title: "Exchange Rate Streams",
          url: "data-streams/exchange-rate-streams",
          children: [
            {
              title: "Report Schema v7",
              url: "data-streams/reference/report-schema-v7",
            },
          ],
        },
        {
          title: "Real World Asset (RWA) Streams",
          url: "data-streams/rwa-streams",
          children: [
            {
              title: "Report Schema v8",
              url: "data-streams/reference/report-schema-v8",
            },
          ],
        },
        {
          title: "Net Asset Value (NAV) Streams",
          url: "data-streams/nav-streams",
          children: [
            {
              title: "Report Schema v9",
              url: "data-streams/reference/report-schema-v9",
            },
          ],
        },
        {
          title: "Backed xStock Streams",
          url: "data-streams/backed-streams",
          children: [
            {
              title: "Report Schema v10",
              url: "data-streams/reference/report-schema-v10",
            },
          ],
        },
        {
          title: "Market Hours",
          url: "data-streams/market-hours",
        },
      ],
    },
    {
      section: "Tutorials",
      contents: [
        {
          title: "Overview",
          url: "data-streams/tutorials/overview",
        },
        {
          title: "Fetch and decode reports",
          url: "data-streams/tutorials/go-sdk-fetch",
<<<<<<< HEAD
          highlightAsCurrent: ["data-streams/tutorials/rust-sdk-fetch", "data-streams/tutorials/ts-sdk-fetch"],
=======
          highlightAsCurrent: ["data-streams/tutorials/rust-sdk-fetch"],
>>>>>>> 8090a1de
        },
        {
          title: "Stream and decode reports (WebSocket)",
          url: "data-streams/tutorials/go-sdk-stream",
<<<<<<< HEAD
          highlightAsCurrent: ["data-streams/tutorials/rust-sdk-stream", "data-streams/tutorials/ts-sdk-stream"],
=======
          highlightAsCurrent: ["data-streams/tutorials/rust-sdk-stream"],
>>>>>>> 8090a1de
        },
        {
          title: "Verify report data (EVM)",
          url: "data-streams/tutorials/evm-onchain-report-verification",
        },
        {
          title: "Verify report data (Solana)",
          url: "data-streams/tutorials/solana-onchain-report-verification",
          highlightAsCurrent: ["data-streams/tutorials/solana-offchain-report-verification"],
        },
      ],
    },
    {
      section: "Concepts",
      contents: [
        {
          title: "Architecture",
          url: "data-streams/architecture",
        },
        {
          title: "Liquidity-Weighted Bid and Ask prices",
          url: "data-streams/concepts/liquidity-weighted-prices",
        },
        {
          title: "DEX State Price Streams",
          url: "data-streams/concepts/dex-state-price-streams",
        },
      ],
    },
    {
      section: "Reference",
      contents: [
        {
          title: "Overview",
          url: "data-streams/reference/overview",
        },
        {
          title: "Data Streams Reference",
          url: "data-streams/reference/data-streams-api",
          children: [
            {
              title: "Authentication",
              url: "data-streams/reference/data-streams-api/authentication",
              children: [
                {
                  title: "JavaScript examples",
                  url: "data-streams/reference/data-streams-api/authentication/javascript-examples",
                },
                {
                  title: "TypeScript examples",
                  url: "data-streams/reference/data-streams-api/authentication/typescript-examples",
                },
                {
                  title: "Go examples",
                  url: "data-streams/reference/data-streams-api/authentication/go-examples",
                },
                {
                  title: "Rust examples",
                  url: "data-streams/reference/data-streams-api/authentication/rust-examples",
                },
              ],
            },
            {
              title: "API Reference",
              url: "data-streams/reference/data-streams-api/interface-api",
            },
            {
              title: "WebSocket Reference",
              url: "data-streams/reference/data-streams-api/interface-ws",
            },
            {
              title: "SDK References",
              url: "data-streams/reference/data-streams-api/go-sdk",
              highlightAsCurrent: [
                "data-streams/reference/data-streams-api/rust-sdk",
                "data-streams/reference/data-streams-api/ts-sdk",
              ],
            },
            {
              title: "Onchain report verification (EVM chains)",
              url: "data-streams/reference/data-streams-api/onchain-verification",
            },
          ],
        },
        {
          title: "Candlestick API",
          url: "data-streams/reference/candlestick-api",
        },
      ],
    },
    {
      section: "Streams Trade",
      contents: [
        {
          title: "Overview",
          url: "data-streams/streams-trade",
        },
        {
          title: "Getting Started",
          url: "data-streams/tutorials/streams-trade/getting-started",
          highlightAsCurrent: ["data-streams/tutorials/streams-trade/getting-started-hardhat"],
        },
        {
          title: "Handle StreamsLookup errors",
          url: "data-streams/tutorials/streams-trade/streams-trade-lookup-error-handler",
        },
        {
          title: "Reference (Interfaces)",
          url: "data-streams/streams-trade/interfaces",
        },
      ],
    },
    {
      section: "Resources",
      contents: [
        {
          title: "Smart Contract Overview",
          url: "getting-started/conceptual-overview?parent=dataStreams",
          children: [
            {
              title: "Deploy Your First Smart Contract",
              url: "getting-started/deploy-your-first-contract?parent=dataStreams",
            },
          ],
        },
        {
          title: "LINK Token Contracts",
          url: "resources/link-token-contracts?parent=dataStreams",
          children: [
            {
              title: "Acquire testnet LINK",
              url: "resources/acquire-link?parent=dataStreams",
            },
            {
              title: "Fund Your Contracts",
              url: "resources/fund-your-contract?parent=dataStreams",
            },
          ],
        },
        {
          title: "Starter Kits and Frameworks",
          url: "resources/create-a-chainlinked-project?parent=dataStreams",
        },
        {
          title: "Bridges and Associated Risks",
          url: "resources/bridge-risks?parent=dataStreams",
        },
        {
          title: "Chainlink Oracle Platform",
          url: "oracle-platform/overview?parent=dataStreams",
          children: [
            {
              title: "Data Standard",
              url: "oracle-platform/data-standard?parent=dataStreams",
            },
            {
              title: "Interoperability Standard",
              url: "oracle-platform/interoperability-standard?parent=dataStreams",
            },
            {
              title: "Compliance Standard",
              url: "oracle-platform/compliance-standard?parent=dataStreams",
            },
            {
              title: "Privacy Standard",
              url: "oracle-platform/privacy-standard?parent=dataStreams",
            },
          ],
        },
        {
          title: "Chainlink Architecture",
          url: "architecture-overview/architecture-overview?parent=dataStreams",
          children: [
            {
              title: "Basic Request Model",
              url: "architecture-overview/architecture-request-model?parent=dataStreams",
            },
            {
              title: "Decentralized Data Model",
              url: "architecture-overview/architecture-decentralized-model?parent=dataStreams",
            },
            {
              title: "Offchain Reporting",
              url: "architecture-overview/off-chain-reporting?parent=dataStreams",
            },
          ],
        },
        {
          title: "Developer Communications",
          url: "resources/developer-communications?parent=dataStreams",
          children: [
            { title: "Getting Help", url: "resources/getting-help?parent=dataStreams" },
            { title: "Hackathon Resources", url: "resources/hackathon-resources?parent=dataStreams" },
          ],
        },
        {
          title: "Integrating EVM Networks",
          url: "resources/network-integration?parent=dataStreams",
        },
        {
          title: "Contributing to Chainlink",
          url: "resources/contributing-to-chainlink?parent=dataStreams",
        },
      ],
    },
  ],
  [SIDEBAR_SECTIONS.AUTOMATION]: [
    {
      section: "Chainlink Automation",
      contents: [
        {
          title: "Overview",
          url: "chainlink-automation",
        },
        {
          title: "Getting Started",
          url: "chainlink-automation/overview/getting-started",
        },
        {
          title: "Billing and Costs",
          url: "chainlink-automation/overview/automation-economics",
        },
        {
          title: "Supported Networks",
          url: "chainlink-automation/overview/supported-networks",
        },
        {
          title: "Best Practices",
          url: "chainlink-automation/concepts/best-practice",
        },
        {
          title: "Service Limits",
          url: "chainlink-automation/overview/service-limits",
        },
        {
          title: "Migrate to Automation v2.1",
          url: "chainlink-automation/guides/migrate-to-v2",
        },
        {
          title: "Release Notes",
          url: "https://dev.chain.link/changelog?product=Automation",
        },
      ],
    },
    {
      section: "Guides",
      contents: [
        {
          title: "Create Automation-Compatible Contracts",
          url: "chainlink-automation/guides/compatible-contracts",
        },
        {
          title: "Access Data Streams Using Automation",
          url: "chainlink-automation/guides/streams-lookup",
        },
        {
          title: "Register Time-Based Upkeeps",
          url: "chainlink-automation/guides/job-scheduler",
        },
        {
          title: "Register Custom Logic Upkeeps",
          url: "chainlink-automation/guides/register-upkeep",
        },
        {
          title: "Register Log Trigger Upkeeps",
          url: "chainlink-automation/guides/log-trigger",
        },
        {
          title: "Register Upkeeps Programmatically",
          url: "chainlink-automation/guides/register-upkeep-in-contract",
        },
        {
          title: "Secure Upkeeps Using the Forwarder",
          url: "chainlink-automation/guides/forwarder",
        },
        {
          title: "Create Flexible, Secure, and Low-Cost Smart Contracts",
          url: "chainlink-automation/guides/flexible-upkeeps",
        },
        {
          title: "Manage your Upkeeps",
          url: "chainlink-automation/guides/manage-upkeeps",
        },
        {
          title: "Set a gas price threshold on your upkeep",
          url: "chainlink-automation/guides/gas-price-threshold",
        },
        {
          title: "Using the StreamsLookup error handler",
          url: "chainlink-automation/guides/streams-lookup-error-handler",
        },
      ],
    },
    {
      section: "Concepts",
      contents: [
        {
          title: "Concepts",
          url: "chainlink-automation/concepts/automation-concepts",
        },
        {
          title: "Architecture",
          url: "chainlink-automation/concepts/automation-architecture",
        },
      ],
    },
    {
      section: "Reference",
      contents: [
        {
          title: "Contracts",
          url: "chainlink-automation/reference/automation-contracts",
        },
        {
          title: "Interfaces",
          url: "chainlink-automation/reference/automation-interfaces",
        },
        {
          title: "Troubleshooting and Debugging",
          url: "chainlink-automation/reference/debugging-errors",
        },
      ],
    },
    {
      section: "Resources",
      contents: [
        {
          title: "Smart Contract Overview",
          url: "getting-started/conceptual-overview?parent=automation",
        },
        {
          title: "LINK Token Contracts",
          url: "resources/link-token-contracts?parent=automation",
          children: [
            {
              title: "Acquire testnet LINK",
              url: "resources/acquire-link?parent=automation",
            },
            {
              title: "Fund Your Contracts",
              url: "resources/fund-your-contract?parent=automation",
            },
          ],
        },
        {
          title: "Starter Kits and Frameworks",
          url: "resources/create-a-chainlinked-project?parent=automation",
        },
        {
          title: "Bridges and Associated Risks",
          url: "resources/bridge-risks?parent=automation",
        },
        {
          title: "Chainlink Oracle Platform",
          url: "oracle-platform/overview?parent=automation",
          children: [
            {
              title: "Data Standard",
              url: "oracle-platform/data-standard?parent=automation",
            },
            {
              title: "Interoperability Standard",
              url: "oracle-platform/interoperability-standard?parent=automation",
            },
            {
              title: "Compliance Standard",
              url: "oracle-platform/compliance-standard?parent=automation",
            },
            {
              title: "Privacy Standard",
              url: "oracle-platform/privacy-standard?parent=automation",
            },
          ],
        },
        {
          title: "Chainlink Architecture",
          url: "architecture-overview/architecture-overview?parent=automation",
          children: [
            {
              title: "Basic Request Model",
              url: "architecture-overview/architecture-request-model?parent=automation",
            },
            {
              title: "Decentralized Data Model",
              url: "architecture-overview/architecture-decentralized-model?parent=automation",
            },
            {
              title: "Offchain Reporting",
              url: "architecture-overview/off-chain-reporting?parent=automation",
            },
          ],
        },
        {
          title: "Developer Communications",
          url: "resources/developer-communications?parent=automation",
          children: [
            { title: "Getting Help", url: "resources/getting-help?parent=automation" },
            { title: "Hackathon Resources", url: "resources/hackathon-resources?parent=automation" },
          ],
        },
        {
          title: "Integrating EVM Networks",
          url: "resources/network-integration?parent=automation",
        },
        {
          title: "Contributing to Chainlink",
          url: "resources/contributing-to-chainlink?parent=automation",
        },
      ],
    },
  ],
  [SIDEBAR_SECTIONS.CHAINLINK_FUNCTIONS]: [
    {
      section: "Chainlink Functions",
      contents: [
        {
          title: "Overview",
          url: "chainlink-functions",
        },
        {
          title: "Getting Started",
          url: "chainlink-functions/getting-started",
        },
        {
          title: "Supported Networks",
          url: "chainlink-functions/supported-networks",
        },
        {
          title: "Service Limits",
          url: "chainlink-functions/resources/service-limits",
        },
        {
          title: "Service Responsibility",
          url: "chainlink-functions/service-responsibility",
        },
        {
          title: "Billing",
          url: "chainlink-functions/resources/billing",
        },
        {
          title: "Release Notes",
          url: "https://dev.chain.link/changelog?product=Functions",
        },
      ],
    },
    {
      section: "Guides",
      contents: [
        {
          title: "Simple Computation",
          url: "chainlink-functions/tutorials/simple-computation",
        },
        {
          title: "Call an API",
          url: "chainlink-functions/tutorials/api-query-parameters",
        },
        {
          title: "POST Data to an API",
          url: "chainlink-functions/tutorials/api-post-data",
        },
        {
          title: "Using DON-hosted Secrets in Requests",
          url: "chainlink-functions/tutorials/api-use-secrets",
        },
        {
          title: "Using Imports with Functions",
          url: "chainlink-functions/tutorials/importing-packages",
        },
        {
          title: "Return multiple responses and decode them in your smart contract",
          url: "chainlink-functions/tutorials/abi-decoding",
        },
        {
          title: "Offchain secrets - Using Gists",
          url: "chainlink-functions/tutorials/api-use-secrets-gist",
        },
        {
          title: "Offchain secrets - Other methods",
          url: "chainlink-functions/tutorials/api-use-secrets-offchain",
        },
        {
          title: "Call Multiple Data Sources",
          url: "chainlink-functions/tutorials/api-multiple-calls",
        },
        {
          title: "Encode request data off-chain",
          url: "chainlink-functions/tutorials/encode-request-offchain",
        },
        {
          title: "Automate your Functions (Time-based Automation)",
          url: "chainlink-functions/tutorials/automate-functions",
        },
        {
          title: "Automate your Functions (Custom Logic Automation)",
          url: "chainlink-functions/tutorials/automate-functions-custom-logic",
        },
      ],
    },
    {
      section: "Concepts",
      contents: [
        {
          title: "Architecture",
          url: "chainlink-functions/resources/architecture",
        },
        {
          title: "Secrets Management",
          url: "chainlink-functions/resources/secrets",
        },
        {
          title: "Simulate your Functions",
          url: "chainlink-functions/resources/simulation",
        },
        {
          title: "Managing Subscriptions",
          url: "chainlink-functions/resources/subscriptions",
        },
      ],
    },
    {
      section: "API Reference",
      contents: [
        {
          title: "FunctionsClient",
          url: "chainlink-functions/api-reference/functions-client",
        },
        {
          title: "FunctionsRequest library",
          url: "chainlink-functions/api-reference/functions-request",
        },
        {
          title: "JavaScript source code",
          url: "chainlink-functions/api-reference/javascript-source",
        },
      ],
    },
    {
      section: "Resources",
      contents: [
        {
          title: "Smart Contract Overview",
          url: "getting-started/conceptual-overview?parent=chainlinkFunctions",
        },
        {
          title: "LINK Token Contracts",
          url: "resources/link-token-contracts?parent=chainlinkFunctions",
          children: [
            {
              title: "Acquire testnet LINK",
              url: "resources/acquire-link?parent=chainlinkFunctions",
            },
            {
              title: "Fund Your Contracts",
              url: "resources/fund-your-contract?parent=chainlinkFunctions",
            },
          ],
        },
        {
          title: "Starter Kits and Frameworks",
          url: "resources/create-a-chainlinked-project?parent=chainlinkFunctions",
        },
        {
          title: "Bridges and Associated Risks",
          url: "resources/bridge-risks?parent=chainlinkFunctions",
        },
        {
          title: "Chainlink Oracle Platform",
          url: "oracle-platform/overview?parent=chainlinkFunctions",
          children: [
            {
              title: "Data Standard",
              url: "oracle-platform/data-standard?parent=chainlinkFunctions",
            },
            {
              title: "Interoperability Standard",
              url: "oracle-platform/interoperability-standard?parent=chainlinkFunctions",
            },
            {
              title: "Compliance Standard",
              url: "oracle-platform/compliance-standard?parent=chainlinkFunctions",
            },
            {
              title: "Privacy Standard",
              url: "oracle-platform/privacy-standard?parent=chainlinkFunctions",
            },
          ],
        },
        {
          title: "Chainlink Architecture",
          url: "architecture-overview/architecture-overview?parent=chainlinkFunctions",
          children: [
            {
              title: "Basic Request Model",
              url: "architecture-overview/architecture-request-model?parent=chainlinkFunctions",
            },
            {
              title: "Decentralized Data Model",
              url: "architecture-overview/architecture-decentralized-model?parent=chainlinkFunctions",
            },
            {
              title: "Offchain Reporting",
              url: "architecture-overview/off-chain-reporting?parent=chainlinkFunctions",
            },
          ],
        },
        {
          title: "Developer Communications",
          url: "resources/developer-communications?parent=chainlinkFunctions",
          children: [
            { title: "Getting Help", url: "resources/getting-help?parent=chainlinkFunctions" },
            { title: "Hackathon Resources", url: "resources/hackathon-resources?parent=chainlinkFunctions" },
          ],
        },
        {
          title: "Integrating EVM Networks",
          url: "resources/network-integration?parent=chainlinkFunctions",
        },
        {
          title: "Contributing to Chainlink",
          url: "resources/contributing-to-chainlink?parent=chainlinkFunctions",
        },
      ],
    },
  ],
  [SIDEBAR_SECTIONS.VRF]: [
    {
      section: "Chainlink VRF v2.5",
      contents: [
        {
          title: "Overview",
          url: "vrf",
        },
        {
          title: "Getting Started",
          url: "vrf/v2-5/getting-started",
        },
        {
          title: "Migrating from V2",
          url: "vrf/v2-5/migration-from-v2",
        },
        {
          title: "Migrating from V1",
          url: "vrf/v2-5/migration-from-v1",
        },
        {
          title: "Supported Networks",
          url: "vrf/v2-5/supported-networks",
        },
        {
          title: "Security Considerations",
          url: "vrf/v2-5/security",
        },
        {
          title: "Best Practices",
          url: "vrf/v2-5/best-practices",
        },
        {
          title: "Billing",
          url: "vrf/v2-5/billing",
        },
        {
          title: "Release Notes",
          url: "https://dev.chain.link/changelog?product=VRF",
        },
      ],
    },
    {
      section: "Learn VRF V2.5",
      contents: [
        {
          title: "Introduction to subscription",
          url: "vrf/v2-5/overview/subscription",
        },
        {
          title: "Introduction to direct funding",
          url: "vrf/v2-5/overview/direct-funding",
        },
        {
          title: "Arbitrum gas estimation with VRF",
          url: "vrf/v2-5/arbitrum-cost-estimation",
        },
      ],
    },
    {
      section: "Build with VRF 2.5",
      contents: [
        {
          title: "Create and manage subscriptions",
          url: "vrf/v2-5/subscription/create-manage",
        },
        {
          title: "Get a random number with subscription",
          url: "vrf/v2-5/subscription/get-a-random-number",
        },
        {
          title: "Test locally with a subscription mock contract",
          url: "vrf/v2-5/subscription/test-locally",
        },
        {
          title: "Get a random number with direct funding",
          url: "vrf/v2-5/direct-funding/get-a-random-number",
        },
      ],
    },
    {
      section: "VRF V2 [Legacy]",
      contents: [
        {
          title: "VRF V2 Subscription Method",
          url: "vrf/v2/subscription",
        },
        {
          title: "VRF V2 Direct Funding Method",
          url: "vrf/v2/direct-funding",
        },
      ],
    },
    {
      section: "Resources",
      contents: [
        {
          title: "Smart Contract Overview",
          url: "getting-started/conceptual-overview?parent=vrf",
        },
        {
          title: "LINK Token Contracts",
          url: "resources/link-token-contracts?parent=vrf",
          children: [
            {
              title: "Acquire testnet LINK",
              url: "resources/acquire-link?parent=vrf",
            },
            {
              title: "Fund Your Contracts",
              url: "resources/fund-your-contract?parent=vrf",
            },
          ],
        },
        {
          title: "Starter Kits and Frameworks",
          url: "resources/create-a-chainlinked-project?parent=vrf",
        },
        {
          title: "Bridges and Associated Risks",
          url: "resources/bridge-risks?parent=vrf",
        },
        {
          title: "Chainlink Oracle Platform",
          url: "oracle-platform/overview?parent=vrf",
          children: [
            {
              title: "Data Standard",
              url: "oracle-platform/data-standard?parent=vrf",
            },
            {
              title: "Interoperability Standard",
              url: "oracle-platform/interoperability-standard?parent=vrf",
            },
            {
              title: "Compliance Standard",
              url: "oracle-platform/compliance-standard?parent=vrf",
            },
            {
              title: "Privacy Standard",
              url: "oracle-platform/privacy-standard?parent=vrf",
            },
          ],
        },
        {
          title: "Chainlink Architecture",
          url: "architecture-overview/architecture-overview?parent=vrf",
          children: [
            {
              title: "Basic Request Model",
              url: "architecture-overview/architecture-request-model?parent=vrf",
            },
            {
              title: "Decentralized Data Model",
              url: "architecture-overview/architecture-decentralized-model?parent=vrf",
            },
            {
              title: "Offchain Reporting",
              url: "architecture-overview/off-chain-reporting?parent=vrf",
            },
          ],
        },
        {
          title: "Developer Communications",
          url: "resources/developer-communications?parent=vrf",
          children: [
            { title: "Getting Help", url: "resources/getting-help?parent=vrf" },
            { title: "Hackathon Resources", url: "resources/hackathon-resources?parent=vrf" },
          ],
        },
        {
          title: "Integrating EVM Networks",
          url: "resources/network-integration?parent=vrf",
        },
        {
          title: "Contributing to Chainlink",
          url: "resources/contributing-to-chainlink?parent=vrf",
        },
      ],
    },
  ],
  [SIDEBAR_SECTIONS.CCIP]: [
    {
      section: "Chainlink CCIP",
      contents: [
        {
          title: "About CCIP",
          url: "ccip",
        },
        {
          title: "Getting Started",
          url: "ccip/getting-started",
          children: [
            {
              title: "EVM",
              url: "ccip/getting-started/evm",
            },
            {
              title: "Solana",
              url: "ccip/getting-started/svm",
            },
          ],
        },
        {
          title: "CCIP Directory",
          url: "ccip/directory",
          children: [
            {
              title: "Mainnet",
              url: "ccip/directory/mainnet",
            },
            {
              title: "Testnet",
              url: "ccip/directory/testnet",
            },
          ],
        },
        {
          title: "Service Limits",
          url: "ccip/service-limits",
          children: [
            {
              title: "EVM",
              url: "ccip/service-limits/evm",
            },
            {
              title: "Solana",
              url: "ccip/service-limits/svm",
            },
            {
              title: "Aptos",
              url: "ccip/service-limits/aptos",
            },
            {
              title: "Network Specific",
              url: "ccip/service-limits/network-specific-limits",
            },
          ],
        },
        {
          title: "Service Responsibility",
          url: "ccip/service-responsibility",
        },
        {
          title: "Execution Latency",
          url: "ccip/ccip-execution-latency",
        },
        {
          title: "Billing",
          url: "ccip/billing",
        },
        {
          title: "Release Notes",
          url: "https://dev.chain.link/changelog?product=CCIP",
        },
      ],
    },
    {
      section: "Concepts",
      contents: [
        {
          title: "Architecture",
          url: "ccip/concepts/architecture",
          children: [
            {
              title: "Overview",
              url: "ccip/concepts/architecture/overview",
            },
            {
              title: "Key Concepts",
              url: "ccip/concepts/architecture/key-concepts",
            },
            {
              title: "Onchain Architecture",
              url: "ccip/concepts/architecture/onchain",
              children: [
                {
                  title: "EVM",
                  url: "ccip/concepts/architecture/onchain/evm",
                  children: [
                    {
                      title: "Overview",
                      url: "ccip/concepts/architecture/onchain/evm/overview",
                    },
                    {
                      title: "Components",
                      url: "ccip/concepts/architecture/onchain/evm/components",
                    },
                    {
                      title: "Upgradability",
                      url: "ccip/concepts/architecture/onchain/evm/upgradability",
                    },
                  ],
                },
                {
                  title: "Solana",
                  url: "ccip/concepts/architecture/onchain/svm",
                  children: [
                    {
                      title: "Overview",
                      url: "ccip/concepts/architecture/onchain/svm/overview",
                    },
                    {
                      title: "Components",
                      url: "ccip/concepts/architecture/onchain/svm/components",
                    },
                    {
                      title: "Upgradability",
                      url: "ccip/concepts/architecture/onchain/svm/upgradability",
                    },
                  ],
                },
                {
                  title: "Aptos",
                  url: "ccip/concepts/architecture/onchain/aptos",
                  children: [
                    {
                      title: "Overview",
                      url: "ccip/concepts/architecture/onchain/aptos/overview",
                    },
                    {
                      title: "Components",
                      url: "ccip/concepts/architecture/onchain/aptos/components",
                    },
                    {
                      title: "Upgradability",
                      url: "ccip/concepts/architecture/onchain/aptos/upgradability",
                    },
                  ],
                },
              ],
            },
            {
              title: "Offchain Architecture",
              url: "ccip/concepts/architecture/offchain",
              children: [
                {
                  title: "Overview",
                  url: "ccip/concepts/architecture/offchain/overview",
                },
                {
                  title: "Risk Management Network",
                  url: "ccip/concepts/architecture/offchain/risk-management-network",
                },
              ],
            },
          ],
        },
        {
          title: "Cross-Chain Token (CCT) Standard",
          url: "ccip/concepts/cross-chain-token",
          children: [
            {
              title: "Overview",
              url: "ccip/concepts/cross-chain-token/overview",
            },
            {
              title: "EVM",
              url: "ccip/concepts/cross-chain-token/evm",
              children: [
                {
                  title: "Tokens",
                  url: "ccip/concepts/cross-chain-token/evm/tokens",
                },
                {
                  title: "Token Pools",
                  url: "ccip/concepts/cross-chain-token/evm/token-pools",
                },
                {
                  title: "Architecture",
                  url: "ccip/concepts/cross-chain-token/evm/architecture",
                },
                {
                  title: "Registration and Administration",
                  url: "ccip/concepts/cross-chain-token/evm/registration-administration",
                },
                {
                  title: "Upgradability",
                  url: "ccip/concepts/cross-chain-token/evm/upgradability",
                },
              ],
            },
            {
              title: "Solana",
              url: "ccip/concepts/cross-chain-token/svm",
              children: [
                {
                  title: "Architecture",
                  url: "ccip/concepts/cross-chain-token/svm/architecture",
                },
                {
                  title: "Tokens",
                  url: "ccip/concepts/cross-chain-token/svm/tokens",
                },
                {
                  title: "Token Pools",
                  url: "ccip/concepts/cross-chain-token/svm/token-pools",
                },
                {
                  title: "Integration Guide",
                  url: "ccip/concepts/cross-chain-token/svm/integration-guide",
                },
                {
                  title: "Registration and Administration",
                  url: "ccip/concepts/cross-chain-token/svm/registration-administration",
                },
                {
                  title: "Upgradability",
                  url: "ccip/concepts/cross-chain-token/svm/upgradability",
                },
              ],
            },
          ],
        },
        {
          title: "Manual execution",
          url: "ccip/concepts/manual-execution",
        },
        {
          title: "Best Practices",
          url: "ccip/concepts/best-practices",
          children: [
            {
              title: "EVM",
              url: "ccip/concepts/best-practices/evm",
            },
            {
              title: "Solana",
              url: "ccip/concepts/best-practices/svm",
            },
            {
              title: "Aptos",
              url: "ccip/concepts/best-practices/aptos",
            },
          ],
        },
      ],
    },
    {
      section: "Tutorials",
      contents: [
        {
          title: "Acquire Test Tokens",
          url: "ccip/test-tokens",
        },
        {
          title: "EVM",
          url: "ccip/tutorials/evm",
          children: [
            {
              title: "Transfer Tokens",
              url: "ccip/tutorials/evm/transfer-tokens-from-contract",
            },
            {
              title: "Transfer Tokens with Data",
              url: "ccip/tutorials/evm/programmable-token-transfers",
            },
            {
              title: "Transfer Tokens with Data - Defensive Example",
              url: "ccip/tutorials/evm/programmable-token-transfers-defensive",
            },
            {
              title: "Using the Token Manager",
              url: "ccip/tutorials/evm/token-manager",
            },
            {
              title: "Using the CCIP JavaScript SDK",
              url: "ccip/ccip-javascript-sdk",
            },
            {
              title: "Offchain",
              url: "ccip/tutorials/evm/offchain",
              children: [
                {
                  title: "Transfer Tokens between EOAs",
                  url: "ccip/tutorials/evm/offchain/transfer-tokens-from-eoa",
                },
                {
                  title: "Checking CCIP Message Status",
                  url: "ccip/tutorials/evm/offchain/get-status-offchain",
                },
                {
                  title: "Using CCIP CLI",
                  url: "ccip/tutorials/evm/offchain/ccip-tools",
                  children: [
                    {
                      title: "Transfer Tokens between EOAs",
                      url: "ccip/tutorials/evm/offchain/ccip-tools/transfer-tokens-from-eoa",
                    },
                    {
                      title: "Checking CCIP Message Status",
                      url: "ccip/tutorials/evm/offchain/ccip-tools/get-status-offchain",
                    },
                    {
                      title: "Get Supported Tokens",
                      url: "ccip/tutorials/evm/offchain/ccip-tools/get-supported-tokens",
                    },
                  ],
                },
              ],
            },
            {
              title: "Cross-Chain Token (CCT) standard",
              url: "ccip/tutorials/evm/cross-chain-tokens",
              children: [
                {
                  title: "Deploy and Register Using Remix IDE",
                  url: "ccip/tutorials/evm/cross-chain-tokens/register-from-eoa-remix",
                },
                {
                  title: "Register from an EOA (Burn & Mint)",
                  url: "ccip/tutorials/evm/cross-chain-tokens/register-from-eoa-burn-mint-hardhat",
                  highlightAsCurrent: ["ccip/tutorials/evm/cross-chain-tokens/register-from-eoa-burn-mint-foundry"],
                },
                {
                  title: "Register from an EOA (Lock & Mint)",
                  url: "ccip/tutorials/evm/cross-chain-tokens/register-from-eoa-lock-mint-hardhat",
                  highlightAsCurrent: ["ccip/tutorials/evm/cross-chain-tokens/register-from-eoa-lock-mint-foundry"],
                },
                {
                  title: "Set Token Pool rate limits",
                  url: "ccip/tutorials/evm/cross-chain-tokens/update-rate-limiters-hardhat",
                  highlightAsCurrent: ["ccip/tutorials/evm/cross-chain-tokens/update-rate-limiters-foundry"],
                },
                {
                  title: "Register from a Safe Smart Account (Burn & Mint)",
                  url: "ccip/tutorials/evm/cross-chain-tokens/register-from-safe-burn-mint-hardhat",
                },
              ],
            },
            {
              title: "Test CCIP Locally",
              url: "ccip/tutorials/evm/test-ccip-locally",
            },
            {
              title: "Transfer USDC with Data",
              url: "ccip/tutorials/evm/usdc",
            },
            {
              title: "Send Arbitrary Data",
              url: "ccip/tutorials/evm/send-arbitrary-data",
            },
            {
              title: "Send Arbitrary Data and Receive Transfer Confirmation: A -> B -> A",
              url: "ccip/tutorials/evm/send-arbitrary-data-receipt-acknowledgment",
            },
            {
              title: "Manual Execution",
              url: "ccip/tutorials/evm/manual-execution",
            },
            {
              title: "Optimizing Gas Limit Settings in CCIP Messages",
              url: "ccip/tutorials/evm/ccipreceive-gaslimit",
            },
          ],
        },
        {
          title: "Solana",
          url: "ccip/tutorials/svm",
          children: [
            {
              title: "Implement CCIP Receiver",
              url: "ccip/tutorials/svm/receivers",
            },
            {
              title: "Solana as Source",
              url: "ccip/tutorials/svm/source",
              children: [
                {
                  title: "Build CCIP Messages",
                  url: "ccip/tutorials/svm/source/build-messages",
                },
                {
                  title: "Prerequisites",
                  url: "ccip/tutorials/svm/source/prerequisites",
                },
                {
                  title: "Token Transfers",
                  url: "ccip/tutorials/svm/source/token-transfers",
                },
              ],
            },
            {
              title: "Solana as Destination",
              url: "ccip/tutorials/svm/destination",
              children: [
                {
                  title: "Build CCIP Messages",
                  url: "ccip/tutorials/svm/destination/build-messages",
                },
                {
                  title: "Token Transfers",
                  url: "ccip/tutorials/svm/destination/token-transfers",
                },
                {
                  title: "Arbitrary Messaging",
                  url: "ccip/tutorials/svm/destination/arbitrary-messaging",
                },
              ],
            },
            {
              title: "Cross-Chain Token (CCT) standard",
              url: "ccip/tutorials/svm/cross-chain-tokens",
              children: [
                {
                  title: "BurnMint: Direct Mint Authority Transfer",
                  url: "ccip/tutorials/svm/cross-chain-tokens/direct-mint-authority",
                },
                {
                  title: "BurnMint: SPL Token Multisig Tutorial",
                  url: "ccip/tutorials/svm/cross-chain-tokens/spl-token-multisig-tutorial",
                },
                {
                  title: "BurnMint: Production Multisig Governance",
                  url: "ccip/tutorials/svm/cross-chain-tokens/production-multisig-tutorial",
                },
                {
                  title: "LockRelease: Production Governance",
                  url: "ccip/tutorials/svm/cross-chain-tokens/lock-release-multisig",
                },
              ],
            },
          ],
        },
        {
          title: "Aptos",
          url: "ccip/tutorials/aptos",
          children: [
            {
              title: "Implement CCIP Receiver",
              url: "ccip/tutorials/aptos/receivers",
            },
            {
              title: "Aptos as Source",
              url: "ccip/tutorials/aptos/source",
              children: [
                {
                  title: "Build CCIP Messages",
                  url: "ccip/tutorials/aptos/source/build-messages",
                },
                {
                  title: "Prerequisites",
                  url: "ccip/tutorials/aptos/source/prerequisites",
                },
                {
                  title: "Token Transfers",
                  url: "ccip/tutorials/aptos/source/token-transfers",
                },
              ],
            },
            {
              title: "Aptos as Destination",
              url: "ccip/tutorials/aptos/destination",
              children: [
                {
                  title: "Build CCIP Messages",
                  url: "ccip/tutorials/aptos/destination/build-messages",
                },
                {
                  title: "Prerequisites",
                  url: "ccip/tutorials/aptos/destination/prerequisites",
                },
                {
                  title: "Token Transfers",
                  url: "ccip/tutorials/aptos/destination/token-transfers",
                },
                {
                  title: "Arbitrary Messaging",
                  url: "ccip/tutorials/aptos/destination/arbitrary-messaging",
                },
                {
                  title: "Programmatic Token Transfers",
                  url: "ccip/tutorials/aptos/destination/programmatic-token-transfers",
                },
              ],
            },
            {
              title: "Cross-Chain Token (CCT) standard",
              url: "ccip/tutorials/aptos/cross-chain-tokens",
            },
          ],
        },
      ],
    },
    {
      section: "Tools and Resources",
      contents: [
        {
          title: "CCIP Explorer",
          url: "ccip/tools-resources/ccip-explorer",
        },
        {
          title: "Token Manager",
          url: "ccip/tools-resources/token-manager",
        },
        {
          title: "Network Specific",
          url: "ccip/tools-resources/network-specific",
          children: [
            {
              title: "Hyperliquid Integration Guide",
              url: "ccip/tools-resources/network-specific/hyperliquid-integration-guide",
            },
          ],
        },
        {
          title: "API Reference",
          url: "ccip/api-reference",
          children: [
            {
              title: "EVM",
              url: "ccip/api-reference/evm",
              children: [
                {
                  title: "v1.6.1 (Latest)",
                  url: "ccip/api-reference/evm/v1.6.1",
                  isCollapsible: true,
                  children: evmCcipV161Contents,
                },
                {
                  title: "v1.6.0",
                  url: "ccip/api-reference/evm/v1.6.0",
                  isCollapsible: true,
                  children: evmCcipV160Contents,
                },
                {
                  title: "v1.5.1",
                  url: "ccip/api-reference/evm/v1.5.1",
                  isCollapsible: true,
                  children: evmCcipV151Contents,
                },
                {
                  title: "v1.5.0",
                  url: "ccip/api-reference/evm/v1.5.0",
                  isCollapsible: true,
                  children: evmCcipV150Contents,
                },
              ],
            },
            {
              title: "Solana",
              url: "ccip/api-reference/svm",
              children: [
                {
                  title: "v0.1.1 (Latest)",
                  url: "ccip/api-reference/svm/v0.1.1",
                  isCollapsible: true,
                  children: svmCcipV011Contents,
                },
              ],
            },
            {
              title: "Aptos",
              url: "ccip/api-reference/aptos",
              children: [
                {
                  title: "v1.6.0 (Latest)",
                  url: "ccip/api-reference/aptos/v1.6.0",
                  isCollapsible: true,
                  children: aptosCcipV160Contents,
                },
              ],
            },
          ],
        },
        {
          title: "SDK",
          url: "ccip/tools-resources/sdk",
        },
        {
          title: "Tools",
          url: "ccip/tools-resources/tools",
        },
        {
          title: "Cross-chain Examples",
          url: "ccip/examples",
        },
      ],
    },
  ],
  [SIDEBAR_SECTIONS.CHAINLINK_LOCAL]: [
    {
      section: "Chainlink Local",
      contents: [
        {
          title: "Overview",
          url: "chainlink-local",
        },
        {
          title: "Architecture",
          url: "chainlink-local/learn/architecture",
        },
        {
          title: "Contributing",
          url: "chainlink-local/learn/contributing",
        },
      ],
    },
    {
      section: "Build - CCIP",
      contents: [
        {
          title: "Foundry",
          url: "chainlink-local/build/ccip/foundry",
          children: [
            {
              title: "Using the CCIP Local Simulator",
              url: "chainlink-local/build/ccip/foundry/local-simulator",
            },
            {
              title: "Using the CCIP Local Simulator in forked environments",
              url: "chainlink-local/build/ccip/foundry/local-simulator-fork",
            },
            {
              title: "Using the CCIP Local Simulator to fork mainnets",
              url: "chainlink-local/build/ccip/foundry/forking-mainnets",
            },
            {
              title: "CCT - getCCIPAdmin() token with Burn and Mint Pool in forked environments",
              url: "chainlink-local/build/ccip/foundry/cct-burn-and-mint-fork",
            },
            {
              title: "CCT - owner() token with Lock and Release Pool in forked environments",
              url: "chainlink-local/build/ccip/foundry/cct-lock-and-release-fork",
            },
          ],
        },
        {
          title: "Hardhat",
          url: "chainlink-local/build/ccip/hardhat",
          children: [
            {
              title: "Using the CCIP Local Simulator",
              url: "chainlink-local/build/ccip/hardhat/local-simulator",
            },
            {
              title: "Using the CCIP Local Simulator in forked environments",
              url: "chainlink-local/build/ccip/hardhat/local-simulator-fork",
            },
          ],
        },
        {
          title: "Remix IDE",
          url: "chainlink-local/build/ccip/remix",
          children: [
            {
              title: "Using the CCIP Local Simulator",
              url: "chainlink-local/build/ccip/remix/local-simulator",
            },
          ],
        },
      ],
    },
    {
      section: "API Reference",
      contents: [
        {
          title: "Overview",
          url: "chainlink-local/api-reference",
        },
        {
          title: "v0.2.3 (Latest)",
          url: "chainlink-local/api-reference/v0.2.3",
          isCollapsible: true,
          children: chainlinkLocalV023Contents,
        },
        {
          title: "v0.2.2",
          url: "chainlink-local/api-reference/v0.2.2",
          isCollapsible: true,
          children: chainlinkLocalV022Contents,
        },
        {
          title: "v0.2.1",
          url: "chainlink-local/api-reference/v0.2.1",
          isCollapsible: true,
          children: chainlinkLocalV021Contents,
        },
      ],
    },
  ],
  [SIDEBAR_SECTIONS.NODE_OPERATORS]: [
    {
      section: "Chainlink Nodes",
      contents: [
        {
          title: "Overview",
          url: "chainlink-nodes",
        },
        {
          title: "Run a Chainlink Node",
          url: "chainlink-nodes/v1/running-a-chainlink-node",
        },
        {
          title: "Configuring Nodes",
          url: "chainlink-nodes/configuring-nodes",
          children: [
            {
              title: "Node Config (TOML)",
              url: "chainlink-nodes/v1/node-config",
            },
            {
              title: "Secrets Config (TOML)",
              url: "chainlink-nodes/v1/secrets-config",
            },
          ],
        },
        {
          title: "Using Roles and Access Control",
          url: "chainlink-nodes/v1/roles-and-access",
        },
        {
          title: "System Requirements",
          url: "chainlink-nodes/resources/requirements",
        },
        {
          title: "Release Notes",
          url: "https://dev.chain.link/changelog?product=Nodes",
        },
      ],
    },
    {
      section: "Guides",
      contents: [
        {
          title: "Fulfilling Requests",
          url: "chainlink-nodes/v1/fulfilling-requests",
        },
        {
          title: "Using Forwarder Contracts",
          url: "chainlink-nodes/v1/using-forwarder",
        },
        {
          title: "Running an Ethereum Client",
          url: "chainlink-nodes/resources/run-an-ethereum-client",
        },
        {
          title: "Connecting to a Remote Database",
          url: "chainlink-nodes/resources/connecting-to-a-remote-database",
        },
        {
          title: "Enabling HTTPS Connections",
          url: "chainlink-nodes/resources/enabling-https-connections",
        },
        {
          title: "Performing System Maintenance",
          url: "chainlink-nodes/resources/performing-system-maintenance",
        },
        {
          title: "Optimizing EVM Performance",
          url: "chainlink-nodes/resources/evm-performance-configuration",
        },
        {
          title: "Security and Operation Best Practices",
          url: "chainlink-nodes/resources/best-security-practices",
        },
        { title: "Miscellaneous", url: "chainlink-nodes/resources/miscellaneous" },
      ],
    },
    {
      section: "Contract Reference",
      contents: [
        {
          title: "Operator",
          url: "chainlink-nodes/contracts/operator",
        },
        {
          title: "Operator Factory",
          url: "chainlink-nodes/contracts/operatorfactory",
        },
        {
          title: "Forwarder",
          url: "chainlink-nodes/contracts/forwarder",
        },
        {
          title: "Receiver",
          url: "chainlink-nodes/contracts/receiver",
        },
        {
          title: "Ownership",
          url: "chainlink-nodes/contracts/ownership",
        },
        {
          title: "Contract Addresses",
          url: "chainlink-nodes/contracts/addresses",
        },
      ],
    },
    {
      section: "Job and Task Reference",
      contents: [
        {
          title: "Migrating to v2 Jobs",
          url: "chainlink-nodes/oracle-jobs/migration-v1-v2",
        },
        {
          title: "Jobs",
          url: "chainlink-nodes/oracle-jobs/jobs",
          children: [
            {
              title: "Job Types",
              url: "chainlink-nodes/oracle-jobs/all-jobs",
            },
          ],
        },
        {
          url: "chainlink-nodes/oracle-jobs/tasks",
          title: "Tasks",
          children: [
            {
              title: "Task Types",
              url: "chainlink-nodes/oracle-jobs/all-tasks",
            },
          ],
        },
      ],
    },
    {
      section: "External Initiators",
      contents: [
        {
          title: "Introduction",
          url: "chainlink-nodes/external-initiators/external-initiators-introduction",
        },
        {
          title: "Building External Initiators",
          url: "chainlink-nodes/external-initiators/building-external-initiators",
        },
        {
          title: "Adding External Initiators to Nodes",
          url: "chainlink-nodes/external-initiators/external-initiators-in-nodes",
        },
      ],
    },
    {
      section: "Connect to Any API",
      contents: [
        {
          title: "Overview",
          url: "any-api/introduction",
        },
        {
          title: "Getting Started",
          url: "any-api/getting-started",
        },
        {
          title: "Make a GET Request",
          url: "any-api/get-request/introduction",
          children: [
            {
              title: "Single Word Response",
              url: "any-api/get-request/examples/single-word-response",
            },
            {
              title: "Multi-Variable Responses",
              url: "any-api/get-request/examples/multi-variable-responses",
            },
            {
              title: "Array Response",
              url: "any-api/get-request/examples/array-response",
            },
            {
              title: "Large Responses",
              url: "any-api/get-request/examples/large-responses",
            },
            {
              title: "Existing Job Request",
              url: "any-api/get-request/examples/existing-job-request",
            },
          ],
        },
        {
          title: "Find Existing Jobs",
          url: "any-api/find-oracle",
        },
        {
          title: "Testnet Oracles",
          url: "any-api/testnet-oracles",
        },
        {
          title: "API Reference",
          url: "any-api/api-reference",
        },
      ],
    },
  ],
  [SIDEBAR_SECTIONS.GLOBAL]: [
    {
      section: "General Documentation",
      contents: [
        {
          title: "Smart Contract Overview",
          url: "getting-started/conceptual-overview",
        },
        {
          title: "LINK Token Contracts",
          url: "resources/link-token-contracts",
          children: [
            {
              title: "Acquire testnet LINK",
              url: "resources/acquire-link",
            },
            {
              title: "Fund Your Contracts",
              url: "resources/fund-your-contract",
            },
          ],
        },
        {
          title: "Starter Kits and Frameworks",
          url: "resources/create-a-chainlinked-project",
        },
        {
          title: "Bridges and Associated Risks",
          url: "resources/bridge-risks",
        },
        {
          title: "Chainlink Oracle Platform",
          url: "oracle-platform/overview",
          children: [
            {
              title: "Data Standard",
              url: "oracle-platform/data-standard",
            },
            {
              title: "Interoperability Standard",
              url: "oracle-platform/interoperability-standard",
            },
            {
              title: "Compliance Standard",
              url: "oracle-platform/compliance-standard",
            },
            {
              title: "Privacy Standard",
              url: "oracle-platform/privacy-standard",
            },
          ],
        },
        {
          title: "Chainlink Architecture",
          url: "architecture-overview/architecture-overview",
          children: [
            {
              title: "Basic Request Model",
              url: "architecture-overview/architecture-request-model",
            },
            {
              title: "Decentralized Data Model",
              url: "architecture-overview/architecture-decentralized-model",
            },
            {
              title: "Offchain Reporting",
              url: "architecture-overview/off-chain-reporting",
            },
          ],
        },
        {
          title: "Developer Communications",
          url: "resources/developer-communications",
          children: [
            { title: "Getting Help", url: "resources/getting-help" },
            { title: "Hackathon Resources", url: "resources/hackathon-resources" },
          ],
        },
        {
          title: "Integrating EVM Networks",
          url: "resources/network-integration",
        },
        {
          title: "Contributing to Chainlink",
          url: "resources/contributing-to-chainlink",
        },
      ],
    },
  ],
  [SIDEBAR_SECTIONS.LEGACY]: [
    {
      section: "VRF V2 Subscription Method [Legacy]",
      contents: [
        {
          title: "Migrate to VRF V2.5",
          url: "vrf/v2-5/migration-from-v2",
        },
        {
          title: "Introduction",
          url: "vrf/v2/subscription",
        },
        {
          title: "Get a Random Number",
          url: "vrf/v2/subscription/examples/get-a-random-number",
        },
        {
          title: "Programmatic Subscription",
          url: "vrf/v2/subscription/examples/programmatic-subscription",
        },
        {
          title: "Test Locally Using a Mock Contract",
          url: "vrf/v2/subscription/examples/test-locally",
        },
        {
          title: "Subscription Manager UI",
          url: "vrf/v2/subscription/ui",
        },
        {
          title: "Supported Networks",
          url: "vrf/v2/subscription/supported-networks",
        },
        {
          title: "V2 Billing",
          url: "vrf/v2/estimating-costs",
        },
      ],
    },
    {
      section: "VRF V2 Direct Funding Method [Legacy]",
      contents: [
        {
          title: "Migrate to VRF V2.5",
          url: "vrf/v2-5/migration-from-v2",
        },
        {
          title: "Introduction",
          url: "vrf/v2/direct-funding",
        },
        {
          title: "Get a Random Number",
          url: "vrf/v2/direct-funding/examples/get-a-random-number",
        },
        {
          title: "Test Locally Using a Mock Contract",
          url: "vrf/v2/direct-funding/examples/test-locally",
        },
        {
          title: "Supported Networks",
          url: "vrf/v2/direct-funding/supported-networks",
        },
        {
          title: "V2 Billing",
          url: "vrf/v2/estimating-costs",
        },
      ],
    },
    {
      section: "VRF v1 [DEPRECATED]",
      contents: [
        { title: "Introduction to Chainlink VRF", url: "vrf/v1/introduction" },
        {
          title: "Get a Random Number",
          url: "vrf/v1/examples/get-a-random-number",
        },
        { title: "Security Considerations", url: "vrf/v1/security" },
        { title: "Best Practices", url: "vrf/v1/best-practices" },
        { title: "Supported Networks", url: "vrf/v1/supported-networks" },
        { title: "API Reference", url: "vrf/v1/api-reference" },
      ],
    },
  ],
}<|MERGE_RESOLUTION|>--- conflicted
+++ resolved
@@ -445,20 +445,12 @@
         {
           title: "Fetch and decode reports",
           url: "data-streams/tutorials/go-sdk-fetch",
-<<<<<<< HEAD
           highlightAsCurrent: ["data-streams/tutorials/rust-sdk-fetch", "data-streams/tutorials/ts-sdk-fetch"],
-=======
-          highlightAsCurrent: ["data-streams/tutorials/rust-sdk-fetch"],
->>>>>>> 8090a1de
         },
         {
           title: "Stream and decode reports (WebSocket)",
           url: "data-streams/tutorials/go-sdk-stream",
-<<<<<<< HEAD
           highlightAsCurrent: ["data-streams/tutorials/rust-sdk-stream", "data-streams/tutorials/ts-sdk-stream"],
-=======
-          highlightAsCurrent: ["data-streams/tutorials/rust-sdk-stream"],
->>>>>>> 8090a1de
         },
         {
           title: "Verify report data (EVM)",
