--- conflicted
+++ resolved
@@ -1725,7 +1725,7 @@
       ],
     },
   ],
-<<<<<<< HEAD
+  [SIDEBAR_SECTIONS.CCIP]: CCIP_SIDEBAR_CONTENT,
   [SIDEBAR_SECTIONS.CCIP]: [
     {
       section: "Chainlink CCIP",
@@ -2325,9 +2325,6 @@
       ],
     },
   ],
-=======
-  [SIDEBAR_SECTIONS.CCIP]: CCIP_SIDEBAR_CONTENT,
->>>>>>> 9a1aedaf
   [SIDEBAR_SECTIONS.CHAINLINK_LOCAL]: [
     {
       section: "Chainlink Local",
