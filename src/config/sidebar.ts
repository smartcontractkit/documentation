--- conflicted
+++ resolved
@@ -311,11 +311,7 @@
           url: "chainlink-automation/overview/getting-started",
         },
         {
-<<<<<<< HEAD
-          title: "Billing",
-=======
           title: "Billing and Costs",
->>>>>>> 0da62c63
           url: "chainlink-automation/overview/automation-economics",
         },
         {
