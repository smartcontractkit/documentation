--- conflicted
+++ resolved
@@ -348,13 +348,8 @@
           url: "data-streams/crypto-streams",
           children: [
             {
-<<<<<<< HEAD
-              title: "Report Schema v3",
+              title: "Report Schema v3 (Crypto)",
               url: "data-streams/reference/report-schema-v3",
-=======
-              title: "Report Schema v3 (Crypto)",
-              url: "data-streams/reference/report-schema",
->>>>>>> 73343750
             },
             {
               title: "Report Schema v3 (DEX State Price)",
