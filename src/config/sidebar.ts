--- conflicted
+++ resolved
@@ -41,11 +41,7 @@
       ],
     },
     {
-<<<<<<< HEAD
-      section: "Data Feeds",
-=======
       section: "Feed Addresses",
->>>>>>> f3225075
       contents: [
         {
           title: "Price Feed Addresses",
@@ -203,11 +199,7 @@
   ],
   automation: [
     {
-<<<<<<< HEAD
-      section: "Automation",
-=======
       section: "Chainlink Automation",
->>>>>>> f3225075
       contents: [
         {
           title: "Introduction",
@@ -660,17 +652,30 @@
           url: "resources/bridge-risks?parent=vrf",
         },
         {
-<<<<<<< HEAD
+          title: "Chainlink Architecture",
+          url: "architecture-overview/architecture-overview?parent=vrf",
+          children: [
+            {
+              title: "Basic Request Model",
+              url: "architecture-overview/architecture-request-model?parent=vrf",
+            },
+            {
+              title: "Decentralized Data Model",
+              url: "architecture-overview/architecture-decentralized-model?parent=vrf",
+            },
+            {
+              title: "Off-Chain Reporting",
+              url: "architecture-overview/off-chain-reporting?parent=vrf",
+            },
+          ],
+        },
+        {
           title: "Developer Communications",
           url: "resources/developer-communications?parent=vrf",
-        },
-        {
-          title: "Getting Help",
-          url: "resources/getting-help?parent=vrf",
-        },
-        {
-          title: "Hackathon Resources",
-          url: "resources/hackathon-resources?parent=vrf",
+          children: [
+            { title: "Getting Help", url: "resources/getting-help?parent=vrf" },
+            { title: "Hackathon Resources", url: "resources/hackathon-resources?parent=vrf" },
+          ],
         },
         {
           title: "Contributing to Chainlink",
@@ -679,143 +684,6 @@
       ],
     },
   ],
-  anyApi: [
-    {
-      section: "Connecting to APIs",
-      contents: [
-        {
-          title: "Introduction",
-          url: "any-api/introduction",
-        },
-      ],
-    },
-    {
-      section: "Make a GET Request",
-      contents: [
-        {
-          title: "Overview",
-          url: "any-api/get-request/introduction",
-        },
-        {
-          title: "Single Word Response",
-          url: "any-api/get-request/examples/single-word-response",
-        },
-        {
-          title: "Multi-Variable Responses",
-          url: "any-api/get-request/examples/multi-variable-responses",
-        },
-        {
-          title: "Array Response",
-          url: "any-api/get-request/examples/array-response",
-        },
-        {
-          title: "Large Responses",
-          url: "any-api/get-request/examples/large-responses",
-        },
-        {
-          title: "Existing Job Request",
-          url: "any-api/get-request/examples/existing-job-request",
-        },
-      ],
-    },
-    {
-      section: "Reference",
-      contents: [
-        {
-          title: "Find Existing Jobs",
-          url: "any-api/find-oracle",
-        },
-        {
-          title: "Testnet Oracles",
-          url: "any-api/testnet-oracles",
-        },
-        {
-          title: "API Reference",
-          url: "any-api/api-reference",
-        },
-      ],
-    },
-    {
-      section: "Chainlink Architecture",
-      contents: [
-        {
-          title: "Overview",
-          url: "architecture-overview/architecture-overview?parent=anyApi",
-        },
-        {
-          title: "Basic Request Model",
-          url: "architecture-overview/architecture-request-model?parent=anyApi",
-        },
-        {
-          title: "Decentralized Data Model",
-          url: "architecture-overview/architecture-decentralized-model?parent=anyApi",
-        },
-        {
-          title: "Off-Chain Reporting",
-          url: "architecture-overview/off-chain-reporting?parent=anyApi",
-        },
-      ],
-    },
-    {
-      section: "Resources",
-      contents: [
-        {
-          title: "Learning Resources",
-          url: "getting-started/other-tutorials?parent=anyApi",
-        },
-        {
-          title: "Acquire testnet LINK",
-          url: "resources/acquire-link?parent=anyApi",
-        },
-        {
-          title: "Fund Your Contracts",
-          url: "resources/fund-your-contract?parent=anyApi",
-        },
-        {
-          title: "Install Frameworks",
-          url: "resources/create-a-chainlinked-project?parent=anyApi",
-        },
-        {
-          title: "LINK Token Contracts",
-          url: "resources/link-token-contracts?parent=anyApi",
-        },
-        {
-          title: "Bridges and Associated Risks",
-          url: "resources/bridge-risks?parent=anyApi",
-=======
-          title: "Chainlink Architecture",
-          url: "architecture-overview/architecture-overview?parent=vrf",
-          children: [
-            {
-              title: "Basic Request Model",
-              url: "architecture-overview/architecture-request-model?parent=vrf",
-            },
-            {
-              title: "Decentralized Data Model",
-              url: "architecture-overview/architecture-decentralized-model?parent=vrf",
-            },
-            {
-              title: "Off-Chain Reporting",
-              url: "architecture-overview/off-chain-reporting?parent=vrf",
-            },
-          ],
->>>>>>> f3225075
-        },
-        {
-          title: "Developer Communications",
-          url: "resources/developer-communications?parent=vrf",
-          children: [
-            { title: "Getting Help", url: "resources/getting-help?parent=vrf" },
-            { title: "Hackathon Resources", url: "resources/hackathon-resources?parent=vrf" },
-          ],
-        },
-        {
-          title: "Contributing to Chainlink",
-          url: "resources/contributing-to-chainlink?parent=vrf",
-        },
-      ],
-    },
-  ],
   ccip: [
     {
       section: "Chainlink CCIP",
@@ -839,11 +707,7 @@
       ],
     },
     {
-<<<<<<< HEAD
-      section: "Tutorials",
-=======
       section: "Guides",
->>>>>>> f3225075
       contents: [
         {
           title: "Transfer Tokens",
@@ -868,11 +732,7 @@
       ],
     },
     {
-<<<<<<< HEAD
-      section: "Guides",
-=======
       section: "Concepts",
->>>>>>> f3225075
       contents: [
         {
           title: "Concept Overview",
@@ -889,11 +749,7 @@
       ],
     },
     {
-<<<<<<< HEAD
-      section: "Examples",
-=======
       section: "API Reference",
->>>>>>> f3225075
       contents: [
         {
           title: "IRouterClient",
@@ -1110,11 +966,7 @@
       ],
     },
     {
-<<<<<<< HEAD
-      section: "Oracle Jobs",
-=======
       section: "Job and Task Reference",
->>>>>>> f3225075
       contents: [
         {
           title: "Migrating to v2 Jobs",
