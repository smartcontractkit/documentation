--- conflicted
+++ resolved
@@ -756,19 +756,11 @@
       contents: [
         {
           title: "Introduction to VRF",
-<<<<<<< HEAD
-          url: "vrf",
-        },
-        {
-          title: "Getting Started*",
-          url: "vrf",
-=======
           url: "vrf",
         },
         {
           title: "Getting Started with Chainlink VRF V2.5",
           url: "vrf/v2-5/getting-started",
->>>>>>> fbf0a0ef
         },
         {
           title: "Migration from V2",
@@ -810,39 +802,6 @@
         {
           title: "Arbitrum gas estimation with VRF",
           url: "vrf/v2-5/arbitrum-cost-estimation",
-        },
-        {
-          title: "Subscription Manager UI*",
-          url: "vrf/v2/subscription/ui",
-        },
-      ],
-    },
-    {
-      section: "Build with VRF 2.5",
-      contents: [
-        {
-          title: "Create and manage V2.5 subscriptions",
-          url: "vrf/v2-5/subscription/create-manage",
-        },
-        {
-          title: "Get a Random Number*",
-          url: "vrf/v2/subscription/examples/get-a-random-number",
-        },
-        {
-          title: "Test Subscription Locally Using a Mock Contract*",
-          url: "vrf/v2/subscription/examples/test-locally",
-        },
-        {
-          title: "Test Direct Funding Locally Using a Mock Contract*",
-          url: "vrf/v2/direct-funding/examples/test-locally",
-        },
-        {
-          title: "Migrating from VRF v1 to subscriptions*",
-          url: "vrf/v2/subscription/migration-from-v1",
-        },
-        {
-          title: "Migrating from VRF v1 with direct funding",
-          url: "vrf/v2/direct-funding/migration-from-v1",
         },
       ],
     },
