import { Sections } from "../content/config"
export type SectionContent = { title: string; url: string; children?: { title: string; url: string }[] }
type SectionEntry = {
  section: string
  contents: SectionContent[]
}

export const SIDEBAR: Partial<Record<Sections, SectionEntry[]>> = {
  dataFeeds: [
    {
      section: "Chainlink Data Feeds",
      contents: [
        {
          title: "Overview",
          url: "data-feeds",
        },
        {
          title: "Getting Started",
          url: "data-feeds/getting-started",
        },
        {
          title: "Price Feeds",
          url: "data-feeds/price-feeds",
        },
        {
          title: "Proof of Reserve Feeds",
          url: "data-feeds/proof-of-reserve",
        },
        {
          title: "NFT Floor Price Feeds",
          url: "data-feeds/nft-floor-price",
        },
        {
          title: "Rate and Volatility Feeds",
          url: "data-feeds/rates-feeds",
        },
        {
          title: "L2 Sequencer Uptime Feeds",
          url: "data-feeds/l2-sequencer-feeds",
        },
      ],
    },
    {
      section: "Feed Addresses",
      contents: [
        {
          title: "Price Feed Addresses",
          url: "data-feeds/price-feeds/addresses",
        },
        {
          title: "Proof of Reserve Addresses",
          url: "data-feeds/proof-of-reserve/addresses",
        },
        {
          title: "NFT Floor Price Addresses",
          url: "data-feeds/nft-floor-price/addresses",
        },
        {
          title: "Rate and Volatility Feed Addresses",
          url: "data-feeds/rates-feeds/addresses",
        },
        {
          title: "Selecting Quality Data Feeds",
          url: "data-feeds/selecting-data-feeds",
        },
      ],
    },
    {
      section: "Ethereum and EVM Guides",
      contents: [
        {
          title: "Using Data Feeds",
          url: "data-feeds/using-data-feeds",
        },
        {
          title: "Getting Historical Data",
          url: "data-feeds/historical-data",
        },
        {
          title: "Using Feed Registry",
          url: "data-feeds/feed-registry",
        },
        {
          title: "Using ENS with Data Feeds",
          url: "data-feeds/ens",
        },
      ],
    },
    {
      section: "Solana Guides",
      contents: [
        {
          title: "Data Feeds on Solana",
          url: "data-feeds/solana",
        },
        {
          title: "Using Data Feeds Offchain",
          url: "data-feeds/solana/using-data-feeds-off-chain",
        },
        {
          title: "Using Data Feeds Onchain",
          url: "data-feeds/solana/using-data-feeds-solana",
        },
      ],
    },
    {
      section: "StarkNet Guides",
      contents: [
        {
          title: "Using Data Feeds on StarkNet",
          url: "data-feeds/starknet",
        },
      ],
    },
    {
      section: "API Reference",
      contents: [
        {
          title: "Data Feeds API Reference",
          url: "data-feeds/api-reference",
        },
        {
          title: "Feed Registry API Reference",
          url: "data-feeds/feed-registry/feed-registry-functions",
        },
      ],
    },
    {
      section: "Resources",
      contents: [
        {
          title: "Learning Resources",
          url: "getting-started/other-tutorials?parent=dataFeeds",
        },
        {
          title: "Smart Contract Overview",
          url: "getting-started/conceptual-overview?parent=dataFeeds",
        },
        {
          title: "LINK Token Contracts",
          url: "resources/link-token-contracts?parent=dataFeeds",
          children: [
            {
              title: "Acquire testnet LINK",
              url: "resources/acquire-link?parent=dataFeeds",
            },
            {
              title: "Fund Your Contracts",
              url: "resources/fund-your-contract?parent=dataFeeds",
            },
          ],
        },
        {
          title: "Starter Kits and Frameworks",
          url: "resources/create-a-chainlinked-project?parent=dataFeeds",
        },
        {
          title: "Bridges and Associated Risks",
          url: "resources/bridge-risks?parent=dataFeeds",
        },
        {
          title: "Chainlink Architecture",
          url: "architecture-overview/architecture-overview?parent=dataFeeds",
          children: [
            {
              title: "Basic Request Model",
              url: "architecture-overview/architecture-request-model?parent=dataFeeds",
            },
            {
              title: "Decentralized Data Model",
              url: "architecture-overview/architecture-decentralized-model?parent=dataFeeds",
            },
            {
              title: "Offchain Reporting",
              url: "architecture-overview/off-chain-reporting?parent=dataFeeds",
            },
          ],
        },
        {
          title: "Developer Communications",
          url: "resources/developer-communications?parent=dataFeeds",
          children: [
            { title: "Getting Help", url: "resources/getting-help?parent=dataFeeds" },
            { title: "Hackathon Resources", url: "resources/hackathon-resources?parent=dataFeeds" },
          ],
        },
        {
          title: "Contributing to Chainlink",
          url: "resources/contributing-to-chainlink?parent=dataFeeds",
        },
      ],
    },
  ],
  dataStreams: [
    {
      section: "Chainlink Data Streams",
      contents: [
        {
          title: "Overview",
          url: "data-streams",
        },
        {
          title: "Getting Started",
          url: "data-streams/getting-started",
        },
        {
          title: "Stream IDs",
          url: "data-streams/stream-ids",
        },
        {
          title: "Release Notes",
          url: "data-streams/release-notes",
        },
      ],
    },
    {
      section: "Reference",
      contents: [
        {
          title: "Report Schema",
          url: "data-streams/reference/report-schema",
        },
        {
          title: "Interfaces",
          url: "data-streams/reference/interfaces",
        },
      ],
    },
    {
      section: "Resources",
      contents: [
        {
          title: "Learning Resources",
          url: "getting-started/other-tutorials?parent=dataStreams",
        },
        {
          title: "Smart Contract Overview",
          url: "getting-started/conceptual-overview?parent=dataStreams",
          children: [
            {
              title: "Deploy Your First Smart Contract",
              url: "getting-started/deploy-your-first-contract?parent=dataStreams",
            },
          ],
        },
        {
          title: "LINK Token Contracts",
          url: "resources/link-token-contracts?parent=dataStreams",
          children: [
            {
              title: "Acquire testnet LINK",
              url: "resources/acquire-link?parent=dataStreams",
            },
            {
              title: "Fund Your Contracts",
              url: "resources/fund-your-contract?parent=dataStreams",
            },
          ],
        },
        {
          title: "Starter Kits and Frameworks",
          url: "resources/create-a-chainlinked-project?parent=dataStreams",
        },
        {
          title: "Bridges and Associated Risks",
          url: "resources/bridge-risks?parent=dataStreams",
        },
        {
          title: "Chainlink Architecture",
          url: "architecture-overview/architecture-overview?parent=dataStreams",
          children: [
            {
              title: "Basic Request Model",
              url: "architecture-overview/architecture-request-model?parent=dataStreams",
            },
            {
              title: "Decentralized Data Model",
              url: "architecture-overview/architecture-decentralized-model?parent=dataStreams",
            },
            {
              title: "Offchain Reporting",
              url: "architecture-overview/off-chain-reporting?parent=dataStreams",
            },
          ],
        },
        {
          title: "Developer Communications",
          url: "resources/developer-communications?parent=dataStreams",
          children: [
            { title: "Getting Help", url: "resources/getting-help?parent=dataStreams" },
            { title: "Hackathon Resources", url: "resources/hackathon-resources?parent=dataStreams" },
          ],
        },
        {
          title: "Contributing to Chainlink",
          url: "resources/contributing-to-chainlink?parent=dataStreams",
        },
      ],
    },
  ],
  automation: [
    {
      section: "Chainlink Automation",
      contents: [
        {
          title: "Overview",
          url: "chainlink-automation",
        },
        {
          title: "Getting Started",
          url: "chainlink-automation/overview/getting-started",
        },
        {
          title: "Billing and Costs",
          url: "chainlink-automation/overview/automation-economics",
        },
        {
          title: "Supported Networks",
          url: "chainlink-automation/overview/supported-networks",
        },
        {
          title: "Release Notes",
          url: "chainlink-automation/overview/automation-release-notes",
        },
        {
          title: "Migrate to Automation V2",
          url: "chainlink-automation/guides/migrate-to-v2",
        },
      ],
    },
    {
      section: "Guides",
      contents: [
        {
          title: "Create Automation-Compatible Contracts",
          url: "chainlink-automation/guides/compatible-contracts",
        },
        {
          title: "Access Data Streams Using Automation",
          url: "chainlink-automation/guides/streams-lookup",
        },
        {
          title: "Register Time-Based Upkeeps",
          url: "chainlink-automation/guides/job-scheduler",
        },
        {
          title: "Register Custom Logic Upkeeps",
          url: "chainlink-automation/guides/register-upkeep",
        },
        {
          title: "Register Log Trigger Upkeeps",
          url: "chainlink-automation/guides/log-trigger",
        },
        {
          title: "Register Upkeeps Programmatically",
          url: "chainlink-automation/guides/register-upkeep-in-contract",
        },
        {
          title: "Secure Upkeeps Using the Forwarder",
          url: "chainlink-automation/guides/forwarder",
        },
        {
          title: "Create Flexible, Secure, and Low-Cost Smart Contracts",
          url: "chainlink-automation/guides/flexible-upkeeps",
        },
        {
          title: "Manage your Upkeeps",
          url: "chainlink-automation/guides/manage-upkeeps",
        },
      ],
    },
    {
      section: "Concepts",
      contents: [
        {
          title: "Concepts",
          url: "chainlink-automation/concepts/automation-concepts",
        },
        {
          title: "Architecture",
          url: "chainlink-automation/concepts/automation-architecture",
        },
        {
          title: "Best Practices",
          url: "chainlink-automation/concepts/best-practice",
        },
      ],
    },
    {
      section: "Reference",
      contents: [
        {
          title: "Contracts",
          url: "chainlink-automation/reference/automation-contracts",
        },
        {
          title: "Interfaces",
          url: "chainlink-automation/reference/automation-interfaces",
        },
        {
          title: "Troubleshooting and Debugging",
          url: "chainlink-automation/reference/debugging-errors",
        },
      ],
    },
    {
      section: "Resources",
      contents: [
        {
          title: "Learning Resources",
          url: "getting-started/other-tutorials?parent=automation",
        },
        {
          title: "Smart Contract Overview",
          url: "getting-started/conceptual-overview?parent=automation",
        },
        {
          title: "LINK Token Contracts",
          url: "resources/link-token-contracts?parent=automation",
          children: [
            {
              title: "Acquire testnet LINK",
              url: "resources/acquire-link?parent=automation",
            },
            {
              title: "Fund Your Contracts",
              url: "resources/fund-your-contract?parent=automation",
            },
          ],
        },
        {
          title: "Starter Kits and Frameworks",
          url: "resources/create-a-chainlinked-project?parent=automation",
        },
        {
          title: "Bridges and Associated Risks",
          url: "resources/bridge-risks?parent=automation",
        },
        {
          title: "Chainlink Architecture",
          url: "architecture-overview/architecture-overview?parent=automation",
          children: [
            {
              title: "Basic Request Model",
              url: "architecture-overview/architecture-request-model?parent=automation",
            },
            {
              title: "Decentralized Data Model",
              url: "architecture-overview/architecture-decentralized-model?parent=automation",
            },
            {
              title: "Offchain Reporting",
              url: "architecture-overview/off-chain-reporting?parent=automation",
            },
          ],
        },
        {
          title: "Developer Communications",
          url: "resources/developer-communications?parent=automation",
          children: [
            { title: "Getting Help", url: "resources/getting-help?parent=automation" },
            { title: "Hackathon Resources", url: "resources/hackathon-resources?parent=automation" },
          ],
        },
        {
          title: "Contributing to Chainlink",
          url: "resources/contributing-to-chainlink?parent=automation",
        },
      ],
    },
  ],
  chainlinkFunctions: [
    {
      section: "Chainlink Functions",
      contents: [
        {
          title: "Overview",
          url: "chainlink-functions",
        },
        {
          title: "Getting Started",
          url: "chainlink-functions/getting-started",
        },
        {
          title: "Supported Networks",
          url: "chainlink-functions/supported-networks",
        },
        {
          title: "Service Responsibility",
          url: "chainlink-functions/service-responsibility",
        },
        {
          title: "Billing",
          url: "chainlink-functions/resources/billing",
        },
        {
          title: "Release Notes",
          url: "chainlink-functions/resources/release-notes",
        },
      ],
    },
    {
      section: "Guides",
      contents: [
        {
          title: "Simple Computation",
          url: "chainlink-functions/tutorials/simple-computation",
        },
        {
          title: "Call an API",
          url: "chainlink-functions/tutorials/api-query-parameters",
        },
        {
          title: "Return Custom Data Types",
          url: "chainlink-functions/tutorials/api-custom-response",
        },
        {
          title: "POST Data to an API",
          url: "chainlink-functions/tutorials/api-post-data",
        },
        {
          title: "Using DON-hosted Secrets in Requests",
          url: "chainlink-functions/tutorials/api-use-secrets",
        },
        {
          title: "Offchain secrets - Using Gists",
          url: "chainlink-functions/tutorials/api-use-secrets-gist",
        },
        {
          title: "Offchain secrets - Other methods",
          url: "chainlink-functions/tutorials/api-use-secrets-offchain",
        },
        {
          title: "Call Multiple Data Sources",
          url: "chainlink-functions/tutorials/api-multiple-calls",
        },
        {
          title: "Encode request data off-chain",
          url: "chainlink-functions/tutorials/encode-request-offchain",
        },
        {
          title: "Automate your Functions (Time-based Automation)",
          url: "chainlink-functions/tutorials/automate-functions",
        },
        {
          title: "Automate your Functions (Custom Logic Automation)",
          url: "chainlink-functions/tutorials/automate-functions-custom-logic",
        },
        {
          title: "Using Imports with Functions",
          url: "chainlink-functions/tutorials/importing-packages",
        },
        {
          title: "Return multiple responses and decode them in your smart contract",
          url: "chainlink-functions/tutorials/abi-decoding",
        },
      ],
    },
    {
      section: "Concepts",
      contents: [
        {
          title: "Architecture",
          url: "chainlink-functions/resources/architecture",
        },
        {
          title: "Secrets Management",
          url: "chainlink-functions/resources/secrets",
        },
        {
          title: "Simulate your Functions",
          url: "chainlink-functions/resources/simulation",
        },
        {
          title: "Managing Subscriptions",
          url: "chainlink-functions/resources/subscriptions",
        },
        {
          title: "Service Limits",
          url: "chainlink-functions/resources/service-limits",
        },
      ],
    },
    {
      section: "API Reference",
      contents: [
        {
          title: "FunctionsClient",
          url: "chainlink-functions/api-reference/functions-client",
        },
        {
          title: "FunctionsRequest library",
          url: "chainlink-functions/api-reference/functions-request",
        },
        {
          title: "JavaScript source code",
          url: "chainlink-functions/api-reference/javascript-source",
        },
      ],
    },
    {
      section: "Resources",
      contents: [
        {
          title: "Learning Resources",
          url: "getting-started/other-tutorials?parent=chainlinkFunctions",
        },
        {
          title: "Smart Contract Overview",
          url: "getting-started/conceptual-overview?parent=chainlinkFunctions",
        },
        {
          title: "LINK Token Contracts",
          url: "resources/link-token-contracts?parent=chainlinkFunctions",
          children: [
            {
              title: "Acquire testnet LINK",
              url: "resources/acquire-link?parent=chainlinkFunctions",
            },
            {
              title: "Fund Your Contracts",
              url: "resources/fund-your-contract?parent=chainlinkFunctions",
            },
          ],
        },
        {
          title: "Starter Kits and Frameworks",
          url: "resources/create-a-chainlinked-project?parent=chainlinkFunctions",
        },
        {
          title: "Bridges and Associated Risks",
          url: "resources/bridge-risks?parent=chainlinkFunctions",
        },
        {
          title: "Chainlink Architecture",
          url: "architecture-overview/architecture-overview?parent=chainlinkFunctions",
          children: [
            {
              title: "Basic Request Model",
              url: "architecture-overview/architecture-request-model?parent=chainlinkFunctions",
            },
            {
              title: "Decentralized Data Model",
              url: "architecture-overview/architecture-decentralized-model?parent=chainlinkFunctions",
            },
            {
              title: "Offchain Reporting",
              url: "architecture-overview/off-chain-reporting?parent=chainlinkFunctions",
            },
          ],
        },
        {
          title: "Developer Communications",
          url: "resources/developer-communications?parent=chainlinkFunctions",
          children: [
            { title: "Getting Help", url: "resources/getting-help?parent=chainlinkFunctions" },
            { title: "Hackathon Resources", url: "resources/hackathon-resources?parent=chainlinkFunctions" },
          ],
        },
        {
          title: "Contributing to Chainlink",
          url: "resources/contributing-to-chainlink?parent=chainlinkFunctions",
        },
      ],
    },
  ],
  vrf: [
    {
      section: "Chainlink VRF",
      contents: [
        {
          title: "Overview",
          url: "vrf",
        },
        {
          title: "Getting Started",
          url: "vrf/v2/getting-started",
        },
        {
          title: "Security Considerations",
          url: "vrf/v2/security",
        },
        {
          title: "Best Practices",
          url: "vrf/v2/best-practices",
        },
        {
          title: "Billing",
          url: "vrf/v2/estimating-costs",
        },
        {
          title: "Release Notes",
          url: "vrf/release-notes",
        },
      ],
    },
    {
      section: "Subscription Method",
      contents: [
        {
          title: "Introduction",
          url: "vrf/v2/subscription",
        },
        {
          title: "Get a Random Number",
          url: "vrf/v2/subscription/examples/get-a-random-number",
        },
        {
          title: "Programmatic Subscription",
          url: "vrf/v2/subscription/examples/programmatic-subscription",
        },
        {
          title: "Test Locally Using a Mock Contract",
          url: "vrf/v2/subscription/examples/test-locally",
        },
        {
          title: "Subscription Manager UI",
          url: "vrf/v2/subscription/ui",
        },
        {
          title: "Supported Networks",
          url: "vrf/v2/subscription/supported-networks",
        },
        {
          title: "Migrating from VRF v1",
          url: "vrf/v2/subscription/migration-from-v1",
        },
      ],
    },
    {
      section: "Direct Funding Method",
      contents: [
        {
          title: "Introduction",
          url: "vrf/v2/direct-funding",
        },
        {
          title: "Get a Random Number",
          url: "vrf/v2/direct-funding/examples/get-a-random-number",
        },
        {
          title: "Test Locally Using a Mock Contract",
          url: "vrf/v2/direct-funding/examples/test-locally",
        },
        {
          title: "Supported Networks",
          url: "vrf/v2/direct-funding/supported-networks",
        },
        {
          title: "Migrating from VRF v1",
          url: "vrf/v2/direct-funding/migration-from-v1",
        },
      ],
    },
    {
      section: "Resources",
      contents: [
        {
          title: "Learning Resources",
          url: "getting-started/other-tutorials?parent=vrf",
        },
        {
          title: "Smart Contract Overview",
          url: "getting-started/conceptual-overview?parent=vrf",
        },
        {
          title: "LINK Token Contracts",
          url: "resources/link-token-contracts?parent=vrf",
          children: [
            {
              title: "Acquire testnet LINK",
              url: "resources/acquire-link?parent=vrf",
            },
            {
              title: "Fund Your Contracts",
              url: "resources/fund-your-contract?parent=vrf",
            },
          ],
        },
        {
          title: "Starter Kits and Frameworks",
          url: "resources/create-a-chainlinked-project?parent=vrf",
        },
        {
          title: "Bridges and Associated Risks",
          url: "resources/bridge-risks?parent=vrf",
        },
        {
          title: "Chainlink Architecture",
          url: "architecture-overview/architecture-overview?parent=vrf",
          children: [
            {
              title: "Basic Request Model",
              url: "architecture-overview/architecture-request-model?parent=vrf",
            },
            {
              title: "Decentralized Data Model",
              url: "architecture-overview/architecture-decentralized-model?parent=vrf",
            },
            {
              title: "Offchain Reporting",
              url: "architecture-overview/off-chain-reporting?parent=vrf",
            },
          ],
        },
        {
          title: "Developer Communications",
          url: "resources/developer-communications?parent=vrf",
          children: [
            { title: "Getting Help", url: "resources/getting-help?parent=vrf" },
            { title: "Hackathon Resources", url: "resources/hackathon-resources?parent=vrf" },
          ],
        },
        {
          title: "Contributing to Chainlink",
          url: "resources/contributing-to-chainlink?parent=vrf",
        },
      ],
    },
  ],
  ccip: [
    {
      section: "Chainlink CCIP",
      contents: [
        {
          title: "Overview",
          url: "ccip",
        },
        {
          title: "Getting Started",
          url: "ccip/getting-started",
        },
        {
          title: "Supported Networks",
          url: "ccip/supported-networks",
          children: [
            {
              title: "Mainnet v1.2.0",
              url: "ccip/supported-networks/v1_2_0/mainnet",
            },
            {
              title: "Mainnet v1.0.0 (Deprecated)",
              url: "ccip/supported-networks/v1_0_0/mainnet",
            },
            {
              title: "Testnet v1.2.0",
              url: "ccip/supported-networks/v1_2_0/testnet",
            },
          ],
        },
        {
          title: "Billing",
          url: "ccip/billing",
        },
        {
          title: "Release Notes",
          url: "ccip/release-notes",
        },
      ],
    },
    {
      section: "Guides",
      contents: [
        {
          title: "Transfer Tokens",
          url: "ccip/tutorials/cross-chain-tokens",
        },
        {
          title: "Transfer Tokens with Data",
          url: "ccip/tutorials/programmable-token-transfers",
        },
        {
          title: "Transfer Tokens with Data - Defensive Example",
          url: "ccip/tutorials/programmable-token-transfers-defensive",
        },
        {
          title: "Transfer Tokens between EOAs",
          url: "ccip/tutorials/cross-chain-tokens-from-eoa",
        },
        {
          title: "Transfer USDC with Data",
          url: "ccip/tutorials/usdc",
        },
        {
          title: "Send Arbitrary Data",
          url: "ccip/tutorials/send-arbitrary-data",
        },
        {
<<<<<<< HEAD
          title: "Send Arbitrary Data with Acknowledgment of Receipt",
          url: "ccip/tutorials/send-arbitrary-data-receipt-acknowledgment",
=======
          title: "Manual Execution",
          url: "ccip/tutorials/manual-execution",
>>>>>>> 7e060401
        },
        {
          title: "Acquire Test Tokens",
          url: "ccip/test-tokens",
        },
      ],
    },
    {
      section: "Concepts",
      contents: [
        {
          title: "Conceptual Overview",
          url: "ccip/concepts",
        },
        {
          title: "Architecture",
          url: "ccip/architecture",
        },
        {
          title: "Manual execution",
          url: "ccip/concepts/manual-execution",
        },
        {
          title: "Best Practices",
          url: "ccip/best-practices",
        },
        {
          title: "Service Limits",
          url: "ccip/service-limits",
        },
      ],
    },
    {
      section: "API Reference",
      contents: [
        {
          title: "IRouterClient",
          url: "ccip/api-reference/i-router-client",
        },
        {
          title: "CCIPReceiver",
          url: "ccip/api-reference/ccip-receiver",
        },
        {
          title: "Client Library",
          url: "ccip/api-reference/client",
        },
        {
          title: "Errors",
          url: "ccip/api-reference/errors",
        },
      ],
    },
    {
      section: "Examples",
      contents: [
        {
          title: "Cross-chain dApps and Tools",
          url: "ccip/examples",
        },
      ],
    },
    {
      section: "Resources",
      contents: [
        {
          title: "Learning Resources",
          url: "getting-started/other-tutorials?parent=ccip",
        },
        {
          title: "Smart Contract Overview",
          url: "getting-started/conceptual-overview?parent=ccip",
        },
        {
          title: "LINK Token Contracts",
          url: "resources/link-token-contracts?parent=ccip",
          children: [
            {
              title: "Acquire testnet LINK",
              url: "resources/acquire-link?parent=ccip",
            },
            {
              title: "Fund Your Contracts",
              url: "resources/fund-your-contract?parent=ccip",
            },
          ],
        },
        {
          title: "Starter Kits and Frameworks",
          url: "resources/create-a-chainlinked-project?parent=ccip",
        },
        {
          title: "Bridges and Associated Risks",
          url: "resources/bridge-risks?parent=ccip",
        },
        {
          title: "Chainlink Architecture",
          url: "architecture-overview/architecture-overview?parent=ccip",
          children: [
            {
              title: "Basic Request Model",
              url: "architecture-overview/architecture-request-model?parent=ccip",
            },
            {
              title: "Decentralized Data Model",
              url: "architecture-overview/architecture-decentralized-model?parent=ccip",
            },
            {
              title: "Offchain Reporting",
              url: "architecture-overview/off-chain-reporting?parent=ccip",
            },
          ],
        },
        {
          title: "Developer Communications",
          url: "resources/developer-communications?parent=ccip",
          children: [
            { title: "Getting Help", url: "resources/getting-help?parent=ccip" },
            { title: "Hackathon Resources", url: "resources/hackathon-resources?parent=ccip" },
          ],
        },
        {
          title: "Contributing to Chainlink",
          url: "resources/contributing-to-chainlink?parent=ccip",
        },
      ],
    },
  ],
  nodeOperator: [
    {
      section: "Chainlink Nodes",
      contents: [
        {
          title: "Overview",
          url: "chainlink-nodes",
        },
        {
          title: "Release Notes",
          url: "chainlink-nodes/node-versions",
        },
        {
          title: "Run a Chainlink Node",
          url: "chainlink-nodes/v1/running-a-chainlink-node",
        },
        {
          title: "Configuring Nodes",
          url: "chainlink-nodes/configuring-nodes",
          children: [
            {
              title: "Node Config (TOML)",
              url: "chainlink-nodes/v1/node-config",
            },
            {
              title: "Secrets Config (TOML)",
              url: "chainlink-nodes/v1/secrets-config",
            },
          ],
        },
        {
          title: "Using Roles and Access Control",
          url: "chainlink-nodes/v1/roles-and-access",
        },
        {
          title: "System Requirements",
          url: "chainlink-nodes/resources/requirements",
        },
      ],
    },
    {
      section: "Guides",
      contents: [
        {
          title: "Fulfilling Requests",
          url: "chainlink-nodes/v1/fulfilling-requests",
        },
        {
          title: "Using Forwarder Contracts",
          url: "chainlink-nodes/v1/using-forwarder",
        },
        {
          title: "Running an Ethereum Client",
          url: "chainlink-nodes/resources/run-an-ethereum-client",
        },
        {
          title: "Connecting to a Remote Database",
          url: "chainlink-nodes/resources/connecting-to-a-remote-database",
        },
        {
          title: "Enabling HTTPS Connections",
          url: "chainlink-nodes/resources/enabling-https-connections",
        },
        {
          title: "Performing System Maintenance",
          url: "chainlink-nodes/resources/performing-system-maintenance",
        },
        {
          title: "Optimizing EVM Performance",
          url: "chainlink-nodes/resources/evm-performance-configuration",
        },
        {
          title: "Security and Operation Best Practices",
          url: "chainlink-nodes/resources/best-security-practices",
        },
        { title: "Miscellaneous", url: "chainlink-nodes/resources/miscellaneous" },
      ],
    },
    {
      section: "Contract Reference",
      contents: [
        {
          title: "Operator",
          url: "chainlink-nodes/contracts/operator",
        },
        {
          title: "Operator Factory",
          url: "chainlink-nodes/contracts/operatorfactory",
        },
        {
          title: "Forwarder",
          url: "chainlink-nodes/contracts/forwarder",
        },
        {
          title: "Receiver",
          url: "chainlink-nodes/contracts/receiver",
        },
        {
          title: "Ownership",
          url: "chainlink-nodes/contracts/ownership",
        },
        {
          title: "Contract Addresses",
          url: "chainlink-nodes/contracts/addresses",
        },
      ],
    },
    {
      section: "Job and Task Reference",
      contents: [
        {
          title: "Migrating to v2 Jobs",
          url: "chainlink-nodes/oracle-jobs/migration-v1-v2",
        },
        {
          title: "Jobs",
          url: "chainlink-nodes/oracle-jobs/jobs",
          children: [
            {
              title: "Job Types",
              url: "chainlink-nodes/oracle-jobs/all-jobs",
            },
          ],
        },
        {
          url: "chainlink-nodes/oracle-jobs/tasks",
          title: "Tasks",
          children: [
            {
              title: "Task Types",
              url: "chainlink-nodes/oracle-jobs/all-tasks",
            },
          ],
        },
      ],
    },
    {
      section: "External Adapters",
      contents: [
        {
          title: "Introduction",
          url: "chainlink-nodes/external-adapters/external-adapters",
        },
        {
          title: "External Adapters in Solidity",
          url: "chainlink-nodes/external-adapters/contract-creators",
        },
        {
          title: "Building External Adapters",
          url: "chainlink-nodes/external-adapters/developers",
        },
        {
          title: "Bridges: Adding External Adapters to Nodes",
          url: "chainlink-nodes/external-adapters/node-operators",
        },
      ],
    },
    {
      section: "External Initiators",
      contents: [
        {
          title: "Introduction",
          url: "chainlink-nodes/external-initiators/external-initiators-introduction",
        },
        {
          title: "Building External Initiators",
          url: "chainlink-nodes/external-initiators/building-external-initiators",
        },
        {
          title: "Adding External Initiators to Nodes",
          url: "chainlink-nodes/external-initiators/external-initiators-in-nodes",
        },
      ],
    },
    {
      section: "Connect to Any API",
      contents: [
        {
          title: "Overview",
          url: "any-api/introduction",
        },
        {
          title: "Getting Started",
          url: "any-api/getting-started",
        },
        {
          title: "Make a GET Request",
          url: "any-api/get-request/introduction",
          children: [
            {
              title: "Single Word Response",
              url: "any-api/get-request/examples/single-word-response",
            },
            {
              title: "Multi-Variable Responses",
              url: "any-api/get-request/examples/multi-variable-responses",
            },
            {
              title: "Array Response",
              url: "any-api/get-request/examples/array-response",
            },
            {
              title: "Large Responses",
              url: "any-api/get-request/examples/large-responses",
            },
            {
              title: "Existing Job Request",
              url: "any-api/get-request/examples/existing-job-request",
            },
          ],
        },
        {
          title: "Find Existing Jobs",
          url: "any-api/find-oracle",
        },
        {
          title: "Testnet Oracles",
          url: "any-api/testnet-oracles",
        },
        {
          title: "API Reference",
          url: "any-api/api-reference",
        },
      ],
    },
  ],
  global: [
    {
      section: "General Documentation",
      contents: [
        {
          title: "Learning Resources",
          url: "getting-started/other-tutorials",
        },
        {
          title: "Smart Contract Overview",
          url: "getting-started/conceptual-overview",
        },
        {
          title: "LINK Token Contracts",
          url: "resources/link-token-contracts",
          children: [
            {
              title: "Acquire testnet LINK",
              url: "resources/acquire-link",
            },
            {
              title: "Fund Your Contracts",
              url: "resources/fund-your-contract",
            },
          ],
        },
        {
          title: "Starter Kits and Frameworks",
          url: "resources/create-a-chainlinked-project",
        },
        {
          title: "Bridges and Associated Risks",
          url: "resources/bridge-risks",
        },
        {
          title: "Chainlink Architecture",
          url: "architecture-overview/architecture-overview",
          children: [
            {
              title: "Basic Request Model",
              url: "architecture-overview/architecture-request-model",
            },
            {
              title: "Decentralized Data Model",
              url: "architecture-overview/architecture-decentralized-model",
            },
            {
              title: "Offchain Reporting",
              url: "architecture-overview/off-chain-reporting",
            },
          ],
        },
        {
          title: "Developer Communications",
          url: "resources/developer-communications",
          children: [
            { title: "Getting Help", url: "resources/getting-help" },
            { title: "Hackathon Resources", url: "resources/hackathon-resources" },
          ],
        },
        {
          title: "Contributing to Chainlink",
          url: "resources/contributing-to-chainlink",
        },
      ],
    },
  ],
  legacy: [
    {
      section: "VRF v1 [DEPRECATED]",
      contents: [
        { title: "Introduction to Chainlink VRF", url: "vrf/v1/introduction" },
        {
          title: "Get a Random Number",
          url: "vrf/v1/examples/get-a-random-number",
        },
        { title: "Security Considerations", url: "vrf/v1/security" },
        { title: "Best Practices", url: "vrf/v1/best-practices" },
        { title: "Supported Networks", url: "vrf/v1/supported-networks" },
        { title: "API Reference", url: "vrf/v1/api-reference" },
      ],
    },
    {
      section: "v1 JSON Jobs [REMOVED]",
      contents: [
        {
          title: "Job Specifications",
          url: "chainlink-nodes/oracle-jobs/v1/job-specifications",
        },
        {
          title: "Core Adapters",
          url: "chainlink-nodes/oracle-jobs/v1/adapters",
        },
        {
          title: "Initiators",
          url: "chainlink-nodes/oracle-jobs/v1/initiators",
        },
      ],
    },
  ],
}<|MERGE_RESOLUTION|>--- conflicted
+++ resolved
@@ -886,13 +886,12 @@
           url: "ccip/tutorials/send-arbitrary-data",
         },
         {
-<<<<<<< HEAD
           title: "Send Arbitrary Data with Acknowledgment of Receipt",
           url: "ccip/tutorials/send-arbitrary-data-receipt-acknowledgment",
-=======
+        },
+        {
           title: "Manual Execution",
           url: "ccip/tutorials/manual-execution",
->>>>>>> 7e060401
         },
         {
           title: "Acquire Test Tokens",
