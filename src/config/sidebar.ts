--- conflicted
+++ resolved
@@ -212,15 +212,11 @@
           url: "data-streams/getting-started",
         },
         {
-<<<<<<< HEAD
-          title: "Stream IDs",
-=======
           title: "Getting Started (Hardhat CLI)",
           url: "data-streams/getting-started-hardhat",
         },
         {
           title: "Data Streams Feed IDs",
->>>>>>> 3e31347e
           url: "data-streams/stream-ids",
         },
         {
