--- conflicted
+++ resolved
@@ -99,10 +99,7 @@
   CRONOS_TESTNET: () => new JsonRpcProvider("https://cronos.org"),
   CRONOS_ZKEVM_TESTNET: () => new JsonRpcProvider("https://docs-zkevm.cronos.org"),
   HEMI_SEPOLIA: () => new JsonRpcProvider("https://hemi.xyz"),
-<<<<<<< HEAD
-=======
   TRON_MAINNET: () => new JsonRpcProvider("https://api.trongrid.io/jsonrpc"),
->>>>>>> 2a28db8f
 }
 
 export const getRpcUrlForChain = (chain: SupportedChain): string => {
