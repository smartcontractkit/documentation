--- conflicted
+++ resolved
@@ -44,7 +44,7 @@
   MODE_SEPOLIA: () => new providers.JsonRpcProvider("https://sepolia.mode.network"),
   BLAST_MAINNET: () => new providers.JsonRpcProvider("https://rpc.blast.io"),
   BLAST_SEPOLIA: () => new providers.JsonRpcProvider("https://sepolia.blast.io"),
-<<<<<<< HEAD
+  SONEIUM_MINATO: () => new providers.JsonRpcProvider("	https://rpc.minato.soneium.org/"),
 }
 
 export const getRpcUrlForChain = (chain: SupportedChain): string => {
@@ -65,7 +65,4 @@
     throw new Error(`No RPC URL found for chain ${chain}`)
   }
   return new providers.JsonRpcProvider(rpcUrl)
-=======
-  SONEIUM_MINATO: () => new providers.JsonRpcProvider("	https://rpc.minato.soneium.org/"),
->>>>>>> 33f39960
 }