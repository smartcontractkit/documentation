{
  "CCIP-BnM": {
<<<<<<< HEAD
    "solana-devnet": {
      "allowListEnabled": false,
      "decimals": 9,
      "name": "CCIP-BnM",
      "poolAddress": "41FGToCmdaWa1dgZLKFAjvmx6e6AjVTX7SVRibvsMGVB",
      "poolType": "burnMint",
      "symbol": "CCIP-BnM",
      "tokenAddress": "3PjyGzj1jGVgHSKS4VR1Hr1memm63PmN8L9rtPDKwzZ6"
=======
    "abstract-testnet": {
      "allowListEnabled": false,
      "decimals": 18,
      "name": "CCIP-BnM",
      "poolAddress": "0x731814AF7b6963879077aE80399904B1d93aB4bA",
      "poolType": "burnMint",
      "symbol": "CCIP-BnM",
      "tokenAddress": "0x596b8A0A2A63E5B4b2c0e201c4C27078642c8509"
>>>>>>> b421df50
    },
    "apechain-testnet-curtis": {
      "allowListEnabled": false,
      "decimals": 18,
      "name": "CCIP-BnM",
      "poolAddress": "0x6030a899dcD95fD2F8C624C2793D4d877B5c5Da7",
      "poolType": "burnMint",
      "symbol": "CCIP-BnM",
      "tokenAddress": "0xF48cae4B1F4EB3a1682600D4F3aFA166db5B162E"
    },
    "avalanche-fuji-testnet": {
      "allowListEnabled": false,
      "decimals": 18,
      "name": "CCIP-BnM",
      "poolAddress": "0x960a399DEb6C3475fBC62c16e7588b1bf1F95Ae6",
      "poolType": "burnMint",
      "symbol": "CCIP-BnM",
      "tokenAddress": "0xD21341536c5cF5EB1bcb58f6723cE26e8D8E90e4"
    },
    "bitcoin-testnet-botanix": {
      "allowListEnabled": false,
      "decimals": 18,
      "name": "CCIP-BnM",
      "poolAddress": "0xD463eC4ef4BfddDab5041B6138913abd3Fd5f01C",
      "poolType": "burnMint",
      "symbol": "CCIP-BnM",
      "tokenAddress": "0xDce7E37725219ebdd9D1E8Df97B9d27B12B36297"
    },
    "bitcoin-testnet-bsquared-1": {
      "allowListEnabled": false,
      "decimals": 18,
      "name": "CCIP-BnM",
      "poolAddress": "0x02ee9Bddc5819eeF4b55f82ae9D4035C07Fd08A6",
      "poolType": "burnMint",
      "symbol": "CCIP-BnM",
      "tokenAddress": "0x0643fD73C261eC4B369C3a8C5c0eC8c57485E32d"
    },
    "bitcoin-testnet-merlin": {
      "allowListEnabled": false,
      "decimals": 18,
      "name": "CCIP-BnM",
      "poolAddress": "0xfC24A07e31a5A3739e77CC3F5E88eA3816C4DA31",
      "poolType": "burnMint",
      "symbol": "CCIP-BnM",
      "tokenAddress": "0x097984dE1fCC990AA13a6c61e40786021f0373A0"
    },
    "bitcoin-testnet-rootstock": {
      "allowListEnabled": false,
      "decimals": 18,
      "name": "CCIP-BnM",
      "poolAddress": "0x28393dCBfEB07C9f9ED46Cd320886A6274272fA3",
      "poolType": "burnMint",
      "symbol": "CCIP-BnM",
      "tokenAddress": "0xEc9c9E6A862BA7aee87731110a01A2f087EC7ECc"
    },
    "bitcoin-testnet-sepolia-bob-1": {
      "allowListEnabled": false,
      "decimals": 18,
      "name": "CCIP-BnM",
      "poolAddress": "0x819CDb1CA836DdCdBc648cA7AFACaCAb88f48C5c",
      "poolType": "burnMint",
      "symbol": "CCIP-BnM",
      "tokenAddress": "0x3B7d0d0CeC08eBF8dad58aCCa4719791378b2329"
    },
    "bsc-testnet": {
      "allowListEnabled": false,
      "decimals": 18,
      "name": "CCIP-BnM",
      "poolAddress": "0xEC543607623E5234Ed74044A584Cf24ee2e4BbBb",
      "poolType": "burnMint",
      "symbol": "CCIP-BnM",
      "tokenAddress": "0xbFA2ACd33ED6EEc0ed3Cc06bF1ac38d22b36B9e9"
    },
    "celo-testnet-alfajores": {
      "allowListEnabled": false,
      "decimals": 18,
      "name": "CCIP-BnM",
      "poolAddress": "0xd3Bc039b2031782D190cA7EF642B42957b3eAD35",
      "poolType": "burnMint",
      "symbol": "CCIP-BnM",
      "tokenAddress": "0x7e503dd1dAF90117A1b79953321043d9E6815C72"
    },
    "cronos-testnet": {
      "allowListEnabled": false,
      "decimals": 18,
      "name": "CCIP-BnM",
      "poolAddress": "0xa87fD0dBA1bcfF9fa1DDc8EDAA2c783FF6ca47Ca",
      "poolType": "burnMint",
      "symbol": "CCIP-BnM",
      "tokenAddress": "0x028E1B6f424c5A96E4bD5e1bbaB8b3C9088e5D39"
    },
    "cronos-zkevm-testnet-sepolia": {
      "allowListEnabled": false,
      "decimals": 18,
      "name": "CCIP-BnM",
      "poolAddress": "0xDEb0975515F943E32728be46515d1092fAB49429",
      "poolType": "burnMint",
      "symbol": "CCIP-BnM",
      "tokenAddress": "0xD6D735213B50c3460499A399AbEAbd3b6B76cf74"
    },
    "ethereum-testnet-holesky-fraxtal-1": {
      "allowListEnabled": false,
      "decimals": 18,
      "name": "CCIP-BnM",
      "poolAddress": "0xa441D6e7D60eeC1Cd409a861Ca3C8959492e1883",
      "poolType": "burnMint",
      "symbol": "CCIP-BnM",
      "tokenAddress": "0x6122841A203d34Cd3087c3C19d04d101F6FaF8e8"
    },
    "ethereum-testnet-holesky-taiko-1": {
      "allowListEnabled": false,
      "decimals": 18,
      "name": "CCIP-BnM",
      "poolAddress": "0x570dAb0719B7B6Ff0C9d137a20729F0068dc78aa",
      "poolType": "burnMint",
      "symbol": "CCIP-BnM",
      "tokenAddress": "0x54B50385e417469dbdb697f40651e8864664D992"
    },
    "ethereum-testnet-sepolia": {
      "allowListEnabled": false,
      "decimals": 18,
      "name": "CCIP-BnM",
      "poolAddress": "0xF081aCC599dFD65cdFD43934d2D8e2C7ad0277aE",
      "poolType": "burnMint",
      "symbol": "CCIP-BnM",
      "tokenAddress": "0xFd57b4ddBf88a4e07fF4e34C487b99af2Fe82a05"
    },
    "ethereum-testnet-sepolia-andromeda-1": {
      "allowListEnabled": false,
      "decimals": 18,
      "name": "CCIP-BnM",
      "poolAddress": "0x2115608a3e727387D966dcECDd9f014b20E31764",
      "poolType": "burnMint",
      "symbol": "CCIP-BnM",
      "tokenAddress": "0x20Aa09AAb761e2E600d65c6929A9fd1E59821D3f"
    },
    "ethereum-testnet-sepolia-arbitrum-1": {
      "allowListEnabled": false,
      "decimals": 18,
      "name": "CCIP-BnM",
      "poolAddress": "0x8Ee84113c93E2A3dD164DD7C79C678435BFe9964",
      "poolType": "burnMint",
      "symbol": "CCIP-BnM",
      "tokenAddress": "0xA8C0c11bf64AF62CDCA6f93D3769B88BdD7cb93D"
    },
    "ethereum-testnet-sepolia-base-1": {
      "allowListEnabled": false,
      "decimals": 18,
      "name": "CCIP-BnM",
      "poolAddress": "0xf4cB20F136C9CECE91790AeeC111F679579D322d",
      "poolType": "burnMint",
      "symbol": "CCIP-BnM",
      "tokenAddress": "0x88A2d74F47a237a62e7A51cdDa67270CE381555e"
    },
    "ethereum-testnet-sepolia-blast-1": {
      "allowListEnabled": false,
      "decimals": 18,
      "name": "CCIP-BnM",
      "poolAddress": "0x58aC91650ec0bf1906eEa20842960c7f6007072D",
      "poolType": "burnMint",
      "symbol": "CCIP-BnM",
      "tokenAddress": "0x8D122C3e8ce9C8B62b87d3551bDfD8C259Bb0771"
    },
    "ethereum-testnet-sepolia-kroma-1": {
      "allowListEnabled": false,
      "decimals": 18,
      "name": "CCIP-BnM",
      "poolAddress": "0xDc1E545BEf54Fc655F16E203fb72c908F6c5c13f",
      "poolType": "burnMint",
      "symbol": "CCIP-BnM",
      "tokenAddress": "0x6AC3e353D1DDda24d5A5416024d6E436b8817A4e"
    },
    "ethereum-testnet-sepolia-linea-1": {
      "allowListEnabled": false,
      "decimals": 18,
      "name": "CCIP-BnM",
      "poolAddress": "0xD9f0e1FBea72762c96E8c40df35FcCF8096B1F7C",
      "poolType": "burnMint",
      "symbol": "CCIP-BnM",
      "tokenAddress": "0x45A6F9a98932D03d34d50c42568D79023fE13fa6"
    },
    "ethereum-testnet-sepolia-mantle-1": {
      "allowListEnabled": false,
      "decimals": 18,
      "name": "CCIP-BnM",
      "poolAddress": "0x5146E856687bAB6038e4D1F56da35FCe55218233",
      "poolType": "burnMint",
      "symbol": "CCIP-BnM",
      "tokenAddress": "0xEA8cA8AE1c54faB8D185FC1fd7C2d70Bee8a417e"
    },
    "ethereum-testnet-sepolia-mode-1": {
      "allowListEnabled": false,
      "decimals": 18,
      "name": "CCIP-BnM",
      "poolAddress": "0xBB6C76bC43d4FF625690A9551c5cC8e3C24622bb",
      "poolType": "burnMint",
      "symbol": "CCIP-BnM",
      "tokenAddress": "0xB9d4e1141E67ECFedC8A8139b5229b7FF2BF16F5"
    },
    "ethereum-testnet-sepolia-optimism-1": {
      "allowListEnabled": false,
      "decimals": 18,
      "name": "CCIP-BnM",
      "poolAddress": "0xf2Bd495322408b30336ca9CC409687882A14879C",
      "poolType": "burnMint",
      "symbol": "CCIP-BnM",
      "tokenAddress": "0x8aF4204e30565DF93352fE8E1De78925F6664dA7"
    },
    "ethereum-testnet-sepolia-polygon-zkevm-1": {
      "allowListEnabled": false,
      "decimals": 18,
      "name": "CCIP-BnM",
      "poolAddress": "0x1D328c05d926171ca4a46c6b919CE7755Df57D9a",
      "poolType": "burnMint",
      "symbol": "CCIP-BnM",
      "tokenAddress": "0x6495b51eD7a526Cd3dE6c957376556e7b88F2d79"
    },
    "ethereum-testnet-sepolia-scroll-1": {
      "allowListEnabled": false,
      "decimals": 18,
      "name": "CCIP-BnM",
      "poolAddress": "0x3C4cb7F0D267F8c8FE99A5eFb91A807d4EF61f5A",
      "poolType": "burnMint",
      "symbol": "CCIP-BnM",
      "tokenAddress": "0xA54e69932677b805F38Df380E5322fA20Cc24cf9"
    },
    "ethereum-testnet-sepolia-unichain-1": {
      "allowListEnabled": false,
      "decimals": 18,
      "name": "CCIP-BnM",
      "poolAddress": "0x57dCB2aefa2BA403645507BC54F8976e8ce2873d",
      "poolType": "burnMint",
      "symbol": "CCIP-BnM",
      "tokenAddress": "0x6122841A203d34Cd3087c3C19d04d101F6FaF8e8"
    },
    "ethereum-testnet-sepolia-worldchain-1": {
      "allowListEnabled": false,
      "decimals": 18,
      "name": "CCIP-BnM",
      "poolAddress": "0xa9863501f38eC25A2b2f438B957b319FA057C172",
      "poolType": "burnMint",
      "symbol": "CCIP-BnM",
      "tokenAddress": "0x8fdE0C794fDA5a7A303Ce216f79B9695a7714EcB"
    },
    "ethereum-testnet-sepolia-zksync-1": {
      "allowListEnabled": false,
      "decimals": 18,
      "name": "CCIP-BnM",
      "poolAddress": "0x58460CABcf1212c0Dd04De45FfAD7Fa0f31eeBFe",
      "poolType": "burnMint",
      "symbol": "CCIP-BnM",
      "tokenAddress": "0xFf6d0c1518A8104611f482eb2801CaF4f13c9dEb"
    },
    "hedera-testnet": {
      "allowListEnabled": false,
      "decimals": 18,
      "name": "CCIP-BnM",
      "poolAddress": "0xA1560678135EBE718C9Bee18C0d5e4970F1D1eB7",
      "poolType": "burnMint",
      "symbol": "CCIP-BnM",
      "tokenAddress": "0x01Ac06943d2B8327a7845235Ef034741eC1Da352"
    },
    "hemi-testnet-sepolia": {
      "allowListEnabled": false,
      "decimals": 18,
      "name": "CCIP-BnM",
      "poolAddress": "0x3426736b48fce582F0688Ed1e3667E22DD538AdE",
      "poolType": "burnMint",
      "symbol": "CCIP-BnM",
      "tokenAddress": "0xfa078C5631d0561a91039b53F2E05c444b9A1554"
    },
    "ink-testnet-sepolia": {
      "allowListEnabled": false,
      "decimals": 18,
      "name": "CCIP-BnM",
      "poolAddress": "0xF64eab2dEDf0dc569bB693173Ca7552011c195D8",
      "poolType": "burnMint",
      "symbol": "CCIP-BnM",
      "tokenAddress": "0x414dbe1d58dd9BA7C84f7Fc0e4f82bc858675d37"
    },
    "megaeth-testnet": {
      "allowListEnabled": false,
      "decimals": 18,
      "name": "CCIP-BnM",
      "poolAddress": "0x27f2B80FAd339Cd9284bcca5d87e9067b949d7b0",
      "poolType": "burnMint",
      "symbol": "CCIP-BnM",
      "tokenAddress": "0x01e4b536C124cB93AD5F48b381540fA4dec7a244"
    },
    "metal-testnet": {
      "allowListEnabled": false,
      "decimals": 18,
      "name": "CCIP-BnM",
      "poolAddress": "0x16B145395cE61378470c7f83EEab84dF19053939",
      "poolType": "burnMint",
      "symbol": "CCIP-BnM",
      "tokenAddress": "0xbD6F12f358D8ee3b35B0AD612450a186bA866B72"
    },
    "mint-testnet": {
      "allowListEnabled": false,
      "decimals": 18,
      "name": "CCIP-BnM",
      "poolAddress": "0x263874137b9Ad5E9eda1d957715a6710E3c1596f",
      "poolType": "burnMint",
      "symbol": "CCIP-BnM",
      "tokenAddress": "0x56408DC41E35d3E8E92A16bc94787438df9387a1"
    },
    "monad-testnet": {
      "allowListEnabled": false,
      "decimals": 18,
      "name": "CCIP-BnM",
      "poolAddress": "0x6b1202dD2eab7D6F45ef1eB0AA96Cebf13F4f8d5",
      "poolType": "burnMint",
      "symbol": "CCIP-BnM",
      "tokenAddress": "0x8d2042f5c4F3900A403b5028Acf5c1eAb0569F7e"
    },
    "polkadot-testnet-astar-shibuya": {
      "allowListEnabled": false,
      "decimals": 18,
      "name": "CCIP-BnM",
      "poolAddress": "0x9Cc6Bf163E047D64a45F093CfC7a608467d66e7C",
      "poolType": "burnMint",
      "symbol": "CCIP-BnM",
      "tokenAddress": "0xc49ec0eB4beb48B8Da4cceC51AA9A5bD0D0A4c43"
    },
    "polygon-testnet-amoy": {
      "allowListEnabled": false,
      "decimals": 18,
      "name": "CCIP-BnM",
      "poolAddress": "0x1700dCac94356Be076677679427Ab1b88000BFE8",
      "poolType": "burnMint",
      "symbol": "CCIP-BnM",
      "tokenAddress": "0xcab0EF91Bee323d1A617c0a027eE753aFd6997E4"
    },
    "ronin-testnet-saigon": {
      "allowListEnabled": false,
      "decimals": 18,
      "name": "CCIP-BnM",
      "poolAddress": "0x5621B392058Ff0c80EF022A33EdeE78A7308C222",
      "poolType": "burnMint",
      "symbol": "CCIP-BnM",
      "tokenAddress": "0x88DD2416699Bad3AeC58f535BC66F7f62DE2B2EC"
    },
    "shibarium-testnet-puppynet": {
      "allowListEnabled": false,
      "decimals": 18,
      "name": "CCIP-BnM",
      "poolAddress": "0x694f112E941472c8806b853Db714c29387396FBb",
      "poolType": "burnMint",
      "symbol": "CCIP-BnM",
      "tokenAddress": "0x81249b4bD91A8706eE67a2f422DB82258D4947ad"
    },
    "treasure-testnet-topaz": {
      "allowListEnabled": false,
      "decimals": 18,
      "name": "CCIP-BnM",
      "poolAddress": "0xac428918282EA7CBcd9DC6DcB59D947aed8A5e42",
      "poolType": "burnMint",
      "symbol": "CCIP-BnM",
      "tokenAddress": "0x0f1766706b017df46560B84B7A867661f6935537"
    },
    "wemix-testnet": {
      "allowListEnabled": false,
      "decimals": 18,
      "name": "CCIP-BnM",
      "poolAddress": "0x0569474e88Ed5c369ef37dE254318DB235ff384d",
      "poolType": "burnMint",
      "symbol": "CCIP-BnM",
      "tokenAddress": "0xF4E4057FbBc86915F4b2d63EEFFe641C03294ffc"
    },
    "xdai-testnet-chiado": {
      "allowListEnabled": false,
      "decimals": 18,
      "name": "CCIP-BnM",
      "poolAddress": "0x990777Aa15a831331E2BF8E1536A7e186F1F85e8",
      "poolType": "burnMint",
      "symbol": "CCIP-BnM",
      "tokenAddress": "0xA189971a2c5AcA0DFC5Ee7a2C44a2Ae27b3CF389"
    }
  },
  "CCIP-LnM": {
    "solana-devnet": {
      "allowListEnabled": false,
      "decimals": 9,
      "name": "CCIP-LnM",
      "poolAddress": "8eqh8wppT9c5rw4ERqNCffvU6cNFJWff9WmkcYtmGiqC",
      "poolType": "lockRelease",
      "symbol": "CCIP-LnM",
      "tokenAddress": "24NBSS3UuH7z3LtMDLVDws63bmTGg6a1kXF7rvaEGYnq"
    },
    "avalanche-fuji-testnet": {
      "allowListEnabled": false,
      "decimals": 18,
      "name": "clCCIP-LnM",
      "poolAddress": "0x8e35eB0dfb39Ec5F84254C3f863986a913171E0B",
      "poolType": "burnMint",
      "symbol": "clCCIP-LnM",
      "tokenAddress": "0x70F5c5C40b873EA597776DA2C21929A8282A3b35"
    },
    "bsc-testnet": {
      "allowListEnabled": false,
      "decimals": 18,
      "name": "clCCIP-LnM",
      "poolAddress": "0xc3b32Cc1e0207648d174d38AfD659332D4d11341",
      "poolType": "burnMint",
      "symbol": "clCCIP-LnM",
      "tokenAddress": "0x79a4Fc27f69323660f5Bfc12dEe21c3cC14f5901"
    },
    "celo-testnet-alfajores": {
      "allowListEnabled": false,
      "decimals": 18,
      "name": "clCCIP-LnM",
      "poolAddress": "0x049627974516Eb171FD91EdE659a291e17836eD7",
      "poolType": "burnMint",
      "symbol": "clCCIP-LnM",
      "tokenAddress": "0x7F4e739D40E58BBd59dAD388171d18e37B26326f"
    },
    "ethereum-testnet-sepolia": {
      "allowListEnabled": false,
      "decimals": 18,
      "name": "CCIP-LnM",
      "poolAddress": "0x658FdaC59a197D5166151640b7a673F7dF1Ba324",
      "poolType": "lockRelease",
      "symbol": "CCIP-LnM",
      "tokenAddress": "0x466D489b6d36E7E3b824ef491C225F5830E81cC1"
    },
    "ethereum-testnet-sepolia-andromeda-1": {
      "allowListEnabled": false,
      "decimals": 18,
      "name": "clCCIP-LnM",
      "poolAddress": "0xC64011eD08A2263F87AE8eF05b7d41EfC91f4AFD",
      "poolType": "burnMint",
      "symbol": "clCCIP-LnM",
      "tokenAddress": "0x705b364CadE0e515577F2646529e3A417473a155"
    },
    "ethereum-testnet-sepolia-arbitrum-1": {
      "allowListEnabled": false,
      "decimals": 18,
      "name": "clCCIP-LnM",
      "poolAddress": "0x056B16D54bCAea1C14036Bb78Fe8338d892F0262",
      "poolType": "burnMint",
      "symbol": "clCCIP-LnM",
      "tokenAddress": "0x139E99f0ab4084E14e6bb7DacA289a91a2d92927"
    },
    "ethereum-testnet-sepolia-base-1": {
      "allowListEnabled": false,
      "decimals": 18,
      "name": "clCCIP-LnM",
      "poolAddress": "0xB8937715574FC00a88408582C8406653a16495D7",
      "poolType": "burnMint",
      "symbol": "clCCIP-LnM",
      "tokenAddress": "0xA98FA8A008371b9408195e52734b1768c0d1Cb5c"
    },
    "ethereum-testnet-sepolia-blast-1": {
      "allowListEnabled": false,
      "decimals": 18,
      "name": "clCCIP-LnM",
      "poolAddress": "0x4bd6F0785Cbe5200EBc98c1496e29C279E18ABDe",
      "poolType": "burnMint",
      "symbol": "clCCIP-LnM",
      "tokenAddress": "0x35347A2fC1f2a4c5Eae03339040d0b83b09e6FDA"
    },
    "ethereum-testnet-sepolia-kroma-1": {
      "allowListEnabled": false,
      "decimals": 18,
      "name": "clCCIP-LnM",
      "poolAddress": "0xa77c73A8b6239377B2648Af55d2B4501aCB1A46A",
      "poolType": "burnMint",
      "symbol": "clCCIP-LnM",
      "tokenAddress": "0x835fcBB6770E1246CfCf52F83cDcec3177d0bb6b"
    },
    "ethereum-testnet-sepolia-linea-1": {
      "allowListEnabled": false,
      "decimals": 18,
      "name": "clCCIP-LnM",
      "poolAddress": "0xcDD99Ac87b8e5B0E39f47a024f7189a74c1128E4",
      "poolType": "burnMint",
      "symbol": "clCCIP-LnM",
      "tokenAddress": "0xA7EA79b9E466e8D2a440128867ed399bC78f4aaE"
    },
    "ethereum-testnet-sepolia-mantle-1": {
      "allowListEnabled": false,
      "decimals": 18,
      "name": "clCCIP-LnM",
      "poolAddress": "0x2979C66FaBb41f67451F0BcB2A668382f92959a1",
      "poolType": "burnMint",
      "symbol": "clCCIP-LnM",
      "tokenAddress": "0xCdeE7708A96479f6D029741144f458B7FA807A6C"
    },
    "ethereum-testnet-sepolia-mode-1": {
      "allowListEnabled": false,
      "decimals": 18,
      "name": "clCCIP-LnM",
      "poolAddress": "0x31C110BaffaADc5a0eC9738cD8C6670123C1926c",
      "poolType": "burnMint",
      "symbol": "clCCIP-LnM",
      "tokenAddress": "0x86f9Eed8EAD1534D87d23FbAB247D764fC725D49"
    },
    "ethereum-testnet-sepolia-optimism-1": {
      "allowListEnabled": false,
      "decimals": 18,
      "name": "clCCIP-LnM",
      "poolAddress": "0x69B5126A10582063B17fa3b614C5Ac6b0f1D23Ba",
      "poolType": "burnMint",
      "symbol": "clCCIP-LnM",
      "tokenAddress": "0x044a6B4b561af69D2319A2f4be5Ec327a6975D0a"
    },
    "ethereum-testnet-sepolia-polygon-zkevm-1": {
      "allowListEnabled": false,
      "decimals": 18,
      "name": "clCCIP-LnM",
      "poolAddress": "0x036bf900C4690961ad5AE8f104547824C76583c1",
      "poolType": "burnMint",
      "symbol": "clCCIP-LnM",
      "tokenAddress": "0xA4C9e2108ca478DE0B91c7D9Ba034bbc93C22Ecc"
    },
    "ethereum-testnet-sepolia-scroll-1": {
      "allowListEnabled": false,
      "decimals": 18,
      "name": "clCCIP-LnM",
      "poolAddress": "0x08aa3aeB96bd89D0228f2d3373A5cEE453F7a304",
      "poolType": "burnMint",
      "symbol": "clCCIP-LnM",
      "tokenAddress": "0x0298e204F9131d45EEb436D693f32C6eA1190622"
    },
    "ethereum-testnet-sepolia-xlayer-1": {
      "allowListEnabled": false,
      "decimals": 18,
      "name": "clCCIP-LnM",
      "poolAddress": "0x48d73fcEc510aCED85E7aC288A896AB614C73Af2",
      "poolType": "burnMint",
      "symbol": "clCCIP-LnM",
      "tokenAddress": "0xd70f29744f03F10b7EC2443Bd294B7E62D654c5b"
    },
    "ethereum-testnet-sepolia-zircuit-1": {
      "allowListEnabled": false,
      "decimals": 18,
      "name": "clCCIP-LnM",
      "poolAddress": "0xeBD4D01aCB7645341E98c5591498613763cFfbb7",
      "poolType": "burnMint",
      "symbol": "clCCIP-LnM",
      "tokenAddress": "0x3210D3244B29535724e19159288323d86287195c"
    },
    "ethereum-testnet-sepolia-zksync-1": {
      "allowListEnabled": false,
      "decimals": 18,
      "name": "clCCIP-LnM",
      "poolAddress": "0x06f1097Ec4376964fE32153F72ea39CA35679992",
      "poolType": "burnMint",
      "symbol": "LnM",
      "tokenAddress": "0xBf8eA19505ab7Eb266aeD435B11bd56321BFB5c5"
    },
    "polkadot-testnet-astar-shibuya": {
      "allowListEnabled": false,
      "decimals": 18,
      "name": "clCCIP-LnM",
      "poolAddress": "0x2B758a239f6B8Fb422d069B1b04A7b8c2A60209D",
      "poolType": "burnMint",
      "symbol": "clCCIP-LnM",
      "tokenAddress": "0xB9d4e1141E67ECFedC8A8139b5229b7FF2BF16F5"
    },
    "polygon-testnet-amoy": {
      "allowListEnabled": false,
      "decimals": 18,
      "name": "clCCIP-LnM",
      "poolAddress": "0xb15799a06A69cf4E825F3b0F3082903E09E0Ecc1",
      "poolType": "burnMint",
      "symbol": "clCCIP-LnM",
      "tokenAddress": "0x3d357fb52253e86c8Ee0f80F5FfE438fD9503FF2"
    },
    "ronin-testnet-saigon": {
      "allowListEnabled": false,
      "decimals": 18,
      "name": "clCCIP-LnM",
      "poolAddress": "0x17a9049600902Ba429B3A5761d02A9C4E052eE40",
      "poolType": "burnMint",
      "symbol": "clCCIP-LnM",
      "tokenAddress": "0x04B1F917a3ba69Fa252564414DdAFc82fA1B5178"
    },
    "wemix-testnet": {
      "allowListEnabled": false,
      "decimals": 18,
      "name": "clCCIP-LnM",
      "poolAddress": "0xC212AD0E6EBE962a3626509A0efE363380c30F46",
      "poolType": "burnMint",
      "symbol": "clCCIP-LnM",
      "tokenAddress": "0xcb342aE3D65E3fEDF8F912B0432e2B8F88514d5D"
    },
    "xdai-testnet-chiado": {
      "allowListEnabled": false,
      "decimals": 18,
      "name": "clCCIP-LnM",
      "poolAddress": "0xe036d1B13B108f1f5DFF25EB2e66538a8DcC07c9",
      "poolType": "burnMint",
      "symbol": "clCCIP-LnM",
      "tokenAddress": "0x30DeCD269277b8094c00B0bacC3aCaF3fF4Da7fB"
    }
  },
  "LINK": {
    "abstract-testnet": {
      "allowListEnabled": false,
      "decimals": 18,
      "name": "ChainLink Token",
      "poolType": "feeTokenOnly",
      "symbol": "LINK",
      "tokenAddress": "0x6641415a61bCe80D97a715054d1334360Ab833Eb"
    },
    "apechain-testnet-curtis": {
      "allowListEnabled": false,
      "decimals": 18,
      "name": "ChainLink Token",
      "poolType": "feeTokenOnly",
      "symbol": "LINK",
      "tokenAddress": "0xa787B3E0471b718bBfEaA59B502fd0C4EBd7b74E"
    },
    "avalanche-fuji-testnet": {
      "allowListEnabled": false,
      "decimals": 18,
      "name": "ChainLink Token",
      "poolType": "feeTokenOnly",
      "symbol": "LINK",
      "tokenAddress": "0x0b9d5D9136855f6FEc3c0993feE6E9CE8a297846"
    },
    "berachain-testnet-bartio": {
      "allowListEnabled": false,
      "decimals": 18,
      "name": "ChainLink Token",
      "poolType": "feeTokenOnly",
      "symbol": "LINK",
      "tokenAddress": "0x52CEEed7d3f8c6618e4aaD6c6e555320d0D83271"
    },
    "bitcoin-testnet-bitlayer-1": {
      "allowListEnabled": false,
      "decimals": 18,
      "name": "ChainLink Token",
      "poolType": "feeTokenOnly",
      "symbol": "LINK",
      "tokenAddress": "0x2A5bACb2440BC17D53B7b9Be73512dDf92265e48"
    },
    "bitcoin-testnet-botanix": {
      "allowListEnabled": false,
      "decimals": 18,
      "name": "ChainLink Token",
      "poolType": "feeTokenOnly",
      "symbol": "LINK",
      "tokenAddress": "0x7311DED199CC28D80E58e81e8589aa160199FCD2"
    },
    "bitcoin-testnet-bsquared-1": {
      "allowListEnabled": false,
      "decimals": 18,
      "name": "ChainLink Token",
      "poolType": "feeTokenOnly",
      "symbol": "LINK",
      "tokenAddress": "0x436a1907D9e6a65E6db73015F08f9C66F6B63E45"
    },
    "bitcoin-testnet-merlin": {
      "allowListEnabled": false,
      "decimals": 18,
      "name": "ChainLink Token",
      "poolType": "feeTokenOnly",
      "symbol": "LINK",
      "tokenAddress": "0xB904d5b9a1e74F6576fFF550EeE75Eaa68e2dd50"
    },
    "bitcoin-testnet-rootstock": {
      "allowListEnabled": false,
      "decimals": 18,
      "name": "ChainLink Token",
      "poolType": "feeTokenOnly",
      "symbol": "LINK",
      "tokenAddress": "0x39dD98CcCC3a51b2c0007e23517488e363581264"
    },
    "bitcoin-testnet-sepolia-bob-1": {
      "allowListEnabled": false,
      "decimals": 18,
      "name": "ChainLink Token",
      "poolType": "feeTokenOnly",
      "symbol": "LINK",
      "tokenAddress": "0xcd2AfB2933391E35e8682cbaaF75d9CA7339b183"
    },
    "bsc-testnet": {
      "allowListEnabled": false,
      "decimals": 18,
      "name": "ChainLink Token",
      "poolType": "feeTokenOnly",
      "symbol": "LINK",
      "tokenAddress": "0x84b9B910527Ad5C03A9Ca831909E21e236EA7b06"
    },
    "celo-testnet-alfajores": {
      "allowListEnabled": false,
      "decimals": 18,
      "name": "ChainLink Token",
      "poolType": "feeTokenOnly",
      "symbol": "LINK",
      "tokenAddress": "0x32E08557B14FaD8908025619797221281D439071"
    },
    "core-testnet": {
      "allowListEnabled": false,
      "decimals": 18,
      "name": "ChainLink Token",
      "poolType": "feeTokenOnly",
      "symbol": "LINK",
      "tokenAddress": "0x6C475841d1D7871940E93579E5DBaE01634e17aA"
    },
    "cronos-testnet": {
      "allowListEnabled": false,
      "decimals": 18,
      "name": "ChainLink Token",
      "poolType": "feeTokenOnly",
      "symbol": "LINK",
      "tokenAddress": "0x2896e619Fa7c831A7E52b87EffF4d671bEc6B262"
    },
    "cronos-zkevm-testnet-sepolia": {
      "allowListEnabled": false,
      "decimals": 18,
      "name": "ChainLink Token",
      "poolType": "feeTokenOnly",
      "symbol": "LINK",
      "tokenAddress": "0xB96217A159cB11Bc51E87c8CAe46C7dF8826A827"
    },
    "ethereum-testnet-holesky": {
      "allowListEnabled": false,
      "decimals": 18,
      "name": "ChainLink Token",
      "poolType": "feeTokenOnly",
      "symbol": "LINK",
      "tokenAddress": "0x685cE6742351ae9b618F383883D6d1e0c5A31B4B"
    },
    "ethereum-testnet-holesky-fraxtal-1": {
      "allowListEnabled": false,
      "decimals": 18,
      "name": "ChainLink Token",
      "poolType": "feeTokenOnly",
      "symbol": "LINK",
      "tokenAddress": "0xb192c5Fb8e33694F0CFD4357806a63dc59feEBEF"
    },
    "ethereum-testnet-holesky-taiko-1": {
      "allowListEnabled": false,
      "decimals": 18,
      "name": "ChainLink Token",
      "poolType": "feeTokenOnly",
      "symbol": "LINK",
      "tokenAddress": "0x01fcdEedbA59bc68b0914D92277678dAB6827e2c"
    },
    "ethereum-testnet-sepolia": {
      "allowListEnabled": false,
      "decimals": 18,
      "name": "ChainLink Token",
      "poolType": "feeTokenOnly",
      "symbol": "LINK",
      "tokenAddress": "0x779877A7B0D9E8603169DdbD7836e478b4624789"
    },
    "ethereum-testnet-sepolia-andromeda-1": {
      "allowListEnabled": false,
      "decimals": 18,
      "name": "ChainLink Token",
      "poolType": "feeTokenOnly",
      "symbol": "LINK",
      "tokenAddress": "0x9870D6a0e05F867EAAe696e106741843F7fD116D"
    },
    "ethereum-testnet-sepolia-arbitrum-1": {
      "allowListEnabled": false,
      "decimals": 18,
      "name": "ChainLink Token",
      "poolType": "feeTokenOnly",
      "symbol": "LINK",
      "tokenAddress": "0xb1D4538B4571d411F07960EF2838Ce337FE1E80E"
    },
    "ethereum-testnet-sepolia-base-1": {
      "allowListEnabled": false,
      "decimals": 18,
      "name": "ChainLink Token",
      "poolType": "feeTokenOnly",
      "symbol": "LINK",
      "tokenAddress": "0xE4aB69C077896252FAFBD49EFD26B5D171A32410"
    },
    "ethereum-testnet-sepolia-blast-1": {
      "allowListEnabled": false,
      "decimals": 18,
      "name": "ChainLink Token",
      "poolType": "feeTokenOnly",
      "symbol": "LINK",
      "tokenAddress": "0x02c359ebf98fc8BF793F970F9B8302bb373BdF32"
    },
    "ethereum-testnet-sepolia-corn-1": {
      "allowListEnabled": false,
      "decimals": 18,
      "name": "ChainLink Token",
      "poolType": "feeTokenOnly",
      "symbol": "LINK",
      "tokenAddress": "0x996EfAb6011896Be832969D91E9bc1b3983cfdA1"
    },
    "ethereum-testnet-sepolia-hashkey-1": {
      "allowListEnabled": false,
      "decimals": 18,
      "name": "ChainLink Token",
      "poolType": "feeTokenOnly",
      "symbol": "LINK",
      "tokenAddress": "0x8418c4d7e8e17ab90232DC72150730E6c4b84F57"
    },
    "ethereum-testnet-sepolia-kroma-1": {
      "allowListEnabled": false,
      "decimals": 18,
      "name": "ChainLink Token",
      "poolType": "feeTokenOnly",
      "symbol": "LINK",
      "tokenAddress": "0xa75cCA5b404ec6F4BB6EC4853D177FE7057085c8"
    },
    "ethereum-testnet-sepolia-lens-1": {
      "allowListEnabled": false,
      "decimals": 18,
      "name": "ChainLink Token",
      "poolType": "feeTokenOnly",
      "symbol": "LINK",
      "tokenAddress": "0x7f1b9eE544f9ff9bB521Ab79c205d79C55250a36"
    },
    "ethereum-testnet-sepolia-linea-1": {
      "allowListEnabled": false,
      "decimals": 18,
      "name": "ChainLink Token",
      "poolType": "feeTokenOnly",
      "symbol": "LINK",
      "tokenAddress": "0xF64E6E064a71B45514691D397ad4204972cD6508"
    },
    "ethereum-testnet-sepolia-lisk-1": {
      "allowListEnabled": false,
      "decimals": 18,
      "name": "ChainLink Token",
      "poolType": "feeTokenOnly",
      "symbol": "LINK",
      "tokenAddress": "0x6641415a61bCe80D97a715054d1334360Ab833Eb"
    },
    "ethereum-testnet-sepolia-mantle-1": {
      "allowListEnabled": false,
      "decimals": 18,
      "name": "ChainLink Token",
      "poolType": "feeTokenOnly",
      "symbol": "LINK",
      "tokenAddress": "0x22bdEdEa0beBdD7CfFC95bA53826E55afFE9DE04"
    },
    "ethereum-testnet-sepolia-mode-1": {
      "allowListEnabled": false,
      "decimals": 18,
      "name": "ChainLink Token",
      "poolType": "feeTokenOnly",
      "symbol": "LINK",
      "tokenAddress": "0x925a4bfE64AE2bFAC8a02b35F78e60C29743755d"
    },
    "ethereum-testnet-sepolia-optimism-1": {
      "allowListEnabled": false,
      "decimals": 18,
      "name": "ChainLink Token",
      "poolType": "feeTokenOnly",
      "symbol": "LINK",
      "tokenAddress": "0xE4aB69C077896252FAFBD49EFD26B5D171A32410"
    },
    "ethereum-testnet-sepolia-polygon-zkevm-1": {
      "allowListEnabled": false,
      "decimals": 18,
      "name": "ChainLink Token",
      "poolType": "feeTokenOnly",
      "symbol": "LINK",
      "tokenAddress": "0x5576815a38A3706f37bf815b261cCc7cCA77e975"
    },
    "ethereum-testnet-sepolia-scroll-1": {
      "allowListEnabled": false,
      "decimals": 18,
      "name": "ChainLink Token",
      "poolType": "feeTokenOnly",
      "symbol": "LINK",
      "tokenAddress": "0x231d45b53C905c3d6201318156BDC725c9c3B9B1"
    },
    "ethereum-testnet-sepolia-soneium-1": {
      "allowListEnabled": false,
      "decimals": 18,
      "name": "ChainLink Token",
      "poolType": "feeTokenOnly",
      "symbol": "LINK",
      "tokenAddress": "0x7ea13478Ea3961A0e8b538cb05a9DF0477c79Cd2"
    },
    "ethereum-testnet-sepolia-unichain-1": {
      "allowListEnabled": false,
      "decimals": 18,
      "name": "ChainLink Token",
      "poolType": "feeTokenOnly",
      "symbol": "LINK",
      "tokenAddress": "0xda40816f278Cd049c137F6612822D181065EBfB4"
    },
    "ethereum-testnet-sepolia-worldchain-1": {
      "allowListEnabled": false,
      "decimals": 18,
      "name": "ChainLink Token",
      "poolType": "feeTokenOnly",
      "symbol": "LINK",
      "tokenAddress": "0xC82Ea35634BcE95C394B6BC00626f827bB0F4801"
    },
    "ethereum-testnet-sepolia-xlayer-1": {
      "allowListEnabled": false,
      "decimals": 18,
      "name": "ChainLink Token",
      "poolType": "feeTokenOnly",
      "symbol": "LINK",
      "tokenAddress": "0x724593f6FCb0De4E6902d4C55D7C74DaA2AF0E55"
    },
    "ethereum-testnet-sepolia-zircuit-1": {
      "allowListEnabled": false,
      "decimals": 18,
      "name": "ChainLink Token",
      "poolType": "feeTokenOnly",
      "symbol": "LINK",
      "tokenAddress": "0xDEE94506570cA186BC1e3516fCf4fd719C312cCD"
    },
    "ethereum-testnet-sepolia-zksync-1": {
      "allowListEnabled": false,
      "decimals": 18,
      "name": "ChainLink Token",
      "poolType": "feeTokenOnly",
      "symbol": "LINK",
      "tokenAddress": "0x23A1aFD896c8c8876AF46aDc38521f4432658d1e"
    },
    "hedera-testnet": {
      "allowListEnabled": false,
      "decimals": 18,
      "name": "ChainLink Token",
      "poolType": "feeTokenOnly",
      "symbol": "LINK",
      "tokenAddress": "0x90a386d59b9A6a4795a011e8f032Fc21ED6FEFb6"
    },
    "hemi-testnet-sepolia": {
      "allowListEnabled": false,
      "decimals": 18,
      "name": "ChainLink Token",
      "poolType": "feeTokenOnly",
      "symbol": "LINK",
      "tokenAddress": "0x5246409a2e09134824c4E709602205B176491e57"
    },
    "ink-testnet-sepolia": {
      "allowListEnabled": false,
      "decimals": 18,
      "name": "ChainLink Token",
      "poolType": "feeTokenOnly",
      "symbol": "LINK",
      "tokenAddress": "0x3423C922911956b1Ccbc2b5d4f38216a6f4299b4"
    },
    "megaeth-testnet": {
      "allowListEnabled": false,
      "decimals": 18,
      "name": "ChainLink Token",
      "poolType": "feeTokenOnly",
      "symbol": "LINK",
      "tokenAddress": "0x4d03398C2588D92B220578dAEde29814E41c8033"
    },
    "metal-testnet": {
      "allowListEnabled": false,
      "decimals": 18,
      "name": "ChainLink Token",
      "poolType": "feeTokenOnly",
      "symbol": "LINK",
      "tokenAddress": "0x7ECBE3416d92E8d79C8e5d8EB8Aad5DdEdAa0237"
    },
    "mind-testnet": {
      "allowListEnabled": false,
      "decimals": 18,
      "name": "ChainLink Token",
      "poolType": "feeTokenOnly",
      "symbol": "LINK",
      "tokenAddress": "0xE0352dEd874c3E72d922CE533E136385fBE4a9B4"
    },
    "mint-testnet": {
      "allowListEnabled": false,
      "decimals": 18,
      "name": "ChainLink Token",
      "poolType": "feeTokenOnly",
      "symbol": "LINK",
      "tokenAddress": "0x7ECBE3416d92E8d79C8e5d8EB8Aad5DdEdAa0237"
    },
    "monad-testnet": {
      "allowListEnabled": false,
      "decimals": 18,
      "name": "ChainLink Token",
      "poolType": "feeTokenOnly",
      "symbol": "LINK",
      "tokenAddress": "0x6fE981Dbd557f81ff66836af0932cba535Cbc343"
    },
    "plume-testnet-sepolia": {
      "allowListEnabled": false,
      "decimals": 18,
      "name": "ChainLink Token",
      "poolType": "feeTokenOnly",
      "symbol": "LINK",
      "tokenAddress": "0xB97e3665AEAF96BDD6b300B2e0C93C662104A068"
    },
    "polkadot-testnet-astar-shibuya": {
      "allowListEnabled": false,
      "decimals": 18,
      "name": "ChainLink Token",
      "poolType": "feeTokenOnly",
      "symbol": "LINK",
      "tokenAddress": "0xe74037112db8807B3B4B3895F5790e5bc1866a29"
    },
    "polygon-testnet-amoy": {
      "allowListEnabled": false,
      "decimals": 18,
      "name": "ChainLink Token",
      "poolType": "feeTokenOnly",
      "symbol": "LINK",
      "tokenAddress": "0x0Fd9e8d3aF1aaee056EB9e802c3A762a667b1904"
    },
    "ronin-testnet-saigon": {
      "allowListEnabled": false,
      "decimals": 18,
      "name": "ChainLink Token",
      "poolType": "feeTokenOnly",
      "symbol": "LINK",
      "tokenAddress": "0x5bB50A6888ee6a67E22afFDFD9513be7740F1c15"
    },
    "sei-testnet-atlantic": {
      "allowListEnabled": false,
      "decimals": 18,
      "name": "ChainLink Token",
      "poolType": "feeTokenOnly",
      "symbol": "LINK",
      "tokenAddress": "0xA9d21ed8260DE08fF39DC5e7B65806d4e1CB817B"
    },
    "shibarium-testnet-puppynet": {
      "allowListEnabled": false,
      "decimals": 18,
      "name": "ChainLink Token",
      "poolType": "feeTokenOnly",
      "symbol": "LINK",
      "tokenAddress": "0x44637eEfD71A090990f89faEC7022fc74B2969aD"
    },
    "sonic-testnet-blaze": {
      "allowListEnabled": false,
      "decimals": 18,
      "name": "ChainLink Token",
      "poolType": "feeTokenOnly",
      "symbol": "LINK",
      "tokenAddress": "0xd8C1eEE32341240A62eC8BC9988320bcC13c8580"
    },
    "superseed-testnet": {
      "allowListEnabled": false,
      "decimals": 18,
      "name": "ChainLink Token",
      "poolType": "feeTokenOnly",
      "symbol": "LINK",
      "tokenAddress": "0xA3063eE34d9B4E407DF0E153c9bE679680e3A956"
    },
    "treasure-testnet-topaz": {
      "allowListEnabled": false,
      "decimals": 18,
      "name": "ChainLink Token",
      "poolType": "feeTokenOnly",
      "symbol": "LINK",
      "tokenAddress": "0x0FE9fAAF3e26f756443fd8f92F6711989a8e0fF5"
    },
    "wemix-testnet": {
      "allowListEnabled": false,
      "decimals": 18,
      "name": "ChainLink Token",
      "poolType": "feeTokenOnly",
      "symbol": "LINK",
      "tokenAddress": "0x3580c7A817cCD41f7e02143BFa411D4EeAE78093"
    },
    "xdai-testnet-chiado": {
      "allowListEnabled": false,
      "decimals": 18,
      "name": "ChainLink Token",
      "poolType": "feeTokenOnly",
      "symbol": "LINK",
      "tokenAddress": "0xDCA67FD8324990792C0bfaE95903B8A64097754F"
    },
<<<<<<< HEAD
    "solana-devnet": {
      "allowListEnabled": false,
      "decimals": 9,
      "name": "Chainlink",
      "poolType": "feeTokenOnly",
      "symbol": "LINK",
      "tokenAddress": "GAn1RmBY76BjdqPAFnqM4jhqSSeeo9Zf7ASqHoWLdwZb"
=======
    "zora-testnet": {
      "allowListEnabled": false,
      "decimals": 18,
      "name": "ChainLink Token",
      "poolType": "feeTokenOnly",
      "symbol": "LINK",
      "tokenAddress": "0xBEDDEB2DF8904cdBCFB6Bf29b91d122D5Ae4eb7e"
>>>>>>> b421df50
    }
  },
  "USDC": {
    "avalanche-fuji-testnet": {
      "allowListEnabled": false,
      "decimals": 6,
      "name": "USD Coin",
      "poolAddress": "0x5931822f394baBC2AACF4588E98FC77a9f5aa8C9",
      "poolType": "usdc",
      "symbol": "USDC",
      "tokenAddress": "0x5425890298aed601595a70AB815c96711a31Bc65"
    },
    "ethereum-testnet-sepolia": {
      "allowListEnabled": false,
      "decimals": 6,
      "name": "USDC",
      "poolAddress": "0xAff3fE524ea94118EF09DaDBE3c77ba6AA0005EC",
      "poolType": "usdc",
      "symbol": "USDC",
      "tokenAddress": "0x1c7D4B196Cb0C7B01d743Fbc6116a902379C7238"
    },
    "ethereum-testnet-sepolia-arbitrum-1": {
      "allowListEnabled": false,
      "decimals": 6,
      "name": "USD Coin",
      "poolAddress": "0xbfd2b0b21bd22fD9aB482BAAbc815ef4974F769f",
      "poolType": "usdc",
      "symbol": "USDC",
      "tokenAddress": "0x75faf114eafb1BDbe2F0316DF893fd58CE46AA4d"
    },
    "ethereum-testnet-sepolia-base-1": {
      "allowListEnabled": false,
      "decimals": 6,
      "name": "USDC",
      "poolAddress": "0x5931822f394baBC2AACF4588E98FC77a9f5aa8C9",
      "poolType": "usdc",
      "symbol": "USDC",
      "tokenAddress": "0x036CbD53842c5426634e7929541eC2318f3dCF7e"
    },
    "ethereum-testnet-sepolia-optimism-1": {
      "allowListEnabled": false,
      "decimals": 6,
      "name": "USDC",
      "poolAddress": "0x18591F40d9981C395fb85aB1982441F14657903f",
      "poolType": "usdc",
      "symbol": "USDC",
      "tokenAddress": "0x5fd84259d66Cd46123540766Be93DFE6D43130D7"
    },
    "polygon-testnet-amoy": {
      "allowListEnabled": false,
      "decimals": 6,
      "name": "USDC",
      "poolAddress": "0x5931822f394baBC2AACF4588E98FC77a9f5aa8C9",
      "poolType": "usdc",
      "symbol": "USDC",
      "tokenAddress": "0x41E94Eb019C0762f9Bfcf9Fb1E58725BfB0e7582"
    },
    "ronin-testnet-saigon": {
      "allowListEnabled": false,
      "decimals": 6,
      "name": "USD Coin",
      "poolAddress": "0xd7CE1E7262ce471CC3Db3Bcd8c3EdeEe6d114115",
      "poolType": "burnMint",
      "symbol": "USDC",
      "tokenAddress": "0x7e72e240572311F558A98C2D782079Fba704b74c"
    }
  },
  "WAPE": {
    "apechain-testnet-curtis": {
      "allowListEnabled": false,
      "decimals": 18,
      "name": "Wrapped ApeCoin",
      "poolType": "feeTokenOnly",
      "symbol": "WAPE",
      "tokenAddress": "0x1762A2B15f63ca4E1165A9385cB40412CF545aC3"
    }
  },
  "WAVAX": {
    "avalanche-fuji-testnet": {
      "allowListEnabled": false,
      "decimals": 18,
      "name": "Wrapped AVAX",
      "poolType": "feeTokenOnly",
      "symbol": "WAVAX",
      "tokenAddress": "0xd00ae08403B9bbb9124bB305C09058E32C39A48c"
    }
  },
  "WBERA": {
    "berachain-testnet-bartio": {
      "allowListEnabled": false,
      "decimals": 18,
      "name": "Wrapped Bera",
      "poolType": "feeTokenOnly",
      "symbol": "WBERA",
      "tokenAddress": "0x7507c1dc16935B82698e4C63f2746A2fCf994dF8"
    }
  },
  "WBNB": {
    "bsc-testnet": {
      "allowListEnabled": false,
      "decimals": 18,
      "name": "Wrapped BNB",
      "poolType": "feeTokenOnly",
      "symbol": "WBNB",
      "tokenAddress": "0xae13d989daC2f0dEbFf460aC112a837C89BAa7cd"
    }
  },
  "WBONE": {
    "shibarium-testnet-puppynet": {
      "allowListEnabled": false,
      "decimals": 18,
      "name": "Shibarium Wrapped BONE",
      "poolType": "feeTokenOnly",
      "symbol": "WBONE",
      "tokenAddress": "0x41c3F37587EBcD46C0F85eF43E38BcfE1E70Ab56"
    }
  },
  "WBTC": {
    "bitcoin-testnet-bitlayer-1": {
      "allowListEnabled": false,
      "decimals": 18,
      "name": "Wrapped BTC",
      "poolType": "feeTokenOnly",
      "symbol": "WBTC",
      "tokenAddress": "0x3e57d6946f893314324C975AA9CEBBdF3232967E"
    },
    "bitcoin-testnet-botanix": {
      "allowListEnabled": false,
      "decimals": 18,
      "name": "Wrapped BTC TOKEN",
      "poolType": "feeTokenOnly",
      "symbol": "WBTC",
      "tokenAddress": "0x233631132FD56c8f86D1FC97F0b82420a8d20af3"
    },
    "bitcoin-testnet-bsquared-1": {
      "allowListEnabled": false,
      "decimals": 18,
      "name": "Wrapped Ether",
      "poolType": "feeTokenOnly",
      "symbol": "WETH",
      "tokenAddress": "0x4200000000000000000000000000000000000006"
    },
    "bitcoin-testnet-merlin": {
      "allowListEnabled": false,
      "decimals": 18,
      "name": "Wrapped Bitcoin",
      "poolType": "feeTokenOnly",
      "symbol": "WBTC",
      "tokenAddress": "0x1A6357313BA1B6bc92e7325A9BAf241Ca3e493dD"
    }
  },
  "WBTCN": {
    "ethereum-testnet-sepolia-corn-1": {
      "allowListEnabled": false,
      "decimals": 18,
      "name": "Wrapped Bitcorn",
      "poolType": "feeTokenOnly",
      "symbol": "WBTCN",
      "tokenAddress": "0xda5dDd7270381A7C2717aD10D1c0ecB19e3CDFb2"
    }
  },
  "WCELO": {
    "celo-testnet-alfajores": {
      "allowListEnabled": false,
      "decimals": 18,
      "name": "Wrapped Celo",
      "poolType": "feeTokenOnly",
      "symbol": "WCELO",
      "tokenAddress": "0x99604d0e2EfE7ABFb58BdE565b5330Bb46Ab3Dca"
    }
  },
  "WCORE": {
    "core-testnet": {
      "allowListEnabled": false,
      "decimals": 18,
      "name": "Wrapped CORE",
      "poolType": "feeTokenOnly",
      "symbol": "WCORE",
      "tokenAddress": "0x7Ce5fCfFd1296d870b3578809B31D8CA8bF5aC3d"
    }
  },
  "WCRO": {
    "cronos-testnet": {
      "allowListEnabled": false,
      "decimals": 18,
      "name": "Wrapped CRO",
      "poolType": "feeTokenOnly",
      "symbol": "WCRO",
      "tokenAddress": "0x5C50653Ada833D649a718ba4D1Fb9e2EE49c202d"
    }
  },
  "WETH": {
    "abstract-testnet": {
      "allowListEnabled": false,
      "decimals": 18,
      "name": "Wrapped Ether",
      "poolType": "feeTokenOnly",
      "symbol": "WETH",
      "tokenAddress": "0x9EDCde0257F2386Ce177C3a7FCdd97787F0D841d"
    },
    "bitcoin-testnet-sepolia-bob-1": {
      "allowListEnabled": false,
      "decimals": 18,
      "name": "Wrapped Ether",
      "poolType": "feeTokenOnly",
      "symbol": "WETH",
      "tokenAddress": "0x4200000000000000000000000000000000000006"
    },
    "ethereum-testnet-holesky": {
      "allowListEnabled": false,
      "decimals": 18,
      "name": "Wrapped Ether",
      "poolType": "feeTokenOnly",
      "symbol": "WETH",
      "tokenAddress": "0x94373a4919B3240D86eA41593D5eBa789FEF3848"
    },
    "ethereum-testnet-holesky-taiko-1": {
      "allowListEnabled": false,
      "decimals": 18,
      "name": "Wrapped Ether",
      "poolType": "feeTokenOnly",
      "symbol": "WETH",
      "tokenAddress": "0xae2C46ddb314B9Ba743C6dEE4878F151881333D9"
    },
    "ethereum-testnet-sepolia": {
      "allowListEnabled": false,
      "decimals": 18,
      "name": "Wrapped Ether",
      "poolType": "feeTokenOnly",
      "symbol": "WETH",
      "tokenAddress": "0x097D90c9d3E0B50Ca60e1ae45F6A81010f9FB534"
    },
    "ethereum-testnet-sepolia-arbitrum-1": {
      "allowListEnabled": false,
      "decimals": 18,
      "name": "Wrapped Ether",
      "poolType": "feeTokenOnly",
      "symbol": "WETH",
      "tokenAddress": "0xE591bf0A0CF924A0674d7792db046B23CEbF5f34"
    },
    "ethereum-testnet-sepolia-base-1": {
      "allowListEnabled": false,
      "decimals": 18,
      "name": "Wrapped Ether",
      "poolType": "feeTokenOnly",
      "symbol": "WETH",
      "tokenAddress": "0x4200000000000000000000000000000000000006"
    },
    "ethereum-testnet-sepolia-blast-1": {
      "allowListEnabled": false,
      "decimals": 18,
      "name": "Wrapped Ether",
      "poolType": "feeTokenOnly",
      "symbol": "WETH",
      "tokenAddress": "0x4200000000000000000000000000000000000023"
    },
    "ethereum-testnet-sepolia-kroma-1": {
      "allowListEnabled": false,
      "decimals": 18,
      "name": "Wrapped Ether",
      "poolType": "feeTokenOnly",
      "symbol": "WETH",
      "tokenAddress": "0x4200000000000000000000000000000000000001"
    },
    "ethereum-testnet-sepolia-linea-1": {
      "allowListEnabled": false,
      "decimals": 18,
      "name": "Wrapped Ether",
      "poolType": "feeTokenOnly",
      "symbol": "WETH",
      "tokenAddress": "0x06565ed324Ee9fb4DB0FF80B7eDbE4Cb007555a3"
    },
    "ethereum-testnet-sepolia-lisk-1": {
      "allowListEnabled": false,
      "decimals": 18,
      "name": "Wrapped Ether",
      "poolType": "feeTokenOnly",
      "symbol": "WETH",
      "tokenAddress": "0x4200000000000000000000000000000000000006"
    },
    "ethereum-testnet-sepolia-mode-1": {
      "allowListEnabled": false,
      "decimals": 18,
      "name": "Wrapped Ether",
      "poolType": "feeTokenOnly",
      "symbol": "WETH",
      "tokenAddress": "0x4200000000000000000000000000000000000006"
    },
    "ethereum-testnet-sepolia-optimism-1": {
      "allowListEnabled": false,
      "decimals": 18,
      "name": "Wrapped Ether",
      "poolType": "feeTokenOnly",
      "symbol": "WETH",
      "tokenAddress": "0x4200000000000000000000000000000000000006"
    },
    "ethereum-testnet-sepolia-polygon-zkevm-1": {
      "allowListEnabled": false,
      "decimals": 18,
      "name": "Wrapped Ether",
      "poolType": "feeTokenOnly",
      "symbol": "WETH",
      "tokenAddress": "0x1CE28d5C81B229c77C5651feB49c4C489f8c52C4"
    },
    "ethereum-testnet-sepolia-scroll-1": {
      "allowListEnabled": false,
      "decimals": 18,
      "name": "Wrapped Ether",
      "poolType": "feeTokenOnly",
      "symbol": "WETH",
      "tokenAddress": "0x5300000000000000000000000000000000000004"
    },
    "ethereum-testnet-sepolia-soneium-1": {
      "allowListEnabled": false,
      "decimals": 18,
      "name": "Wrapped Ether",
      "poolType": "feeTokenOnly",
      "symbol": "WETH",
      "tokenAddress": "0x4200000000000000000000000000000000000006"
    },
    "ethereum-testnet-sepolia-unichain-1": {
      "allowListEnabled": false,
      "decimals": 18,
      "name": "Wrapped Ether",
      "poolType": "feeTokenOnly",
      "symbol": "WETH",
      "tokenAddress": "0x4200000000000000000000000000000000000006"
    },
    "ethereum-testnet-sepolia-worldchain-1": {
      "allowListEnabled": false,
      "decimals": 18,
      "name": "Wrapped Ether",
      "poolType": "feeTokenOnly",
      "symbol": "WETH",
      "tokenAddress": "0x4200000000000000000000000000000000000006"
    },
    "ethereum-testnet-sepolia-zircuit-1": {
      "allowListEnabled": false,
      "decimals": 18,
      "name": "Wrapped Ether",
      "poolType": "feeTokenOnly",
      "symbol": "WETH",
      "tokenAddress": "0x4200000000000000000000000000000000000006"
    },
    "ethereum-testnet-sepolia-zksync-1": {
      "allowListEnabled": false,
      "decimals": 18,
      "name": "Wrapped Ether",
      "poolType": "feeTokenOnly",
      "symbol": "WETH",
      "tokenAddress": "0x4317b2eCD41851173175005783322D29E9bAee9E"
    },
    "hemi-testnet-sepolia": {
      "allowListEnabled": false,
      "decimals": 18,
      "name": "Wrapped Ether",
      "poolType": "feeTokenOnly",
      "symbol": "WETH",
      "tokenAddress": "0x0C8aFD1b58aa2A5bAd2414B861D8A7fF898eDC3A"
    },
    "ink-testnet-sepolia": {
      "allowListEnabled": false,
      "decimals": 18,
      "name": "Wrapped Ether",
      "poolType": "feeTokenOnly",
      "symbol": "WETH",
      "tokenAddress": "0x4200000000000000000000000000000000000006"
    },
    "megaeth-testnet": {
      "allowListEnabled": false,
      "decimals": 18,
      "name": "Wrapped Ether",
      "poolType": "feeTokenOnly",
      "symbol": "WETH",
      "tokenAddress": "0xa787B3E0471b718bBfEaA59B502fd0C4EBd7b74E"
    },
    "metal-testnet": {
      "allowListEnabled": false,
      "decimals": 18,
      "name": "Wrapped Ether",
      "poolType": "feeTokenOnly",
      "symbol": "WETH",
      "tokenAddress": "0x4200000000000000000000000000000000000006"
    },
    "mind-testnet": {
      "allowListEnabled": false,
      "decimals": 18,
      "name": "Wrapped Ether",
      "poolType": "feeTokenOnly",
      "symbol": "WETH",
      "tokenAddress": "0x12e3b49DF7dD40792EFbB1B3eAB1295951Bad5EE"
    },
    "mint-testnet": {
      "allowListEnabled": false,
      "decimals": 18,
      "name": "Wrapped Ether",
      "poolType": "feeTokenOnly",
      "symbol": "WETH",
      "tokenAddress": "0x4200000000000000000000000000000000000006"
    },
    "superseed-testnet": {
      "allowListEnabled": false,
      "decimals": 18,
      "name": "Wrapped Ether",
      "poolType": "feeTokenOnly",
      "symbol": "WETH",
      "tokenAddress": "0x4200000000000000000000000000000000000006"
    },
    "zora-testnet": {
      "allowListEnabled": false,
      "decimals": 18,
      "name": "Wrapped Ether",
      "poolType": "feeTokenOnly",
      "symbol": "WETH",
      "tokenAddress": "0x4200000000000000000000000000000000000006"
    }
  },
  "WFRXETH": {
    "ethereum-testnet-holesky-fraxtal-1": {
      "allowListEnabled": false,
      "decimals": 18,
      "name": "Wrapped Frax Ether",
      "poolType": "feeTokenOnly",
      "symbol": "wfrxETH",
      "tokenAddress": "0xFC00000000000000000000000000000000000006"
    }
  },
  "WGRASS": {
    "ethereum-testnet-sepolia-lens-1": {
      "allowListEnabled": false,
      "decimals": 18,
      "name": "Wrapped Grass",
      "poolType": "feeTokenOnly",
      "symbol": "WGRASS",
      "tokenAddress": "0xeee5a340Cdc9c179Db25dea45AcfD5FE8d4d3eB8"
    }
  },
  "WHBAR": {
    "hedera-testnet": {
      "allowListEnabled": false,
      "decimals": 8,
      "name": "Wrapped HBAR",
      "poolType": "feeTokenOnly",
      "symbol": "WHBAR",
      "tokenAddress": "0xb1F616b8134F602c3Bb465fB5b5e6565cCAd37Ed"
    }
  },
  "WHSK": {
    "ethereum-testnet-sepolia-hashkey-1": {
      "allowListEnabled": false,
      "decimals": 18,
      "name": "Wrapped Hashkey",
      "poolType": "feeTokenOnly",
      "symbol": "WHSK",
      "tokenAddress": "0x2896e619Fa7c831A7E52b87EffF4d671bEc6B262"
    }
  },
  "WMAGIC": {
    "treasure-testnet-topaz": {
      "allowListEnabled": false,
      "decimals": 18,
      "name": "Wrapped MAGIC",
      "poolType": "feeTokenOnly",
      "symbol": "WMAGIC",
      "tokenAddress": "0x095ded714d42cBD5fb2E84A0FfbFb140E38dC9E1"
    }
  },
  "WMATIC": {
    "polygon-testnet-amoy": {
      "allowListEnabled": false,
      "decimals": 18,
      "name": "Wrapped Polygon Ecosystem Token",
      "poolType": "feeTokenOnly",
      "symbol": "WPOL",
      "tokenAddress": "0x360ad4f9a9A8EFe9A8DCB5f461c4Cc1047E1Dcf9"
    }
  },
  "WMETIS": {
    "ethereum-testnet-sepolia-andromeda-1": {
      "allowListEnabled": false,
      "decimals": 18,
      "name": "Wrapped Metis",
      "poolType": "feeTokenOnly",
      "symbol": "WMETIS",
      "tokenAddress": "0x5c48e07062aC4E2Cf4b9A768a711Aef18e8fbdA0"
    }
  },
  "WMNT": {
    "ethereum-testnet-sepolia-mantle-1": {
      "allowListEnabled": false,
      "decimals": 18,
      "name": "Wrapped Mantle",
      "poolType": "feeTokenOnly",
      "symbol": "WMNT",
      "tokenAddress": "0x19f5557E23e9914A18239990f6C70D68FDF0deD5"
    }
  },
  "WMON": {
    "monad-testnet": {
      "allowListEnabled": false,
      "decimals": 18,
      "name": "Wrapped Monad",
      "poolType": "feeTokenOnly",
      "symbol": "WMON",
      "tokenAddress": "0x760AfE86e5de5fa0Ee542fc7B7B713e1c5425701"
    }
  },
  "WOKB": {
    "ethereum-testnet-sepolia-xlayer-1": {
      "allowListEnabled": false,
      "decimals": 18,
      "name": "Wrapped OKB",
      "poolType": "feeTokenOnly",
      "symbol": "WOKB",
      "tokenAddress": "0xa7b9C3a116b20bEDDdBE4d90ff97157f67F0bD97"
    }
  },
  "WPLUME": {
    "plume-testnet-sepolia": {
      "allowListEnabled": false,
      "decimals": 18,
      "name": "Wrapped Plume",
      "poolType": "feeTokenOnly",
      "symbol": "WPLUME",
      "tokenAddress": "0xC1FD14775c8665B31c7154074f537338774351EB"
    }
  },
  "WRBTC": {
    "bitcoin-testnet-rootstock": {
      "allowListEnabled": false,
      "decimals": 18,
      "name": "Wrapped RBTC",
      "poolType": "feeTokenOnly",
      "symbol": "WRBTC",
      "tokenAddress": "0x09B6Ca5E4496238a1F176aEA6bB607db96C2286E"
    }
  },
  "WRON": {
    "ronin-testnet-saigon": {
      "allowListEnabled": false,
      "decimals": 18,
      "name": "Wrapped Ron",
      "poolType": "feeTokenOnly",
      "symbol": "WRON",
      "tokenAddress": "0xA959726154953bAe111746E265E6d754F48570E6"
    }
  },
  "WS": {
    "sonic-testnet-blaze": {
      "allowListEnabled": false,
      "decimals": 18,
      "name": "Wrapped S",
      "poolType": "feeTokenOnly",
      "symbol": "WS",
      "tokenAddress": "0x917FE4b784d1895187Df169aeCc687C03ba12662"
    }
  },
  "WSBY": {
    "polkadot-testnet-astar-shibuya": {
      "allowListEnabled": false,
      "decimals": 18,
      "name": "Wrapped Shibuya",
      "poolType": "feeTokenOnly",
      "symbol": "WSBY",
      "tokenAddress": "0xbd5F3751856E11f3e80dBdA567Ef91Eb7e874791"
    }
  },
  "WSEI": {
    "sei-testnet-atlantic": {
      "allowListEnabled": false,
      "decimals": 18,
      "name": "Wrapped SEI",
      "poolType": "feeTokenOnly",
      "symbol": "WSEI",
      "tokenAddress": "0x3921eA6Cf927BE80211Bb57f19830700285b0AdA"
    }
  },
  "WSOL": {
    "solana-devnet": {
      "allowListEnabled": false,
      "decimals": 9,
      "name": "Wrapped Solana",
      "poolType": "feeTokenOnly",
      "symbol": "WSOL",
      "tokenAddress": "So11111111111111111111111111111111111111112"
    }
  },
  "WWEMIX": {
    "wemix-testnet": {
      "allowListEnabled": false,
      "decimals": 18,
      "name": "Wrapped Wemix",
      "poolType": "feeTokenOnly",
      "symbol": "WWEMIX",
      "tokenAddress": "0xbE3686643c05f00eC46e73da594c78098F7a9Ae7"
    }
  },
  "WXDAI": {
    "xdai-testnet-chiado": {
      "allowListEnabled": false,
      "decimals": 18,
      "name": "Wrapped XDAI",
      "poolType": "feeTokenOnly",
      "symbol": "WXDAI",
      "tokenAddress": "0x18c8a7ec7897177E4529065a7E7B0878358B3BfF"
    }
  },
  "WZKCRO": {
    "cronos-zkevm-testnet-sepolia": {
      "allowListEnabled": false,
      "decimals": 18,
      "name": "Wrapped zkCRO",
      "poolType": "feeTokenOnly",
      "symbol": "wzkCRO",
      "tokenAddress": "0xeD73b53197189BE3Ff978069cf30eBc28a8B5837"
    }
  }
}<|MERGE_RESOLUTION|>--- conflicted
+++ resolved
@@ -1,6 +1,5 @@
 {
   "CCIP-BnM": {
-<<<<<<< HEAD
     "solana-devnet": {
       "allowListEnabled": false,
       "decimals": 9,
@@ -9,7 +8,7 @@
       "poolType": "burnMint",
       "symbol": "CCIP-BnM",
       "tokenAddress": "3PjyGzj1jGVgHSKS4VR1Hr1memm63PmN8L9rtPDKwzZ6"
-=======
+    },
     "abstract-testnet": {
       "allowListEnabled": false,
       "decimals": 18,
@@ -18,7 +17,6 @@
       "poolType": "burnMint",
       "symbol": "CCIP-BnM",
       "tokenAddress": "0x596b8A0A2A63E5B4b2c0e201c4C27078642c8509"
->>>>>>> b421df50
     },
     "apechain-testnet-curtis": {
       "allowListEnabled": false,
@@ -1090,7 +1088,6 @@
       "symbol": "LINK",
       "tokenAddress": "0xDCA67FD8324990792C0bfaE95903B8A64097754F"
     },
-<<<<<<< HEAD
     "solana-devnet": {
       "allowListEnabled": false,
       "decimals": 9,
@@ -1098,7 +1095,7 @@
       "poolType": "feeTokenOnly",
       "symbol": "LINK",
       "tokenAddress": "GAn1RmBY76BjdqPAFnqM4jhqSSeeo9Zf7ASqHoWLdwZb"
-=======
+    },
     "zora-testnet": {
       "allowListEnabled": false,
       "decimals": 18,
@@ -1106,7 +1103,6 @@
       "poolType": "feeTokenOnly",
       "symbol": "LINK",
       "tokenAddress": "0xBEDDEB2DF8904cdBCFB6Bf29b91d122D5Ae4eb7e"
->>>>>>> b421df50
     }
   },
   "USDC": {
