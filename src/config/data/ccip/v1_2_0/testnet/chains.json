--- conflicted
+++ resolved
@@ -1,12 +1,6 @@
 {
   "avalanche-fuji-testnet": {
     "chainSelector": "14767482510784806043",
-<<<<<<< HEAD
-    "router": "0xF694E193200268f9a4868e4Aa017A0118C9a8177",
-    "rmnProxy": "0x411dE17f12D1A34ecC7F45f49844626267c75e81",
-    "registryModuleOwnerCustom": "0x411dE17f12D1A34ecC7F45f49844626267c75e81",
-    "tokenAdminRegistry": "0x411dE17f12D1A34ecC7F45f49844626267c75e81",
-=======
     "router": {
       "address": "0xF694E193200268f9a4868e4Aa017A0118C9a8177",
       "version": "1.2.0"
@@ -23,7 +17,6 @@
       "address": "0xA92053a4a3922084d992fD2835bdBa4caC6877e6",
       "version": "1.5.0"
     },
->>>>>>> e0ee72c2
     "feeTokens": ["LINK", "WAVAX"]
   },
   "bsc-testnet": {
@@ -48,12 +41,6 @@
   },
   "ethereum-testnet-sepolia": {
     "chainSelector": "16015286601757825753",
-<<<<<<< HEAD
-    "router": "0x0BF3dE8c5D3e8A2B34D2BEeB17ABfCeBaf363A59",
-    "rmnProxy": "0x411dE17f12D1A34ecC7F45f49844626267c75e81",
-    "registryModuleOwnerCustom": "0x411dE17f12D1A34ecC7F45f49844626267c75e81",
-    "tokenAdminRegistry": "0x411dE17f12D1A34ecC7F45f49844626267c75e81",
-=======
     "router": {
       "address": "0x0BF3dE8c5D3e8A2B34D2BEeB17ABfCeBaf363A59",
       "version": "1.2.0"
@@ -70,17 +57,10 @@
       "address": "0x95F29FEE11c5C55d26cCcf1DB6772DE953B37B82",
       "version": "1.5.0"
     },
->>>>>>> e0ee72c2
     "feeTokens": ["LINK", "WETH"]
   },
   "ethereum-testnet-sepolia-arbitrum-1": {
     "chainSelector": "3478487238524512106",
-<<<<<<< HEAD
-    "router": "0x2a9C5afB0d0e4BAb2BCdaE109EC4b0c4Be15a165",
-    "rmnProxy": "0x411dE17f12D1A34ecC7F45f49844626267c75e81",
-    "registryModuleOwnerCustom": "0x411dE17f12D1A34ecC7F45f49844626267c75e81",
-    "tokenAdminRegistry": "0x411dE17f12D1A34ecC7F45f49844626267c75e81",
-=======
     "router": {
       "address": "0x2a9C5afB0d0e4BAb2BCdaE109EC4b0c4Be15a165",
       "version": "1.2.0"
@@ -97,17 +77,10 @@
       "address": "0x8126bE56454B628a88C17849B9ED99dd5a11Bd2f",
       "version": "1.5.0"
     },
->>>>>>> e0ee72c2
     "feeTokens": ["LINK", "WETH"]
   },
   "ethereum-testnet-sepolia-base-1": {
     "chainSelector": "10344971235874465080",
-<<<<<<< HEAD
-    "router": "0xD3b06cEbF099CE7DA4AcCf578aaebFDBd6e88a93",
-    "rmnProxy": "0x411dE17f12D1A34ecC7F45f49844626267c75e81",
-    "registryModuleOwnerCustom": "0x411dE17f12D1A34ecC7F45f49844626267c75e81",
-    "tokenAdminRegistry": "0x411dE17f12D1A34ecC7F45f49844626267c75e81",
-=======
     "router": {
       "address": "0xD3b06cEbF099CE7DA4AcCf578aaebFDBd6e88a93",
       "version": "1.2.0"
@@ -124,7 +97,6 @@
       "address": "0x736D0bBb318c1B27Ff686cd19804094E66250e17",
       "version": "1.5.0"
     },
->>>>>>> e0ee72c2
     "feeTokens": ["LINK", "WETH"]
   },
   "ethereum-testnet-sepolia-kroma-1": {
@@ -209,12 +181,6 @@
   },
   "polygon-testnet-amoy": {
     "chainSelector": "16281711391670634445",
-<<<<<<< HEAD
-    "router": "0x9C32fCB86BF0f4a1A8921a9Fe46de3198bb884B2",
-    "rmnProxy": "0x411dE17f12D1A34ecC7F45f49844626267c75e81",
-    "registryModuleOwnerCustom": "0x411dE17f12D1A34ecC7F45f49844626267c75e81",
-    "tokenAdminRegistry": "0x411dE17f12D1A34ecC7F45f49844626267c75e81",
-=======
     "router": {
       "address": "0x9C32fCB86BF0f4a1A8921a9Fe46de3198bb884B2",
       "version": "1.2.0"
@@ -231,7 +197,6 @@
       "address": "0x1e73f6842d7afDD78957ac143d1f315404Dd9e5B",
       "version": "1.5.0"
     },
->>>>>>> e0ee72c2
     "feeTokens": ["LINK", "WMATIC"]
   },
   "celo-testnet-alfajores": {
