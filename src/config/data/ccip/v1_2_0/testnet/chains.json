--- conflicted
+++ resolved
@@ -1413,35 +1413,31 @@
     "tokenPoolFactory": {
       "address": "0xc2e3A3C18ccb634622B57fF119a1C8C7f12e8C0c",
       "version": "1.5.1"
-<<<<<<< HEAD
-    },
-    "rmnPermeable": false
-=======
+    },
+    "rmnPermeable": false
+  },
+  "zora-testnet": {
+    "armProxy": {
+      "address": "0xf3bc6E7D8A43228B49e976C5f9eDFF5fdFDDaC24",
+      "version": "1.5.0"
+    },
+    "chainSelector": "16244020411108056671",
+    "feeTokens": ["LINK", "WETH"],
+    "registryModule": {
+      "address": "0x4Be6BcaA3a75E7AD839823fEa9961619f9601fc1",
+      "version": "1.5.0"
+    },
+    "router": {
+      "address": "0xC5c058814cb85bF52c83264e09da90CB4c932cb7",
+      "version": "1.2.0"
+    },
+    "tokenAdminRegistry": {
+      "address": "0xa024d8e48513D1105E0c50d4494DfD827200364e",
+      "version": "1.5.0"
+    },
+    "tokenPoolFactory": {
+      "address": "0x32963fD32B884644ab410dC0271399f3D991395A",
+      "version": "1.5.1"
     }
-  },
-  "zora-testnet": {
-    "armProxy": {
-      "address": "0xf3bc6E7D8A43228B49e976C5f9eDFF5fdFDDaC24",
-      "version": "1.5.0"
-    },
-    "chainSelector": "16244020411108056671",
-    "feeTokens": ["LINK", "WETH"],
-    "registryModule": {
-      "address": "0x4Be6BcaA3a75E7AD839823fEa9961619f9601fc1",
-      "version": "1.5.0"
-    },
-    "router": {
-      "address": "0xC5c058814cb85bF52c83264e09da90CB4c932cb7",
-      "version": "1.2.0"
-    },
-    "tokenAdminRegistry": {
-      "address": "0xa024d8e48513D1105E0c50d4494DfD827200364e",
-      "version": "1.5.0"
-    },
-    "tokenPoolFactory": {
-      "address": "0x32963fD32B884644ab410dC0271399f3D991395A",
-      "version": "1.5.1"
-    }
->>>>>>> b421df50
   }
 }