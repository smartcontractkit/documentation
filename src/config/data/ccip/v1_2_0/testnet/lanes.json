--- conflicted
+++ resolved
@@ -57,14 +57,11 @@
             "rate": "167000000000000000000"
           }
         }
-<<<<<<< HEAD
-=======
-      },
-      "rateLimiterConfig": {
-        "capacity": "0",
-        "isEnabled": false,
-        "rate": "0"
->>>>>>> 7653c75d
+      },
+      "rateLimiterConfig": {
+        "capacity": "0",
+        "isEnabled": false,
+        "rate": "0"
       }
     },
     "ethereum-testnet-sepolia": {
@@ -308,14 +305,11 @@
             "rate": "167000000000000000000"
           }
         }
-<<<<<<< HEAD
-=======
-      },
-      "rateLimiterConfig": {
-        "capacity": "0",
-        "isEnabled": false,
-        "rate": "0"
->>>>>>> 7653c75d
+      },
+      "rateLimiterConfig": {
+        "capacity": "0",
+        "isEnabled": false,
+        "rate": "0"
       }
     }
   },
@@ -409,14 +403,11 @@
             "rate": "167000000000000000000"
           }
         }
-<<<<<<< HEAD
-=======
-      },
-      "rateLimiterConfig": {
-        "capacity": "0",
-        "isEnabled": false,
-        "rate": "0"
->>>>>>> 7653c75d
+      },
+      "rateLimiterConfig": {
+        "capacity": "0",
+        "isEnabled": false,
+        "rate": "0"
       }
     },
     "ethereum-testnet-sepolia": {
@@ -444,14 +435,11 @@
             "rate": "167000000000000000000"
           }
         }
-<<<<<<< HEAD
-=======
-      },
-      "rateLimiterConfig": {
-        "capacity": "0",
-        "isEnabled": false,
-        "rate": "0"
->>>>>>> 7653c75d
+      },
+      "rateLimiterConfig": {
+        "capacity": "0",
+        "isEnabled": false,
+        "rate": "0"
       }
     },
     "ethereum-testnet-sepolia-base-1": {
@@ -479,14 +467,11 @@
             "rate": "167000000000000000000"
           }
         }
-<<<<<<< HEAD
-=======
-      },
-      "rateLimiterConfig": {
-        "capacity": "0",
-        "isEnabled": false,
-        "rate": "0"
->>>>>>> 7653c75d
+      },
+      "rateLimiterConfig": {
+        "capacity": "0",
+        "isEnabled": false,
+        "rate": "0"
       }
     },
     "polygon-testnet-amoy": {
@@ -514,14 +499,11 @@
             "rate": "167000000000000000000"
           }
         }
-<<<<<<< HEAD
-=======
-      },
-      "rateLimiterConfig": {
-        "capacity": "0",
-        "isEnabled": false,
-        "rate": "0"
->>>>>>> 7653c75d
+      },
+      "rateLimiterConfig": {
+        "capacity": "0",
+        "isEnabled": false,
+        "rate": "0"
       }
     },
     "xdai-testnet-chiado": {
@@ -549,14 +531,11 @@
             "rate": "167000000000000000000"
           }
         }
-<<<<<<< HEAD
-=======
-      },
-      "rateLimiterConfig": {
-        "capacity": "0",
-        "isEnabled": false,
-        "rate": "0"
->>>>>>> 7653c75d
+      },
+      "rateLimiterConfig": {
+        "capacity": "0",
+        "isEnabled": false,
+        "rate": "0"
       }
     }
   },
@@ -927,14 +906,11 @@
             "rate": "167000000000000000000"
           }
         }
-<<<<<<< HEAD
-=======
-      },
-      "rateLimiterConfig": {
-        "capacity": "0",
-        "isEnabled": false,
-        "rate": "0"
->>>>>>> 7653c75d
+      },
+      "rateLimiterConfig": {
+        "capacity": "0",
+        "isEnabled": false,
+        "rate": "0"
       }
     }
   },
@@ -1291,14 +1267,11 @@
             "rate": "167000000000000000000"
           }
         }
-<<<<<<< HEAD
-=======
-      },
-      "rateLimiterConfig": {
-        "capacity": "0",
-        "isEnabled": false,
-        "rate": "0"
->>>>>>> 7653c75d
+      },
+      "rateLimiterConfig": {
+        "capacity": "0",
+        "isEnabled": false,
+        "rate": "0"
       }
     }
   },
@@ -1502,14 +1475,11 @@
             "rate": "167000000000000000000"
           }
         }
-<<<<<<< HEAD
-=======
-      },
-      "rateLimiterConfig": {
-        "capacity": "0",
-        "isEnabled": false,
-        "rate": "0"
->>>>>>> 7653c75d
+      },
+      "rateLimiterConfig": {
+        "capacity": "0",
+        "isEnabled": false,
+        "rate": "0"
       }
     },
     "ethereum-testnet-sepolia-arbitrum-1": {
@@ -1629,14 +1599,11 @@
             "rate": "167000000000000000000"
           }
         }
-<<<<<<< HEAD
-=======
-      },
-      "rateLimiterConfig": {
-        "capacity": "0",
-        "isEnabled": false,
-        "rate": "0"
->>>>>>> 7653c75d
+      },
+      "rateLimiterConfig": {
+        "capacity": "0",
+        "isEnabled": false,
+        "rate": "0"
       }
     },
     "ethereum-testnet-sepolia-optimism-1": {
@@ -1774,14 +1741,11 @@
             "rate": "167000000000000000000"
           }
         }
-<<<<<<< HEAD
-=======
-      },
-      "rateLimiterConfig": {
-        "capacity": "0",
-        "isEnabled": false,
-        "rate": "0"
->>>>>>> 7653c75d
+      },
+      "rateLimiterConfig": {
+        "capacity": "0",
+        "isEnabled": false,
+        "rate": "0"
       }
     }
   },
@@ -1882,14 +1846,11 @@
             "rate": "167000000000000000000"
           }
         }
-<<<<<<< HEAD
-=======
-      },
-      "rateLimiterConfig": {
-        "capacity": "0",
-        "isEnabled": false,
-        "rate": "0"
->>>>>>> 7653c75d
+      },
+      "rateLimiterConfig": {
+        "capacity": "0",
+        "isEnabled": false,
+        "rate": "0"
       }
     },
     "ethereum-testnet-sepolia": {
@@ -2002,14 +1963,11 @@
             "rate": "0"
           }
         }
-<<<<<<< HEAD
-=======
-      },
-      "rateLimiterConfig": {
-        "capacity": "0",
-        "isEnabled": false,
-        "rate": "0"
->>>>>>> 7653c75d
+      },
+      "rateLimiterConfig": {
+        "capacity": "0",
+        "isEnabled": false,
+        "rate": "0"
       }
     }
   },
@@ -2311,14 +2269,11 @@
             "rate": "167000000000000000000"
           }
         }
-<<<<<<< HEAD
-=======
-      },
-      "rateLimiterConfig": {
-        "capacity": "0",
-        "isEnabled": false,
-        "rate": "0"
->>>>>>> 7653c75d
+      },
+      "rateLimiterConfig": {
+        "capacity": "0",
+        "isEnabled": false,
+        "rate": "0"
       }
     },
     "ethereum-testnet-sepolia": {
@@ -2438,14 +2393,11 @@
             "rate": "167000000000000000000"
           }
         }
-<<<<<<< HEAD
-=======
-      },
-      "rateLimiterConfig": {
-        "capacity": "0",
-        "isEnabled": false,
-        "rate": "0"
->>>>>>> 7653c75d
+      },
+      "rateLimiterConfig": {
+        "capacity": "0",
+        "isEnabled": false,
+        "rate": "0"
       }
     },
     "ethereum-testnet-sepolia-optimism-1": {
@@ -2512,14 +2464,11 @@
             "rate": "167000000000000000000"
           }
         }
-<<<<<<< HEAD
-=======
-      },
-      "rateLimiterConfig": {
-        "capacity": "0",
-        "isEnabled": false,
-        "rate": "0"
->>>>>>> 7653c75d
+      },
+      "rateLimiterConfig": {
+        "capacity": "0",
+        "isEnabled": false,
+        "rate": "0"
       }
     }
   },
@@ -2549,14 +2498,11 @@
             "rate": "167000000000000000000"
           }
         }
-<<<<<<< HEAD
-=======
-      },
-      "rateLimiterConfig": {
-        "capacity": "0",
-        "isEnabled": false,
-        "rate": "0"
->>>>>>> 7653c75d
+      },
+      "rateLimiterConfig": {
+        "capacity": "0",
+        "isEnabled": false,
+        "rate": "0"
       }
     },
     "ethereum-testnet-sepolia-base-1": {
@@ -2584,14 +2530,11 @@
             "rate": "167000000000000000000"
           }
         }
-<<<<<<< HEAD
-=======
-      },
-      "rateLimiterConfig": {
-        "capacity": "0",
-        "isEnabled": false,
-        "rate": "0"
->>>>>>> 7653c75d
+      },
+      "rateLimiterConfig": {
+        "capacity": "0",
+        "isEnabled": false,
+        "rate": "0"
       }
     }
   },
@@ -2621,14 +2564,11 @@
             "rate": "167000000000000000000"
           }
         }
-<<<<<<< HEAD
-=======
-      },
-      "rateLimiterConfig": {
-        "capacity": "0",
-        "isEnabled": false,
-        "rate": "0"
->>>>>>> 7653c75d
+      },
+      "rateLimiterConfig": {
+        "capacity": "0",
+        "isEnabled": false,
+        "rate": "0"
       }
     }
   },
@@ -2658,14 +2598,11 @@
             "rate": "167000000000000000000"
           }
         }
-<<<<<<< HEAD
-=======
-      },
-      "rateLimiterConfig": {
-        "capacity": "0",
-        "isEnabled": false,
-        "rate": "0"
->>>>>>> 7653c75d
+      },
+      "rateLimiterConfig": {
+        "capacity": "0",
+        "isEnabled": false,
+        "rate": "0"
       }
     },
     "bsc-testnet": {
@@ -2693,14 +2630,11 @@
             "rate": "167000000000000000000"
           }
         }
-<<<<<<< HEAD
-=======
-      },
-      "rateLimiterConfig": {
-        "capacity": "0",
-        "isEnabled": false,
-        "rate": "0"
->>>>>>> 7653c75d
+      },
+      "rateLimiterConfig": {
+        "capacity": "0",
+        "isEnabled": false,
+        "rate": "0"
       }
     },
     "ethereum-testnet-sepolia": {
@@ -2728,14 +2662,11 @@
             "rate": "167000000000000000000"
           }
         }
-<<<<<<< HEAD
-=======
-      },
-      "rateLimiterConfig": {
-        "capacity": "0",
-        "isEnabled": false,
-        "rate": "0"
->>>>>>> 7653c75d
+      },
+      "rateLimiterConfig": {
+        "capacity": "0",
+        "isEnabled": false,
+        "rate": "0"
       }
     },
     "ethereum-testnet-sepolia-arbitrum-1": {
@@ -2763,14 +2694,11 @@
             "rate": "167000000000000000000"
           }
         }
-<<<<<<< HEAD
-=======
-      },
-      "rateLimiterConfig": {
-        "capacity": "0",
-        "isEnabled": false,
-        "rate": "0"
->>>>>>> 7653c75d
+      },
+      "rateLimiterConfig": {
+        "capacity": "0",
+        "isEnabled": false,
+        "rate": "0"
       }
     },
     "ethereum-testnet-sepolia-base-1": {
@@ -2798,14 +2726,11 @@
             "rate": "167000000000000000000"
           }
         }
-<<<<<<< HEAD
-=======
-      },
-      "rateLimiterConfig": {
-        "capacity": "0",
-        "isEnabled": false,
-        "rate": "0"
->>>>>>> 7653c75d
+      },
+      "rateLimiterConfig": {
+        "capacity": "0",
+        "isEnabled": false,
+        "rate": "0"
       }
     },
     "ethereum-testnet-sepolia-optimism-1": {
@@ -2833,14 +2758,11 @@
             "rate": "167000000000000000000"
           }
         }
-<<<<<<< HEAD
-=======
-      },
-      "rateLimiterConfig": {
-        "capacity": "0",
-        "isEnabled": false,
-        "rate": "0"
->>>>>>> 7653c75d
+      },
+      "rateLimiterConfig": {
+        "capacity": "0",
+        "isEnabled": false,
+        "rate": "0"
       }
     },
     "polygon-testnet-amoy": {
@@ -2868,14 +2790,11 @@
             "rate": "167000000000000000000"
           }
         }
-<<<<<<< HEAD
-=======
-      },
-      "rateLimiterConfig": {
-        "capacity": "0",
-        "isEnabled": false,
-        "rate": "0"
->>>>>>> 7653c75d
+      },
+      "rateLimiterConfig": {
+        "capacity": "0",
+        "isEnabled": false,
+        "rate": "0"
       }
     }
   }
