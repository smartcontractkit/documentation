--- conflicted
+++ resolved
@@ -6833,7 +6833,6 @@
       }
     }
   },
-<<<<<<< HEAD
   "solana-devnet": {
     "ethereum-testnet-sepolia": {
       "offRamp": {
@@ -6862,7 +6861,8 @@
           }
         }
       }
-=======
+    }
+  },
   "zora-testnet": {
     "ethereum-testnet-sepolia": {
       "offRamp": {
@@ -6875,7 +6875,6 @@
         "version": "1.5.0"
       },
       "rmnPermeable": false
->>>>>>> b421df50
     }
   }
 }