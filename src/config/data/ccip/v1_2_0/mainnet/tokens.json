{
  "$PAAL": {
    "bsc-mainnet": {
      "allowListEnabled": false,
      "decimals": 18,
      "name": "PAAL AI",
      "poolAddress": "0xE4De5151eD60Aa2086172c4caec29f058d16E46e",
      "poolType": "burnMint",
      "symbol": "$PAAL",
      "tokenAddress": "0xbb1B031c591235408755ff4E0739cb88C5cF2507"
    },
    "ethereum-mainnet-base-1": {
      "allowListEnabled": false,
      "decimals": 18,
      "name": "PAAL AI",
      "poolAddress": "0x5192Bd10f28A0206211CcBB66671118f85c2E539",
      "poolType": "burnMint",
      "symbol": "$PAAL",
      "tokenAddress": "0xd52333441c0553fACb259600FA833a69186893A5"
    },
    "mainnet": {
      "allowListEnabled": false,
      "decimals": 9,
      "name": "PAAL AI",
      "poolAddress": "0x1A4B0621E90Bdc61d341D89158863458CA745dA2",
      "poolType": "lockRelease",
      "symbol": "$PAAL",
      "tokenAddress": "0x14feE680690900BA0ccCfC76AD70Fd1b95D10e16"
    }
  },
  "1XMM": {
    "bsc-mainnet": {
      "allowListEnabled": false,
      "decimals": 18,
      "name": "One-XMM Token",
      "poolAddress": "0xFdcB1fB6675b7d7c33933Ef56BD031c7B084Af29",
      "poolType": "burnMint",
      "symbol": "1XMM",
      "tokenAddress": "0x504C024fcDc01C30ee6379e3381144Df24Bc01B9"
    },
    "mainnet": {
      "allowListEnabled": false,
      "decimals": 18,
      "name": "One-XMM Token",
      "poolAddress": "0xF56dcA7a981a53ec2EbeF2040800F04206021583",
      "poolType": "burnMint",
      "symbol": "1XMM",
      "tokenAddress": "0x958d200A49F4765f771C61d2649965e26277fB64"
    },
    "matic-mainnet": {
      "allowListEnabled": false,
      "decimals": 18,
      "name": "One-XMM Token",
      "poolAddress": "0x955c82760CAec660Bc823726ee3a90ef53C24577",
      "poolType": "burnMint",
      "symbol": "1XMM",
      "tokenAddress": "0xfDC362324740B3CA225ee0E54063746EecB2BFd9"
    }
  },
  "ALU": {
    "bsc-mainnet": {
      "allowListEnabled": false,
      "decimals": 18,
      "name": "Altura",
      "poolAddress": "0x6265860e9EF745C8FF2333379443479e54D58B1D",
      "poolType": "lockRelease",
      "symbol": "ALU",
      "tokenAddress": "0x8263CD1601FE73C066bf49cc09841f35348e3be0"
    },
    "ethereum-mainnet-base-1": {
      "allowListEnabled": false,
      "decimals": 18,
      "name": "Altura",
      "poolAddress": "0xA9B67934d59AE3DC8728a9F92Febd24e81695495",
      "poolType": "burnMint",
      "symbol": "ALU",
      "tokenAddress": "0x91Ad1b44913cD1B8241A4Ff1e2EAa198DA6Bf4c9"
    },
    "mainnet": {
      "allowListEnabled": false,
      "decimals": 18,
      "name": "Altura",
      "poolAddress": "0x7Ee2788AecB35Be3F13FA1389c4f578a38d11332",
      "poolType": "burnMint",
      "symbol": "ALU",
      "tokenAddress": "0x786A6743efe9500011C92c7D8540608a62382b6f"
    }
  },
  "ANIMA": {
    "mainnet": {
      "allowListEnabled": false,
      "decimals": 18,
      "name": "Anima",
      "poolAddress": "0xD4C6184DEC4e10395AB84b9e7a7ab46d0D57329e",
      "poolType": "burnMint",
      "symbol": "ANIMA",
      "tokenAddress": "0x153A381D1207862cA003f68600462fAa66A828a7"
    },
    "ronin-mainnet": {
      "allowListEnabled": false,
      "decimals": 18,
      "name": "Anima",
      "poolAddress": "0xD27F88501e62D0BDc70B20d6ed06d8E0fF8c3812",
      "poolType": "lockRelease",
      "symbol": "ANIMA",
      "tokenAddress": "0xF80132FC0A86ADd011BffCe3AedD60A86E3d704D"
    }
  },
  "APRS": {
    "mainnet": {
      "allowListEnabled": false,
      "decimals": 18,
      "name": "Aperios",
      "poolAddress": "0x5882D12bbf902ee88d5FCF8793113ae85fFe97b1",
      "poolType": "lockRelease",
      "symbol": "APRS",
      "tokenAddress": "0x95b4B8CaD3567B5d7EF7399C2aE1d7070692aB0D"
    },
    "ronin-mainnet": {
      "allowListEnabled": false,
      "decimals": 18,
      "name": "Aperios",
      "poolAddress": "0x5dbBF90Ad00130Fd2Eb788016DcB3E4dFbD0C519",
      "poolType": "burnMint",
      "symbol": "APRS",
      "tokenAddress": "0x7894b3088d069E70895EFfA4e8f7D2c243Fd04C1"
    }
  },
  "APU": {
    "ethereum-mainnet-arbitrum-1": {
      "allowListEnabled": false,
      "decimals": 18,
      "name": "Apu Apustaja",
      "poolAddress": "0x924982D6616962E7009f5f1fFe6F24ee1e58A2F4",
      "poolType": "burnMint",
      "symbol": "APU",
      "tokenAddress": "0x1F53B7aA6f4b36B7DfDEDb4Bc4A14747a19cf7B1"
    },
    "ethereum-mainnet-base-1": {
      "allowListEnabled": false,
      "decimals": 18,
      "name": "Apu Apustaja",
      "poolAddress": "0xdf59f3eA407816FcC9e724fF29c5593a536e7984",
      "poolType": "burnMint",
      "symbol": "APU",
      "tokenAddress": "0xB9926b3fBc5873Db0182016D55727D5ae89E5EFd"
    },
    "mainnet": {
      "allowListEnabled": false,
      "decimals": 18,
      "name": "Apu Apustaja",
      "poolAddress": "0x0577EcCC8FBE54B321d3BC8d4F1d09Deb94d5A55",
      "poolType": "lockRelease",
      "symbol": "APU",
      "tokenAddress": "0x594DaaD7D77592a2b97b725A7AD59D7E188b5bFa"
    }
  },
  "AXS": {
    "mainnet": {
      "allowListEnabled": false,
      "decimals": 18,
      "name": "Axie Infinity Shard",
      "poolAddress": "0xf33341f2CE329B5DbCa7F9a0986Cff40d050440a",
      "poolType": "lockRelease",
      "symbol": "AXS",
      "tokenAddress": "0xBB0E17EF65F82Ab018d8EDd776e8DD940327B28b"
    },
    "ronin-mainnet": {
      "allowListEnabled": false,
      "decimals": 18,
      "name": "Axie Infinity Shard",
      "poolAddress": "0x554652E7F10fB8aa3e12226213c6826F98B09CF0",
      "poolType": "burnMint",
      "symbol": "AXS",
      "tokenAddress": "0x97a9107C1793BC407d6F527b77e7fff4D812bece"
    }
  },
  "BANANA": {
    "mainnet": {
      "allowListEnabled": false,
      "decimals": 18,
      "name": "Banana",
      "poolAddress": "0xB18eE11849a805651aC5D456034FD6352cfF635d",
      "poolType": "lockRelease",
      "symbol": "BANANA",
      "tokenAddress": "0x94e496474F1725f1c1824cB5BDb92d7691A4F03a"
    },
    "ronin-mainnet": {
      "allowListEnabled": false,
      "decimals": 18,
      "name": "Banana",
      "poolAddress": "0x93Af6da985fD08dFA839cB2eD189D31E11c0A58f",
      "poolType": "burnMint",
      "symbol": "BANANA",
      "tokenAddress": "0x1a89ecd466a23e98f07111b0510a2D6c1cd5E400"
    }
  },
  "BETS": {
    "avalanche-mainnet": {
      "allowListEnabled": false,
      "decimals": 18,
      "name": "BetSwirl v2",
      "poolAddress": "0xEf50b39fE4302D8bF499ce854f19B84098E64da6",
      "poolType": "burnMint",
      "symbol": "BETS",
      "tokenAddress": "0x94025780a1aB58868D9B2dBBB775f44b32e8E6e5"
    },
    "bsc-mainnet": {
      "allowListEnabled": false,
      "decimals": 18,
      "name": "BetSwirl v2",
      "poolAddress": "0x77BEd59eaBa481F3f5122A1C9953d477d97A900d",
      "poolType": "burnMint",
      "symbol": "BETS",
      "tokenAddress": "0x94025780a1aB58868D9B2dBBB775f44b32e8E6e5"
    },
    "ethereum-mainnet-arbitrum-1": {
      "allowListEnabled": false,
      "decimals": 18,
      "name": "BetSwirl v2",
      "poolAddress": "0xCba063b1f328e4d42b05a165CBBB590939BDD70a",
      "poolType": "burnMint",
      "symbol": "BETS",
      "tokenAddress": "0x94025780a1aB58868D9B2dBBB775f44b32e8E6e5"
    },
    "ethereum-mainnet-base-1": {
      "allowListEnabled": false,
      "decimals": 18,
      "name": "BetSwirl v2",
      "poolAddress": "0xdfeaa4acb814564Ab8c756A95E8269C620Ed9DEe",
      "poolType": "burnMint",
      "symbol": "BETS",
      "tokenAddress": "0x94025780a1aB58868D9B2dBBB775f44b32e8E6e5"
    },
    "ethereum-mainnet-optimism-1": {
      "allowListEnabled": false,
      "decimals": 18,
      "name": "BetSwirl v2",
      "poolAddress": "0x17B54BCEb4dd037d8AFF01EccdAd358De73159dB",
      "poolType": "burnMint",
      "symbol": "BETS",
      "tokenAddress": "0x94025780a1aB58868D9B2dBBB775f44b32e8E6e5"
    },
    "ethereum-mainnet-unichain-1": {
      "allowListEnabled": false,
      "decimals": 18,
      "name": "BetSwirl v2",
      "poolAddress": "0x463D98c150A664452F68B914c353C4fB99B227AC",
      "poolType": "burnMint",
      "symbol": "BETS",
      "tokenAddress": "0x94025780a1aB58868D9B2dBBB775f44b32e8E6e5"
    },
    "mainnet": {
      "allowListEnabled": false,
      "decimals": 18,
      "name": "BetSwirl v2",
      "poolAddress": "0x8315Bbe2b2828559CEeCCCBCB4550A466227336E",
      "poolType": "burnMint",
      "symbol": "BETS",
      "tokenAddress": "0x94025780a1aB58868D9B2dBBB775f44b32e8E6e5"
    },
    "matic-mainnet": {
      "allowListEnabled": false,
      "decimals": 18,
      "name": "BetSwirl v2",
      "poolAddress": "0xe7A4bcEb04a06AabC63BAeffb34F7B75217a83fA",
      "poolType": "burnMint",
      "symbol": "BETS",
      "tokenAddress": "0x94025780a1aB58868D9B2dBBB775f44b32e8E6e5"
    }
  },
  "BMX": {
    "ethereum-mainnet-base-1": {
      "allowListEnabled": false,
      "decimals": 18,
      "name": "BMX",
      "poolAddress": "0xc64f6E56a19678190b8263f05beeed9fc5Cbc01f",
      "poolType": "lockRelease",
      "symbol": "BMX",
      "tokenAddress": "0x548f93779fBC992010C07467cBaf329DD5F059B7"
    },
    "ethereum-mainnet-mode-1": {
      "allowListEnabled": false,
      "decimals": 18,
      "name": "BMX",
      "poolAddress": "0x303D6A634eaeEdD58f2CdbD2eaAD7090d96df15f",
      "poolType": "burnMint",
      "symbol": "BMX",
      "tokenAddress": "0x66eEd5FF1701E6ed8470DC391F05e27B1d0657eb"
    },
    "sonic-mainnet": {
      "allowListEnabled": false,
      "decimals": 18,
      "name": "BMX",
      "poolAddress": "0x0366ac315670Cde909317F6fbf954E2De28CE5c1",
      "poolType": "burnMint",
      "symbol": "BMX",
      "tokenAddress": "0xC28f1D82874ccFebFE6afDAB3c685D5E709067E5"
    }
  },
  "BOLD": {
    "avalanche-mainnet": {
      "allowListEnabled": false,
      "decimals": 18,
      "name": "BOLD Stablecoin",
      "poolAddress": "0xCfC5092583C1B2122F221F524C198ABDeCBf3D1b",
      "poolType": "burnMint",
      "symbol": "BOLD",
      "tokenAddress": "0x03569CC076654F82679C4BA2124D64774781B01D"
    },
    "ethereum-mainnet-arbitrum-1": {
      "allowListEnabled": false,
      "decimals": 18,
      "name": "BOLD Stablecoin",
      "poolAddress": "0x10A9DE252EB9e11841fa58B18fD09aB43d4B7D92",
      "poolType": "burnMint",
      "symbol": "BOLD",
      "tokenAddress": "0x03569CC076654F82679C4BA2124D64774781B01D"
    },
    "ethereum-mainnet-base-1": {
      "allowListEnabled": false,
      "decimals": 18,
      "name": "BOLD Stablecoin",
      "poolAddress": "0x10A9DE252EB9e11841fa58B18fD09aB43d4B7D92",
      "poolType": "burnMint",
      "symbol": "BOLD",
      "tokenAddress": "0x03569CC076654F82679C4BA2124D64774781B01D"
    },
    "ethereum-mainnet-optimism-1": {
      "allowListEnabled": false,
      "decimals": 18,
      "name": "BOLD Stablecoin",
      "poolAddress": "0x10A9DE252EB9e11841fa58B18fD09aB43d4B7D92",
      "poolType": "burnMint",
      "symbol": "BOLD",
      "tokenAddress": "0x03569CC076654F82679C4BA2124D64774781B01D"
    },
    "ethereum-mainnet-scroll-1": {
      "allowListEnabled": false,
      "decimals": 18,
      "name": "BOLD Stablecoin",
      "poolAddress": "0x10A9DE252EB9e11841fa58B18fD09aB43d4B7D92",
      "poolType": "burnMint",
      "symbol": "BOLD",
      "tokenAddress": "0x03569CC076654F82679C4BA2124D64774781B01D"
    },
    "mainnet": {
      "allowListEnabled": false,
      "decimals": 18,
      "name": "BOLD Stablecoin",
      "poolAddress": "0xf05a207442f14E446b0e32b12D2043bfc68Cb1C9",
      "poolType": "lockRelease",
      "symbol": "BOLD",
      "tokenAddress": "0x6440f144b7e50D6a8439336510312d2F54beB01D"
    }
  },
  "BONE": {
    "avalanche-mainnet": {
      "allowListEnabled": false,
      "decimals": 18,
      "name": "BONE SHIBASWAP",
      "poolAddress": "0x932406A77B3cfd3EF845c7f2999Bae933Ae03739",
      "poolType": "burnMint",
      "symbol": "BONE",
      "tokenAddress": "0xec0CA5d2F362A826fa8F53C89A5Ce1C17CD604fa"
    },
    "bsc-mainnet": {
      "allowListEnabled": false,
      "decimals": 18,
      "name": "BONE SHIBASWAP",
      "poolAddress": "0x20Dacf037b437854926CAee12BfbEbAB123e6E69",
      "poolType": "burnMint",
      "symbol": "BONE",
      "tokenAddress": "0xF543915698bf89BD6d429adC79577d75DA2FA1fd"
    },
    "celo-mainnet": {
      "allowListEnabled": false,
      "decimals": 18,
      "name": "BONE SHIBASWAP",
      "poolAddress": "0x6d567695bA1e375e2F994181Aa997328c0bDaE72",
      "poolType": "burnMint",
      "symbol": "BONE",
      "tokenAddress": "0xD301a90cb3C7a9253305af30D92dd2C1FD1e704E"
    },
    "ethereum-mainnet-andromeda-1": {
      "allowListEnabled": false,
      "decimals": 18,
      "name": "BONE SHIBASWAP",
      "poolAddress": "0x476e0714DE6Fcf0d009Eb4c4E8a8DB325BF2Ba4A",
      "poolType": "burnMint",
      "symbol": "BONE",
      "tokenAddress": "0x32aF448529b5067f9E4aBf9764ecfcE97d53aFD4"
    },
    "ethereum-mainnet-arbitrum-1": {
      "allowListEnabled": false,
      "decimals": 18,
      "name": "BONE SHIBASWAP",
      "poolAddress": "0x2d08A8979C9aE629a22dE33A884aF58bC31e2460",
      "poolType": "burnMint",
      "symbol": "BONE",
      "tokenAddress": "0x387090cDEa72d6Ab1598394d45c5B3e05616f15D"
    },
    "ethereum-mainnet-base-1": {
      "allowListEnabled": false,
      "decimals": 18,
      "name": "BONE SHIBASWAP",
      "poolAddress": "0x37Bbd2052751c42Dc0C2A7A02A140FDE6A1F8416",
      "poolType": "burnMint",
      "symbol": "BONE",
      "tokenAddress": "0x88B81FD1753FEF7bbFf3BbC65E4Ba73a28CC9449"
    },
    "ethereum-mainnet-blast-1": {
      "allowListEnabled": false,
      "decimals": 18,
      "name": "BONE SHIBASWAP",
      "poolAddress": "0x795411Fe0C1f88B30D18F5061589Afd140e49Ff0",
      "poolType": "burnMint",
      "symbol": "BONE",
      "tokenAddress": "0xe1886337D2ecBdB48A9dE8a68e8dEa2Ba9C5dFd2"
    },
    "ethereum-mainnet-kroma-1": {
      "allowListEnabled": false,
      "decimals": 18,
      "name": "BONE SHIBASWAP",
      "poolAddress": "0x2a7C22c4B0f763B7E7fc179ab716d62E31d2312E",
      "poolType": "burnMint",
      "symbol": "BONE",
      "tokenAddress": "0x9dab00EC33b5550dF8a4DdA3Da954bB79d00023d"
    },
    "ethereum-mainnet-linea-1": {
      "allowListEnabled": false,
      "decimals": 18,
      "name": "BONE SHIBASWAP",
      "poolAddress": "0xee83E603b755889ceB652F3D8af3C735a98C486D",
      "poolType": "burnMint",
      "symbol": "BONE",
      "tokenAddress": "0xDd2D32Fea6e166fA53DEe5c1584456c0e8A889f5"
    },
    "ethereum-mainnet-mantle-1": {
      "allowListEnabled": false,
      "decimals": 18,
      "name": "BONE SHIBASWAP",
      "poolAddress": "0x691435ED2282052a064B8748BA2E3C7eeefcA8Fd",
      "poolType": "burnMint",
      "symbol": "BONE",
      "tokenAddress": "0x79a7d4EF9870474F18A88524Bf2349393B0C2e03"
    },
    "ethereum-mainnet-mode-1": {
      "allowListEnabled": false,
      "decimals": 18,
      "name": "BONE SHIBASWAP",
      "poolAddress": "0x2B96db391d0f35f821e53De72508237492247e16",
      "poolType": "burnMint",
      "symbol": "BONE",
      "tokenAddress": "0x2F0B60F0e269dc01132bdCcdD48Bb8CF33021f0a"
    },
    "ethereum-mainnet-optimism-1": {
      "allowListEnabled": false,
      "decimals": 18,
      "name": "BONE SHIBASWAP",
      "poolAddress": "0x67Df6368177C950914C0F634d1a003a6caa18aC0",
      "poolType": "burnMint",
      "symbol": "BONE",
      "tokenAddress": "0x4A7961249E49642474f9161f245Fc52D59F14113"
    },
    "ethereum-mainnet-scroll-1": {
      "allowListEnabled": false,
      "decimals": 18,
      "name": "BONE SHIBASWAP",
      "poolAddress": "0x7f399748490c25E32D3b8aaE4f0322c6466082B6",
      "poolType": "burnMint",
      "symbol": "BONE",
      "tokenAddress": "0x010c6F656E06f12BB3b115FCBC9ca282654795D2"
    },
    "ethereum-mainnet-zircuit-1": {
      "allowListEnabled": false,
      "decimals": 18,
      "name": "BONE SHIBASWAP",
      "poolAddress": "0x9ecde69DF43aDd57AA60949e6Db5AC7b6DC11831",
      "poolType": "burnMint",
      "symbol": "BONE",
      "tokenAddress": "0x23535421f6e13F2084684BB052F58d1b33E0dB8e"
    },
    "ethereum-mainnet-zksync-1": {
      "allowListEnabled": false,
      "decimals": 18,
      "name": "BONE SHIBASWAP",
      "poolAddress": "0x37cB2B7A45F8d17936EBaBB4Ed95dE61f5371022",
      "poolType": "burnMint",
      "symbol": "BONE",
      "tokenAddress": "0xeF76346aBA1F8c671BA6F51cCb47e93b4BF72aa0"
    },
    "mainnet": {
      "allowListEnabled": false,
      "decimals": 18,
      "name": "BONE SHIBASWAP",
      "poolAddress": "0xc75aCdceF4c679eaCb7a8CF1eF486B9Cf77478f8",
      "poolType": "lockRelease",
      "symbol": "BONE",
      "tokenAddress": "0x9813037ee2218799597d83D4a5B6F3b6778218d9"
    },
    "matic-mainnet": {
      "allowListEnabled": false,
      "decimals": 18,
      "name": "BONE SHIBASWAP",
      "poolAddress": "0x1cdFc3B0fE64bb943829063D16ff7f835c0Fc28C",
      "poolType": "burnMint",
      "symbol": "BONE",
      "tokenAddress": "0x56357929B7d7720ac19ad55c923E85EdAC4Fc5D3"
    },
    "polkadot-mainnet-astar": {
      "allowListEnabled": false,
      "decimals": 18,
      "name": "BONE SHIBASWAP",
      "poolAddress": "0xb88784Ff6fF162D3CD338627eBc171b08B17A1A3",
      "poolType": "burnMint",
      "symbol": "BONE",
      "tokenAddress": "0xe785f763d30f583EE6666Fa0e84f8bc32E9D57B9"
    },
    "wemix-mainnet": {
      "allowListEnabled": false,
      "decimals": 18,
      "name": "BONE SHIBASWAP",
      "poolAddress": "0xd17E7239feEF68Ac9fdeC962F8cCbEcb3E130F5D",
      "poolType": "burnMint",
      "symbol": "BONE",
      "tokenAddress": "0xc4B60B24F644282aaF6739bc7eb1888C69dB2A4F"
    },
    "xdai-mainnet": {
      "allowListEnabled": false,
      "decimals": 18,
      "name": "BONE SHIBASWAP",
      "poolAddress": "0x9342547460E0BE4C9559caE9cfF5E0772371F9Da",
      "poolType": "burnMint",
      "symbol": "BONE",
      "tokenAddress": "0x50E23d57309C61eab3D3d1EfE5DC02A36f945027"
    }
  },
  "BR": {
    "berachain-mainnet": {
      "allowListEnabled": false,
      "decimals": 18,
      "name": "Bedrock",
      "poolAddress": "0xEbaf5275843E4Ea7C9867307BB801D2a829e2a58",
      "poolType": "burnMint",
      "symbol": "BR",
      "tokenAddress": "0xd352dc6e5F0c45E2F2b38eb5565EB286A1ea4087"
    },
    "bsc-mainnet": {
      "allowListEnabled": false,
      "decimals": 18,
      "name": "Bedrock",
      "poolAddress": "0x2E02DF052e7C4a12e1B334DC3D182c39bb754dc3",
      "poolType": "lockRelease",
      "symbol": "BR",
      "tokenAddress": "0xFf7d6A96ae471BbCD7713aF9CB1fEeB16cf56B41"
    },
    "ethereum-mainnet-base-1": {
      "allowListEnabled": false,
      "decimals": 18,
      "name": "Bedrock",
      "poolAddress": "0xA67AA68B1fF880dA771f2646a95d789EF929610b",
      "poolType": "burnMint",
      "symbol": "BR",
      "tokenAddress": "0xd6122ddADa244913521F3d62006eaF756c157660"
    },
    "mainnet": {
      "allowListEnabled": false,
      "decimals": 18,
      "name": "Bedrock",
      "poolAddress": "0x3d430E1380286560899B94E3E9459c4ec300EF9a",
      "poolType": "burnMint",
      "symbol": "BR",
      "tokenAddress": "0x9B61879e91a0b1322F3d61c23Aaf936231882096"
    }
  },
  "brBTC": {
    "berachain-mainnet": {
      "allowListEnabled": false,
      "decimals": 8,
      "name": "brBTC",
      "poolAddress": "0xC82793e403a637ded107C3c9D0785776e46852A8",
      "poolType": "burnMint",
      "symbol": "brBTC",
      "tokenAddress": "0x93919784C523f39CACaa98Ee0a9d96c3F32b593e"
    },
    "bsc-mainnet": {
      "allowListEnabled": false,
      "decimals": 8,
      "name": "brBTC",
      "poolAddress": "0x5390E2e17C896244B7544e8566E9D77599700DE5",
      "poolType": "burnMint",
      "symbol": "brBTC",
      "tokenAddress": "0x733a6c29eDA4a58931AE81b8d91e29f2EAf01df3"
    },
    "ethereum-mainnet-base-1": {
      "allowListEnabled": false,
      "decimals": 8,
      "name": "brBTC",
      "poolAddress": "0x30837313d7f9B0450267ccf269A36EdE3A963E56",
      "poolType": "burnMint",
      "symbol": "brBTC",
      "tokenAddress": "0x3376eBCa0A85Fc8D791B1001a571C41fdd61514a"
    },
    "mainnet": {
      "allowListEnabled": false,
      "decimals": 8,
      "name": "brBTC",
      "poolAddress": "0x512c2Ddf5f7F48a6c44cFF73CD8d7edEC5e6b0d8",
      "poolType": "burnMint",
      "symbol": "brBTC",
      "tokenAddress": "0x2eC37d45FCAE65D9787ECf71dc85a444968f6646"
    }
  },
  "BYTES": {
    "mainnet": {
      "allowListEnabled": false,
      "decimals": 18,
      "name": "BYTES",
      "poolAddress": "0x2CcD6B51E7BEa429ba0D4C526C60c4F71852B0f6",
      "poolType": "lockRelease",
      "symbol": "BYTES",
      "tokenAddress": "0xa19f5264F7D7Be11c451C093D8f92592820Bea86"
    },
    "matic-mainnet": {
      "allowListEnabled": false,
      "decimals": 18,
      "name": "BYTES",
      "poolAddress": "0x8Cc3af9D6f107124791A34DFD05A496983b0c11e",
      "poolType": "burnMint",
      "symbol": "BYTES",
      "tokenAddress": "0x13af0Fe9eB35e91758B467f95cbc78e16FdD8B6b"
    }
  },
  "CANNED": {
    "ethereum-mainnet-base-1": {
      "allowListEnabled": false,
      "decimals": 18,
      "name": "Canned dog",
      "poolAddress": "0x5d7ccbaa5b0D65aa8A2Ed5989B32C64963fDF370",
      "poolType": "burnMint",
      "symbol": "CANNED",
      "tokenAddress": "0xa2e543EE6531bb9640dde7ad018eA965cD936a67"
    },
    "shibarium-mainnet": {
      "allowListEnabled": false,
      "decimals": 18,
      "name": "Canned dog",
      "poolAddress": "0x9076EFCAC1a98dF0edC756e3892ED0F54A2F4A29",
      "poolType": "lockRelease",
      "symbol": "CANNED",
      "tokenAddress": "0x5d63C604803BbF7919953b73c89309B5CBcc227a"
    }
  },
  "CHIKA": {
    "ethereum-mainnet-base-1": {
      "allowListEnabled": false,
      "decimals": 18,
      "name": "Chiikawa",
      "poolAddress": "0xCE5c6D7383BB72Fd7890f07aCF51C76A36ac00fB",
      "poolType": "burnMint",
      "symbol": "CHIKA",
      "tokenAddress": "0xff70300dDED939Ff6db9174EB38EeC183a12344b"
    },
    "shibarium-mainnet": {
      "allowListEnabled": false,
      "decimals": 18,
      "name": "Chiikawa",
      "poolAddress": "0x9aD61F86CD457da798C859c26517acd1FC971c04",
      "poolType": "lockRelease",
      "symbol": "CHIKA",
      "tokenAddress": "0x61CFA29261d8151D39244b8FfCf8DFd2f9DF3839"
    }
  },
  "CKP": {
    "bsc-mainnet": {
      "allowListEnabled": false,
      "decimals": 18,
      "name": "Cakepie",
      "poolAddress": "0xA690C439dCd4a5507FCEB4Da0517a69e8244DB90",
      "poolType": "burnMint",
      "symbol": "CKP",
      "tokenAddress": "0x2B5D9ADea07B590b638FFc165792b2C610EdA649"
    },
    "ethereum-mainnet-arbitrum-1": {
      "allowListEnabled": false,
      "decimals": 18,
      "name": "Cakepie",
      "poolAddress": "0x97Cb0f52CF2270971eB588C1CE664F65382cd032",
      "poolType": "burnMint",
      "symbol": "CKP",
      "tokenAddress": "0x346Af1954e3d6be46B96dA713a1f7fD2d1928F1d"
    }
  },
  "CRTV": {
    "ethereum-mainnet-base-1": {
      "allowListEnabled": false,
      "decimals": 18,
      "name": "Creative Token",
      "poolAddress": "0xE9daD7c1D857F09547703Be89Be102ca232D9837",
      "poolType": "lockRelease",
      "symbol": "CRTV",
      "tokenAddress": "0x4B62D9b3DE9FAB98659693c9ee488D2E4eE56c44"
    },
    "ethereum-mainnet-optimism-1": {
      "allowListEnabled": false,
      "decimals": 18,
      "name": "Creative Token",
      "poolAddress": "0x7A16780ABCa3CB7C1968c7C726C31A4916F4F828",
      "poolType": "burnMint",
      "symbol": "CRTV",
      "tokenAddress": "0x06B9f097407084b9C7d82EA82E8FC693d3394eB6"
    },
    "matic-mainnet": {
      "allowListEnabled": false,
      "decimals": 18,
      "name": "Creative Token",
      "poolAddress": "0x07d31ab079BF606BADdb806cced99D23284E62F2",
      "poolType": "burnMint",
      "symbol": "CRTV",
      "tokenAddress": "0xEB531C4470E8588520a7deb8B5Ea2289f9a9ad0f"
    }
  },
  "DAMN": {
    "ethereum-mainnet-base-1": {
      "allowListEnabled": false,
      "decimals": 18,
      "name": "Sol Killer",
      "poolAddress": "0x1dBDd800477B67191B70C51f327968f0F835c58d",
      "poolType": "burnMint",
      "symbol": "DAMN",
      "tokenAddress": "0x28be0935fd470C46325Bc47A1c65C168E8473a3d"
    },
    "shibarium-mainnet": {
      "allowListEnabled": false,
      "decimals": 18,
      "name": "Sol Killer",
      "poolAddress": "0x68D443e22AEd9bdEF014Fad3FD19752CCeaE9990",
      "poolType": "lockRelease",
      "symbol": "DAMN",
      "tokenAddress": "0xeCe898EdCc0AF91430603175F945D8de75291c70"
    }
  },
  "DEGEN": {
    "mainnet": {
      "allowListEnabled": false,
      "decimals": 18,
      "name": "Degen Arena",
      "poolAddress": "0xC8c2Fe3Df1d300F366cE831a34276d7E4dd1F9B5",
      "poolType": "lockRelease",
      "symbol": "DEGEN",
      "tokenAddress": "0x420658A1d8B8F5C36DdAf1Bb828f347Ba9011969"
    },
    "soneium-mainnet": {
      "allowListEnabled": false,
      "decimals": 18,
      "name": "Degen Arena",
      "poolAddress": "0x09624a5520F0a452c5D3D8AefCd6B6E47FB5281f",
      "poolType": "burnMint",
      "symbol": "DEGEN",
      "tokenAddress": "0xf252cf43175CF739022E3A9533b2267dcFE1A830"
    }
  },
  "deUSD": {
    "avalanche-mainnet": {
      "allowListEnabled": false,
      "decimals": 18,
      "name": "deUSD",
      "poolAddress": "0x4ca21322011b2e881f8146069a999D085D68ba72",
      "poolType": "burnMint",
      "symbol": "deUSD",
      "tokenAddress": "0xB57B25851fE2311CC3fE511c8F10E868932e0680"
    },
    "berachain-mainnet": {
      "allowListEnabled": false,
      "decimals": 18,
      "name": "deUSD",
      "poolAddress": "0x294a977DAa5B8ca88bcA0f51510E2F50Caf9502C",
      "poolType": "burnMint",
      "symbol": "deUSD",
      "tokenAddress": "0x7203fB920421170Cc4Da001d758fdE8f391A0570"
    },
    "mainnet": {
      "allowListEnabled": false,
      "decimals": 18,
      "name": "deUSD",
      "poolAddress": "0x1016225Ba7f32e3a6f2842A380D5846D8756648c",
      "poolType": "burnMint",
      "symbol": "deUSD",
      "tokenAddress": "0x15700B564Ca08D9439C58cA5053166E8317aa138"
    },
    "matic-mainnet": {
      "allowListEnabled": false,
      "decimals": 18,
      "name": "deUSD",
      "poolAddress": "0xdF7eE2Bf71333a47A264bd8e88Bb9325075ff9fa",
      "poolType": "burnMint",
      "symbol": "deUSD",
      "tokenAddress": "0xB57B25851fE2311CC3fE511c8F10E868932e0680"
    }
  },
  "DEXTF": {
    "avalanche-mainnet": {
      "allowListEnabled": false,
      "decimals": 18,
      "name": "DEXTF Token",
      "poolAddress": "0x114c782B4d351fdd7b8323716DAc7bB556Cc354A",
      "poolType": "burnMint",
      "symbol": "DEXTF",
      "tokenAddress": "0x4816B2157203D8D4c53918e8d4076Adfe9e2FE22"
    },
    "mainnet": {
      "allowListEnabled": false,
      "decimals": 18,
      "name": "DEXTF Token",
      "poolAddress": "0x0549475Ff447CBC0CfF51CB0719E0AA2dAF4eDC8",
      "poolType": "lockRelease",
      "symbol": "DEXTF",
      "tokenAddress": "0x5F64Ab1544D28732F0A24F4713c2C8ec0dA089f0"
    },
    "matic-mainnet": {
      "allowListEnabled": false,
      "decimals": 18,
      "name": "DEXTF Token",
      "poolAddress": "0x6CCF71Db1CAeF39F58f388D8c34d8A49927d73A9",
      "poolType": "burnMint",
      "symbol": "DEXTF",
      "tokenAddress": "0x5C5C6D078A6458179a2E4837Db25dA4a9330ECD4"
    }
  },
  "DFX": {
    "ethereum-mainnet-arbitrum-1": {
      "allowListEnabled": false,
      "decimals": 18,
      "name": "DFX Token (L2)",
      "poolAddress": "0x5B1f92CD2a3cd4137BDc16d92A78795F697bBf7c",
      "poolType": "burnMint",
      "symbol": "DFX",
      "tokenAddress": "0x27f485b62C4A7E635F561A87560Adf5090239E93"
    },
    "mainnet": {
      "allowListEnabled": false,
      "decimals": 18,
      "name": "DFX Token",
      "poolAddress": "0xc2ef2f272D2C09b0a8523cEf32C96D3A7f379979",
      "poolType": "lockRelease",
      "symbol": "DFX",
      "tokenAddress": "0x888888435FDe8e7d4c54cAb67f206e4199454c60"
    },
    "matic-mainnet": {
      "allowListEnabled": false,
      "decimals": 18,
      "name": "DFX Token (L2)",
      "poolAddress": "0x04505E4182A2ab7989b03eB2321E3141C1c79187",
      "poolType": "burnMint",
      "symbol": "DFX",
      "tokenAddress": "0x27f485b62C4A7E635F561A87560Adf5090239E93"
    }
  },
  "DIP": {
    "ethereum-mainnet-base-1": {
      "allowListEnabled": false,
      "decimals": 18,
      "name": "Decentralized Insurance Protocol Token",
      "poolAddress": "0x154d09dB12E6e1EF94e57ca1889ffEcBb90CE034",
      "poolType": "burnMint",
      "symbol": "DIP",
      "tokenAddress": "0xAc86f3556cBd2b4d800D17ADC3a266B500FCB9F5"
    },
    "mainnet": {
      "allowListEnabled": false,
      "decimals": 18,
      "name": "Decentralized Insurance Protocol",
      "poolAddress": "0xAc3453eEF710e1E6457383F29D696Db5435Bf95b",
      "poolType": "lockRelease",
      "symbol": "DIP",
      "tokenAddress": "0xc719d010B63E5bbF2C0551872CD5316ED26AcD83"
    }
  },
  "DOLO": {
    "berachain-mainnet": {
      "allowListEnabled": false,
      "decimals": 18,
      "name": "Dolomite",
      "poolAddress": "0x9E7728077F753dFDF53C2236097E27C743890992",
      "poolType": "burnMint",
      "symbol": "DOLO",
      "tokenAddress": "0x0F81001eF0A83ecCE5ccebf63EB302c70a39a654"
    },
    "ethereum-mainnet-arbitrum-1": {
      "allowListEnabled": false,
      "decimals": 18,
      "name": "Dolomite",
      "poolAddress": "0xeDD4b6936bDD9Fc272ac3a8dDC4A1b61b5C26bAC",
      "poolType": "burnMint",
      "symbol": "DOLO",
      "tokenAddress": "0x0F81001eF0A83ecCE5ccebf63EB302c70a39a654"
    },
    "mainnet": {
      "allowListEnabled": false,
      "decimals": 18,
      "name": "Dolomite",
      "poolAddress": "0xC69e7a187fA739028Ee613426795D91B610932c7",
      "poolType": "burnMint",
      "symbol": "DOLO",
      "tokenAddress": "0x0F81001eF0A83ecCE5ccebf63EB302c70a39a654"
    }
  },
  "DPI": {
    "ethereum-mainnet-arbitrum-1": {
      "allowListEnabled": false,
      "decimals": 18,
      "name": "DefiPulse Index",
      "poolAddress": "0x5dFdAF7A7BDB9Da17FF22a8a796e2fcE58daA5b2",
      "poolType": "burnMint",
      "symbol": "DPI",
      "tokenAddress": "0x9737C658272e66Faad39D7AD337789Ee6D54F500"
    },
    "ethereum-mainnet-base-1": {
      "allowListEnabled": false,
      "decimals": 18,
      "name": "DefiPulse Index",
      "poolAddress": "0xA77Ca3B16aEe1e177FD8Eff038F929819B75490f",
      "poolType": "burnMint",
      "symbol": "DPI",
      "tokenAddress": "0xc6955B85b622369a54Cc8C6DBeCb8e03c0885BD8"
    },
    "mainnet": {
      "allowListEnabled": false,
      "decimals": 18,
      "name": "DefiPulse Index",
      "poolAddress": "0x9b8FEf06D74c3880FC6886b3c6FbbBf601Db0DCC",
      "poolType": "lockRelease",
      "symbol": "DPI",
      "tokenAddress": "0x1494CA1F11D487c2bBe4543E90080AeBa4BA3C2b"
    }
  },
  "dsETH": {
    "ethereum-mainnet-arbitrum-1": {
      "allowListEnabled": false,
      "decimals": 18,
      "name": "Diversified Staked ETH Index",
      "poolAddress": "0xabB35cA480b3f9bcB770fCB7447017373da2Bea6",
      "poolType": "burnMint",
      "symbol": "dsETH",
      "tokenAddress": "0x6320320979A901aAb3461A8D9718Ab9CF07E73D3"
    },
    "ethereum-mainnet-base-1": {
      "allowListEnabled": false,
      "decimals": 18,
      "name": "Diversified Staked ETH Index",
      "poolAddress": "0x9061247649e327B7DFd256D882dCC0A0D6d86A8e",
      "poolType": "burnMint",
      "symbol": "dsETH",
      "tokenAddress": "0x37E7C051Dc5A24313cEEC581222882648ba537aa"
    },
    "mainnet": {
      "allowListEnabled": false,
      "decimals": 18,
      "name": "Diversified Staked ETH Index (dsETH)",
      "poolAddress": "0x8E7ebBb95e369BC854Ee7021C7CF2E282c3bCAEa",
      "poolType": "lockRelease",
      "symbol": "dsETH",
      "tokenAddress": "0x341c05c0E9b33C0E38d64de76516b2Ce970bB3BE"
    }
  },
  "EARNM": {
    "ethereum-mainnet-arbitrum-1": {
      "allowListEnabled": false,
      "decimals": 18,
      "name": "EARNM Token",
      "poolAddress": "0xaB9502c8886Bd9CEd344A3684784a5e4C0fC46d0",
      "poolType": "burnMint",
      "symbol": "EARNM",
      "tokenAddress": "0xcF1C66E3CF649F8E29835337687Be692896a23c5"
    },
    "ethereum-mainnet-base-1": {
      "allowListEnabled": false,
      "decimals": 18,
      "name": "EARNM Token",
      "poolAddress": "0xaB9502c8886Bd9CEd344A3684784a5e4C0fC46d0",
      "poolType": "burnMint",
      "symbol": "EARNM",
      "tokenAddress": "0xcF1C66E3CF649F8E29835337687Be692896a23c5"
    },
    "mainnet": {
      "allowListEnabled": false,
      "decimals": 18,
      "name": "EARNM Token",
      "poolAddress": "0xaB9502c8886Bd9CEd344A3684784a5e4C0fC46d0",
      "poolType": "burnMint",
      "symbol": "EARNM",
      "tokenAddress": "0xcF1C66E3CF649F8E29835337687Be692896a23c5"
    },
    "matic-mainnet": {
      "allowListEnabled": false,
      "decimals": 18,
      "name": "EARNM Token",
      "poolAddress": "0xaB9502c8886Bd9CEd344A3684784a5e4C0fC46d0",
      "poolType": "lockRelease",
      "symbol": "EARNM",
      "tokenAddress": "0xBA98B09050F8837424fa8b71B4802c61cb1a4097"
    }
  },
  "egETH": {
    "ethereum-mainnet-arbitrum-1": {
      "allowListEnabled": false,
      "decimals": 18,
      "name": "Bridged egETH",
      "poolAddress": "0xac939a46B8CE13205C68e949205c4683cfE715Ca",
      "poolType": "burnMint",
      "symbol": "Bridged egETH",
      "tokenAddress": "0x6C49A527bdd2E09D4337C8699aA7B44dD053Eda8"
    },
    "mainnet": {
      "allowListEnabled": false,
      "decimals": 18,
      "name": "Eigenpie Restaked ETH",
      "poolAddress": "0x4E63008092645521CFc989FB78c1324CDd371ed0",
      "poolType": "lockRelease",
      "symbol": "egETH",
      "tokenAddress": "0x18f313Fc6Afc9b5FD6f0908c1b3D476E3feA1DD9"
    },
    "sonic-mainnet": {
      "allowListEnabled": false,
      "decimals": 18,
      "name": "egETH",
      "poolAddress": "0x2e797C6b88bEBbD540831F4E55Ed56fDf06a49a7",
      "poolType": "burnMint",
      "symbol": "egETH",
      "tokenAddress": "0x8631e02168176AB709Cadf4Bcaea0B6266f5fa41"
    }
  },
  "EmCH": {
    "avalanche-mainnet": {
      "allowListEnabled": false,
      "decimals": 8,
      "name": "EmGEMx Switzerland",
      "poolAddress": "0x0Fc71Baa3d2e40299c2c8039F6d7a24eF43509d8",
      "poolType": "lockRelease",
      "symbol": "EmCH",
      "tokenAddress": "0xA445bA2c94d9dE6bFd13F2fe4165E738C4330710"
    },
    "mainnet": {
      "allowListEnabled": false,
      "decimals": 8,
      "name": "EmGEMx Switzerland",
      "poolAddress": "0x4488d79B3996364dBa219d98e82a6B0A3D937E62",
      "poolType": "burnMint",
      "symbol": "EmCH",
      "tokenAddress": "0xA445bA2c94d9dE6bFd13F2fe4165E738C4330710"
    }
  },
  "ETHx": {
    "ethereum-mainnet-arbitrum-1": {
      "allowListEnabled": false,
      "decimals": 18,
      "name": "ETHx",
      "poolAddress": "0xc707F7E0f73c17a4eE7D3965c7b3c5E0ab42cBf5",
      "poolType": "burnMint",
      "symbol": "ETHx",
      "tokenAddress": "0xED65C5085a18Fa160Af0313E60dcc7905E944Dc7"
    },
    "ethereum-mainnet-optimism-1": {
      "allowListEnabled": false,
      "decimals": 18,
      "name": "ETHx",
      "poolAddress": "0xb144FcE921D564d77FD9F226965984654C1AFA55",
      "poolType": "burnMint",
      "symbol": "ETHx",
      "tokenAddress": "0xc54B43eaF921A5194c7973A4d65E055E5a1453c2"
    },
    "mainnet": {
      "allowListEnabled": false,
      "decimals": 18,
      "name": "ETHx",
      "poolAddress": "0xeAD31B98179e2637Bb052a970Ac92Cbb2E26461d",
      "poolType": "lockRelease",
      "symbol": "ETHx",
      "tokenAddress": "0xA35b1B31Ce002FBF2058D22F30f95D405200A15b"
    }
  },
  "FEED": {
    "ethereum-mainnet-base-1": {
      "allowListEnabled": false,
      "decimals": 18,
      "name": "FEED",
      "poolAddress": "0x6419221A0856f507a0b869814e461033d810990b",
      "poolType": "burnMint",
      "symbol": "FEED",
      "tokenAddress": "0xc3d77Eb7665eDF3c1D3Bdaa325A14D6ff254d2dD"
    },
    "shibarium-mainnet": {
      "allowListEnabled": false,
      "decimals": 18,
      "name": "FEED",
      "poolAddress": "0x9a22e73ef65F7EA0E6f2aE40F6847c944D3B5153",
      "poolType": "lockRelease",
      "symbol": "FEED",
      "tokenAddress": "0xe9Cb2D7ADC24Fc59FE00D6C0A0669BDF16805Fe0"
    }
  },
  "FHE": {
    "bsc-mainnet": {
      "allowListEnabled": false,
      "decimals": 18,
      "name": "MindNetwork FHE Token",
      "poolAddress": "0x8FA979BCf82859C994b82166390DFB03951CA86D",
      "poolType": "burnMint",
      "symbol": "FHE",
      "tokenAddress": "0xd55C9fB62E176a8Eb6968f32958FeFDD0962727E"
    },
    "ethereum-mainnet-arbitrum-1": {
      "allowListEnabled": false,
      "decimals": 18,
      "name": "MindNetwork FHE Token",
      "poolAddress": "0xCf2B643114b1098E5bc09B49f4D73C6A8Ea1c871",
      "poolType": "burnMint",
      "symbol": "FHE",
      "tokenAddress": "0x8096cD953Fa2ABa1E60Dad27A3e58d71dF2F62F1"
    },
    "mainnet": {
      "allowListEnabled": false,
      "decimals": 18,
      "name": "MindNetwork FHE Token",
      "poolAddress": "0x0c31b5DcF3CD6e588938D0699912d0028c911362",
      "poolType": "lockRelease",
      "symbol": "FHE",
      "tokenAddress": "0xd55C9fB62E176a8Eb6968f32958FeFDD0962727E"
    },
    "mind-mainnet": {
      "allowListEnabled": false,
      "decimals": 18,
      "name": "MindNetwork FHE Token",
      "poolAddress": "0xA88AEdaF95c85b5618379765f2725fFa6313B9DA",
      "poolType": "burnMint",
      "symbol": "FHE",
      "tokenAddress": "0xd55C9fB62E176a8Eb6968f32958FeFDD0962727E"
    },
    "solana-mainnet": {
      "allowListEnabled": false,
      "decimals": 9,
      "name": "MindNetwork FHE Token",
      "poolAddress": "DJSZFhHPB197D5HRTvmPZ5e446wZihscHAPVmgw8jZ23",
      "poolType": "burnMint",
      "symbol": "FHE",
      "tokenAddress": "AUyYTiXWP77qerK7Ccb12oz27kdVcqCqDCe8MUBCWqWH"
    }
  },
  "FLUID": {
    "ethereum-mainnet-arbitrum-1": {
      "allowListEnabled": false,
      "decimals": 18,
      "name": "Fluid",
      "poolAddress": "0x2d29D728C48C3F75e221D28d844E2bdFe5656BfC",
      "poolType": "burnMint",
      "symbol": "FLUID",
      "tokenAddress": "0x61E030A56D33e8260FdD81f03B162A79Fe3449Cd"
    },
    "ethereum-mainnet-base-1": {
      "allowListEnabled": false,
      "decimals": 18,
      "name": "Fluid",
      "poolAddress": "0x99D94f528CeA3eE1791ab7B476A1FACb4297CA17",
      "poolType": "burnMint",
      "symbol": "FLUID",
      "tokenAddress": "0x61E030A56D33e8260FdD81f03B162A79Fe3449Cd"
    },
    "mainnet": {
      "allowListEnabled": false,
      "decimals": 18,
      "name": "Fluid",
      "poolAddress": "0x639f35C5E212D61Fe14Bd5CD8b66aAe4df11a50c",
      "poolType": "lockRelease",
      "symbol": "FLUID",
      "tokenAddress": "0x6f40d4A6237C257fff2dB00FA0510DeEECd303eb"
    }
  },
  "GEN": {
    "ethereum-mainnet-base-1": {
      "allowListEnabled": false,
      "decimals": 18,
      "name": "Generative Protocol",
      "poolAddress": "0x4097142E53fAA47b02f57D61Cf58787c3B6d951b",
      "poolType": "burnMint",
      "symbol": "GEN",
      "tokenAddress": "0x876ceF4219752930c93446fF15bF64A94ed404D5"
    },
    "mainnet": {
      "allowListEnabled": false,
      "decimals": 18,
      "name": "Generative Protocol",
      "poolAddress": "0x003491Bdfe15179aC2cEfEf9F5D0e235F096C3b0",
      "poolType": "burnMint",
      "symbol": "GEN",
      "tokenAddress": "0x442457bA124721f7e0AB7bf8a80FBc35ACDdc9f5"
    }
  },
  "GHO": {
    "avalanche-mainnet": {
      "allowListEnabled": false,
      "decimals": 18,
      "name": "Gho Token",
      "poolAddress": "0xDe6539018B095353A40753Dc54C91C68c9487D4E",
      "poolType": "burnMint",
      "symbol": "GHO",
      "tokenAddress": "0xfc421aD3C883Bf9E7C4f42dE845C4e4405799e73"
    },
    "ethereum-mainnet-arbitrum-1": {
      "allowListEnabled": false,
      "decimals": 18,
      "name": "Gho Token",
      "poolAddress": "0xB94Ab28c6869466a46a42abA834ca2B3cECCA5eB",
      "poolType": "burnMint",
      "symbol": "GHO",
      "tokenAddress": "0x7dfF72693f6A4149b17e7C6314655f6A9F7c8B33"
    },
    "ethereum-mainnet-base-1": {
      "allowListEnabled": false,
      "decimals": 18,
      "name": "Gho Token",
      "poolAddress": "0x98217A06721Ebf727f2C8d9aD7718ec28b7aAe34",
      "poolType": "burnMint",
      "symbol": "GHO",
      "tokenAddress": "0x6Bb7a212910682DCFdbd5BCBb3e28FB4E8da10Ee"
    },
    "mainnet": {
      "allowListEnabled": false,
      "decimals": 18,
      "name": "Gho Token",
      "poolAddress": "0x06179f7C1be40863405f374E7f5F8806c728660A",
      "poolType": "lockRelease",
      "symbol": "GHO",
      "tokenAddress": "0x40D16FC0246aD3160Ccc09B8D0D3A2cD28aE6C2f"
    }
  },
  "hyETH": {
    "ethereum-mainnet-arbitrum-1": {
      "allowListEnabled": false,
      "decimals": 18,
      "name": "High Yield ETH Index",
      "poolAddress": "0x288B1b97603b4ae48F18B893caf721f20fcb0E59",
      "poolType": "burnMint",
      "symbol": "hyETH",
      "tokenAddress": "0x8b5D1d8B3466eC21f8eE33cE63F319642c026142"
    },
    "ethereum-mainnet-base-1": {
      "allowListEnabled": false,
      "decimals": 18,
      "name": "High Yield ETH Index",
      "poolAddress": "0xbEE038Af079a702b2ED0af7886DA101443Ddb1CE",
      "poolType": "burnMint",
      "symbol": "hyETH",
      "tokenAddress": "0xC73e76Aa9F14C1837CDB49bd028E8Ff5a0a71dAD"
    },
    "mainnet": {
      "allowListEnabled": false,
      "decimals": 18,
      "name": "High Yield ETH Index",
      "poolAddress": "0x3999490C55Fb8332F5f3AD00212435526fA3E576",
      "poolType": "lockRelease",
      "symbol": "hyETH",
      "tokenAddress": "0xc4506022Fb8090774E8A628d5084EED61D9B99Ee"
    }
  },
  "IBTC": {
    "ethereum-mainnet-arbitrum-1": {
      "allowListEnabled": false,
      "decimals": 8,
      "name": "iBTC",
      "poolAddress": "0xCBeD22C12b9CBFaBa8E352D1EC6279885Df8725F",
      "poolType": "burnMint",
      "symbol": "IBTC",
      "tokenAddress": "0x050C24dBf1eEc17babE5fc585F06116A259CC77A"
    },
    "ethereum-mainnet-base-1": {
      "allowListEnabled": false,
      "decimals": 8,
      "name": "iBTC",
      "poolAddress": "0x206E9A22B384d3863b606C41030Ec2A19D3CBb95",
      "poolType": "burnMint",
      "symbol": "IBTC",
      "tokenAddress": "0x12418783e860997eb99e8aCf682DF952F721cF62"
    },
    "ethereum-mainnet-optimism-1": {
      "allowListEnabled": false,
      "decimals": 8,
      "name": "iBTC",
      "poolAddress": "0xb6f8e9604BAFD1482631740931783998e9E736A7",
      "poolType": "burnMint",
      "symbol": "IBTC",
      "tokenAddress": "0x2bAa7E92F3F14883264BfA63058cC223Ad719438"
    },
    "mainnet": {
      "allowListEnabled": false,
      "decimals": 8,
      "name": "iBTC",
      "poolAddress": "0x08B4058F16D243C977ea1fe91B20Af31057b5aBb",
      "poolType": "burnMint",
      "symbol": "IBTC",
      "tokenAddress": "0x20157DBAbb84e3BBFE68C349d0d44E48AE7B5AD2"
    }
  },
  "IXT": {
    "bsc-mainnet": {
      "allowListEnabled": false,
      "decimals": 18,
      "name": "xPlanetIX",
      "poolAddress": "0x1e9C67b9cbe6FfFfDc441Be359d9f78B5167f30E",
      "poolType": "burnMint",
      "symbol": "xIXT",
      "tokenAddress": "0x8b04bf3358B88e3630aa64C1c76FF3B6C699C6a7"
    },
    "ethereum-mainnet-arbitrum-1": {
      "allowListEnabled": false,
      "decimals": 18,
      "name": "xPlanetIX",
      "poolAddress": "0x803e3858B81E0595E5F39946a68AF3546D629ee7",
      "poolType": "burnMint",
      "symbol": "xIXT",
      "tokenAddress": "0x8b04bf3358B88e3630aa64C1c76FF3B6C699C6a7"
    },
    "ethereum-mainnet-base-1": {
      "allowListEnabled": false,
      "decimals": 18,
      "name": "PlanetIX",
      "poolAddress": "0xF85fB90550bB01905556Efd7B07eDe487097Bf78",
      "poolType": "burnMint",
      "symbol": "IXT",
      "tokenAddress": "0xD32B4e4a565A1B786979276de16a13eA2e10bECd"
    },
    "mainnet": {
      "allowListEnabled": false,
      "decimals": 18,
      "name": "xPlanetIX",
      "poolAddress": "0x51df9751404DB200b354ED6a5e27DdA6C557883D",
      "poolType": "burnMint",
      "symbol": "xIXT",
      "tokenAddress": "0x8b04bf3358B88e3630aa64C1c76FF3B6C699C6a7"
    },
    "matic-mainnet": {
      "allowListEnabled": false,
      "decimals": 18,
      "name": "PlanetIX",
      "poolAddress": "0x8206A135cac573a2f96873dc7ad7C83B08725FaB",
      "poolType": "lockRelease",
      "symbol": "IXT",
      "tokenAddress": "0xE06Bd4F5aAc8D0aA337D13eC88dB6defC6eAEefE"
    }
  },
  "LAND": {
    "bsc-mainnet": {
      "allowListEnabled": false,
      "decimals": 18,
      "name": "Landshare Token",
      "poolAddress": "0x3404C137c2AA3Cf69c7322c6f39a6cbd8c3b769D",
      "poolType": "lockRelease",
      "symbol": "LAND",
      "tokenAddress": "0xA73164DB271931CF952cBaEfF9E8F5817b42fA5C"
    },
    "ethereum-mainnet-arbitrum-1": {
      "allowListEnabled": false,
      "decimals": 18,
      "name": "Landshare Token",
      "poolAddress": "0x0d13d3683DD866FDfd6707976eb38Fa9A058E100",
      "poolType": "burnMint",
      "symbol": "LAND",
      "tokenAddress": "0x27Bc2757fAb0b8aB406016D1f71d8123452095d3"
    },
    "matic-mainnet": {
      "allowListEnabled": false,
      "decimals": 18,
      "name": "Landshare Token",
      "poolAddress": "0x047beEDAC57540d407db63aD6CF72Bde07c5B093",
      "poolType": "burnMint",
      "symbol": "LAND",
      "tokenAddress": "0xC03E6ad83dE7C58c9166fF08D66B960d78e64105"
    }
  },
  "LBTC": {
    "bsc-mainnet": {
      "allowListEnabled": false,
      "decimals": 8,
      "name": "Lombard Staked Bitcoin",
      "poolAddress": "0x75BEafC5E96aD88B4BD0Ae44a56FebCAD64FE11F",
      "poolType": "burnMint",
      "symbol": "LBTC",
      "tokenAddress": "0xecAc9C5F704e954931349Da37F60E39f515c11c1"
    },
    "ethereum-mainnet-base-1": {
      "allowListEnabled": false,
      "decimals": 8,
      "name": "Lombard Staked Bitcoin",
      "poolAddress": "0x84166eAf4530994C565E6aCC774a6950Ce8c88aA",
      "poolType": "burnMint",
      "symbol": "LBTC",
      "tokenAddress": "0xecAc9C5F704e954931349Da37F60E39f515c11c1"
    },
    "ethereum-mainnet-ink-1": {
      "allowListEnabled": false,
      "decimals": 8,
      "name": "Lombard Staked Bitcoin",
      "poolAddress": "0xe361310Fa58841F323638d4ab5E2032F94F790D6",
      "poolType": "burnMint",
      "symbol": "LBTC",
      "tokenAddress": "0xecAc9C5F704e954931349Da37F60E39f515c11c1"
    },
    "mainnet": {
      "allowListEnabled": false,
      "decimals": 8,
      "name": "Lombard Staked Bitcoin",
      "poolAddress": "0xac82d09D3BaE049C2119f5940ad517E6f1e9E453",
      "poolType": "burnMint",
      "symbol": "LBTC",
      "tokenAddress": "0x8236a87084f8B84306f72007F36F2618A5634494"
    },
    "polygon-mainnet-katana": {
      "allowListEnabled": false,
      "decimals": 8,
      "name": "Lombard Staked Bitcoin",
      "poolAddress": "0x087ae6eD810A22A4Ec26c4ef1A59D79d48a16B5C",
      "poolType": "burnMint",
      "symbol": "LBTC",
      "tokenAddress": "0xecAc9C5F704e954931349Da37F60E39f515c11c1"
    },
    "sonic-mainnet": {
      "allowListEnabled": false,
      "decimals": 8,
      "name": "Lombard Staked Bitcoin",
      "poolAddress": "0x3BA7EDC2C37D8069B1A29159290604da93887Fa2",
      "poolType": "burnMint",
      "symbol": "LBTC",
      "tokenAddress": "0xecAc9C5F704e954931349Da37F60E39f515c11c1"
    }
  },
  "LDY": {
    "ethereum-mainnet-arbitrum-1": {
      "allowListEnabled": false,
      "decimals": 18,
      "name": "Ledgity Token",
      "poolAddress": "0x9C4a695903Eaa0d958F3ECabdD8b9122c08505ac",
      "poolType": "burnMint",
      "symbol": "LDY",
      "tokenAddress": "0x999FAF0AF2fF109938eeFE6A7BF91CA56f0D07e1"
    },
    "ethereum-mainnet-base-1": {
      "allowListEnabled": false,
      "decimals": 18,
      "name": "Ledgity Token",
      "poolAddress": "0x9d5665F2C06C77dF7B3f3bbEE0a14e63dCd614b2",
      "poolType": "burnMint",
      "symbol": "LDY",
      "tokenAddress": "0x055d20a70eFd45aB839Ae1A39603D0cFDBDd8a13"
    },
    "mainnet": {
      "allowListEnabled": false,
      "decimals": 18,
      "name": "Ledgity Token",
      "poolAddress": "0x542BF6910dB102D10f84565E041c2761BE95be84",
      "poolType": "lockRelease",
      "symbol": "LDY",
      "tokenAddress": "0x482dF7483a52496F4C65AB499966dfcdf4DDFDbc"
    }
  },
  "LEASH": {
    "avalanche-mainnet": {
      "allowListEnabled": false,
      "decimals": 18,
      "name": "DOGE KILLER",
      "poolAddress": "0x56046FcadbcB62eD4b5643aF09724313624e88e1",
      "poolType": "burnMint",
      "symbol": "LEASH",
      "tokenAddress": "0x897Ce250199d102Ea103Aaf3a6E7906cde757560"
    },
    "bsc-mainnet": {
      "allowListEnabled": false,
      "decimals": 18,
      "name": "DOGE KILLER",
      "poolAddress": "0x385FE033d211BEA56a2E0bF0DE39feB1cE24DFC9",
      "poolType": "burnMint",
      "symbol": "LEASH",
      "tokenAddress": "0xf94A52468fF79862B8f288faF7900d34e74A1992"
    },
    "celo-mainnet": {
      "allowListEnabled": false,
      "decimals": 18,
      "name": "DOGE KILLER",
      "poolAddress": "0x33aC23E54A7Bfb159e781c8973B832b3bE2Bf211",
      "poolType": "burnMint",
      "symbol": "LEASH",
      "tokenAddress": "0x2b702DC45b540aEDA62F60cE4E5BFAED37b1D27a"
    },
    "ethereum-mainnet-andromeda-1": {
      "allowListEnabled": false,
      "decimals": 18,
      "name": "DOGE KILLER",
      "poolAddress": "0x2133c3b98928d0DC519Fc0607EB39DC2fc4b9df4",
      "poolType": "burnMint",
      "symbol": "LEASH",
      "tokenAddress": "0xc55eABF6624224b6E185B6A79a3217e0e751046A"
    },
    "ethereum-mainnet-arbitrum-1": {
      "allowListEnabled": false,
      "decimals": 18,
      "name": "DOGE KILLER",
      "poolAddress": "0xDFb202aD6734530d60501aEaC1BCf99688D8319F",
      "poolType": "burnMint",
      "symbol": "LEASH",
      "tokenAddress": "0x1649DE9028C0a6B958118A977099d66eF0DA5a92"
    },
    "ethereum-mainnet-base-1": {
      "allowListEnabled": false,
      "decimals": 18,
      "name": "DOGE KILLER",
      "poolAddress": "0xB23a7814f718448ba2e1a2B362a8AB0c4e8Ab341",
      "poolType": "burnMint",
      "symbol": "LEASH",
      "tokenAddress": "0x90B0C73F19bd2EB9Bcd6b1C6c787a63ae851b336"
    },
    "ethereum-mainnet-blast-1": {
      "allowListEnabled": false,
      "decimals": 18,
      "name": "DOGE KILLER",
      "poolAddress": "0x26dEd7458Bf906316b638504965D1e9D5AE73c57",
      "poolType": "burnMint",
      "symbol": "LEASH",
      "tokenAddress": "0xBc53643F2D736743ed29B6dC36E30F5Fb8941090"
    },
    "ethereum-mainnet-kroma-1": {
      "allowListEnabled": false,
      "decimals": 18,
      "name": "DOGE KILLER",
      "poolAddress": "0xA1d0b6d2E8f7c20c1FbA1Ca3A72107474216a60C",
      "poolType": "burnMint",
      "symbol": "LEASH",
      "tokenAddress": "0xb7C2D1548C66d946f3024e3e5B35634fF91E2846"
    },
    "ethereum-mainnet-linea-1": {
      "allowListEnabled": false,
      "decimals": 18,
      "name": "DOGE KILLER",
      "poolAddress": "0x3da3283E0D0c30b44BA899b37fD6da6D0B776646",
      "poolType": "burnMint",
      "symbol": "LEASH",
      "tokenAddress": "0x4e1a69B48A7aE9Fc8fD2623089c4B378f24a64A9"
    },
    "ethereum-mainnet-mantle-1": {
      "allowListEnabled": false,
      "decimals": 18,
      "name": "DOGE KILLER",
      "poolAddress": "0xA6a6663a159e80ad3682698b0a595DF3594491B5",
      "poolType": "burnMint",
      "symbol": "LEASH",
      "tokenAddress": "0x70Ed1C42D29678D2D5Bad7197A4281B095AD7fD6"
    },
    "ethereum-mainnet-mode-1": {
      "allowListEnabled": false,
      "decimals": 18,
      "name": "DOGE KILLER",
      "poolAddress": "0x852467AB8b1bBB2D1c8d8802cd7820B906D4609A",
      "poolType": "burnMint",
      "symbol": "LEASH",
      "tokenAddress": "0xA3D0D0C81dBe4511724f875F7f2fa794a14bee64"
    },
    "ethereum-mainnet-optimism-1": {
      "allowListEnabled": false,
      "decimals": 18,
      "name": "DOGE KILLER",
      "poolAddress": "0x975f51b7BFac520F35A791F5E4206162300244c3",
      "poolType": "burnMint",
      "symbol": "LEASH",
      "tokenAddress": "0xDE4dd6Db8072eb6999B88B7D7E0c8C0C01637578"
    },
    "ethereum-mainnet-scroll-1": {
      "allowListEnabled": false,
      "decimals": 18,
      "name": "DOGE KILLER",
      "poolAddress": "0x1d201c7277f971CBb6Cf32636E79187c83C58490",
      "poolType": "burnMint",
      "symbol": "LEASH",
      "tokenAddress": "0xCEeDbfc700d17A277Ab1cA9E19A2CaF0c42ced41"
    },
    "ethereum-mainnet-zircuit-1": {
      "allowListEnabled": false,
      "decimals": 18,
      "name": "DOGE KILLER",
      "poolAddress": "0x7f5BB6146B490B6C1e1c8D8fD60FDE93636274b1",
      "poolType": "burnMint",
      "symbol": "LEASH",
      "tokenAddress": "0xa9BBE4c88F4988Ec8328e44b0889404824aBEb62"
    },
    "ethereum-mainnet-zksync-1": {
      "allowListEnabled": false,
      "decimals": 18,
      "name": "DOGE KILLER",
      "poolAddress": "0xef98939F005Da3Aa186ebb842842569213863D17",
      "poolType": "burnMint",
      "symbol": "LEASH",
      "tokenAddress": "0x743C48C6057b4c2480F2458F2D1CE967dF96B724"
    },
    "mainnet": {
      "allowListEnabled": false,
      "decimals": 18,
      "name": "DOGE KILLER",
      "poolAddress": "0xEa9c3dB69C9eE60FB0B06d1A1c9077B16F2D7C82",
      "poolType": "lockRelease",
      "symbol": "LEASH",
      "tokenAddress": "0x27C70Cd1946795B66be9d954418546998b546634"
    },
    "matic-mainnet": {
      "allowListEnabled": false,
      "decimals": 18,
      "name": "DOGE KILLER",
      "poolAddress": "0x711948bE2234b51653dD9978c107671aF4Eb8d7F",
      "poolType": "burnMint",
      "symbol": "LEASH",
      "tokenAddress": "0x6aF85BfA857bB88F2E3Ae07839182491d34ca11d"
    },
    "polkadot-mainnet-astar": {
      "allowListEnabled": false,
      "decimals": 18,
      "name": "DOGE KILLER",
      "poolAddress": "0x1D67640d37117Cbe876c5C50e6e2B6DE0c53dA70",
      "poolType": "burnMint",
      "symbol": "LEASH",
      "tokenAddress": "0x2992F24a5d1A2914C0981933E9870e76d60D299c"
    },
    "wemix-mainnet": {
      "allowListEnabled": false,
      "decimals": 18,
      "name": "DOGE KILLER",
      "poolAddress": "0x5EF69257f95d822b7D6dd60Ee574A34e66D6B3B2",
      "poolType": "burnMint",
      "symbol": "LEASH",
      "tokenAddress": "0x3C76af2dCCd31ac4A146C0d55cCc4bfd13051379"
    },
    "xdai-mainnet": {
      "allowListEnabled": false,
      "decimals": 18,
      "name": "DOGE KILLER",
      "poolAddress": "0xEaA2885DcdD6689a95642DC6d72F24F81EB170f5",
      "poolType": "burnMint",
      "symbol": "LEASH",
      "tokenAddress": "0xBb1ea2697b13Cc06e03D875D2d39c06AC6dd5a93"
    }
  },
  "LINK": {
    "abstract-mainnet": {
      "allowListEnabled": false,
      "decimals": 18,
      "name": "ChainLink Token",
      "poolType": "feeTokenOnly",
      "symbol": "LINK",
      "tokenAddress": "0x2Ea38D6cDb6774992d4A62fe622f4405663729Dd"
    },
    "apechain-mainnet": {
      "allowListEnabled": false,
      "decimals": 18,
      "name": "ChainLink Token",
      "poolType": "feeTokenOnly",
      "symbol": "LINK",
      "tokenAddress": "0xf575731b78981B86d34321d875A3D25a48479be6"
    },
    "avalanche-mainnet": {
      "allowListEnabled": false,
      "decimals": 18,
      "name": "Chainlink Token",
      "poolType": "feeTokenOnly",
      "symbol": "LINK.e",
      "tokenAddress": "0x5947BB275c521040051D82396192181b413227A3"
    },
    "berachain-mainnet": {
      "allowListEnabled": false,
      "decimals": 18,
      "name": "ChainLink Token",
      "poolType": "feeTokenOnly",
      "symbol": "LINK",
      "tokenAddress": "0x71052BAe71C25C78E37fD12E5ff1101A71d9018F"
    },
    "binance-smart-chain-mainnet-opbnb-1": {
      "allowListEnabled": false,
      "decimals": 18,
      "name": "ChainLink Token",
      "poolType": "feeTokenOnly",
      "symbol": "LINK",
      "tokenAddress": "0x99f0d88B81b758AB07E22C7AbA00E0121a882dEA"
    },
    "bitcoin-mainnet-bitlayer-1": {
      "allowListEnabled": false,
      "decimals": 18,
      "name": "ChainLink Token",
      "poolType": "feeTokenOnly",
      "symbol": "LINK",
      "tokenAddress": "0x56B275c0Ec034a229a1deD8DB17089544bc276D9"
    },
    "bitcoin-mainnet-bob-1": {
      "allowListEnabled": false,
      "decimals": 18,
      "name": "ChainLink Token",
      "poolType": "feeTokenOnly",
      "symbol": "LINK",
      "tokenAddress": "0x5aB885CDa7216b163fb6F813DEC1E1532516c833"
    },
    "bitcoin-mainnet-botanix": {
      "allowListEnabled": false,
      "decimals": 18,
      "name": "ChainLink Token",
      "poolType": "feeTokenOnly",
      "symbol": "LINK",
      "tokenAddress": "0x30e85A5c9525AD9a7A0FA5C74df4Baf0b01aD241"
    },
    "bitcoin-mainnet-bsquared-1": {
      "allowListEnabled": false,
      "decimals": 18,
      "name": "ChainLink Token",
      "poolType": "feeTokenOnly",
      "symbol": "LINK",
      "tokenAddress": "0x709229D9587886a1eDFeE6b5cE636E1D70d1cE39"
    },
    "bitcoin-merlin-mainnet": {
      "allowListEnabled": false,
      "decimals": 18,
      "name": "ChainLink Token",
      "poolType": "feeTokenOnly",
      "symbol": "LINK",
      "tokenAddress": "0x71052BAe71C25C78E37fD12E5ff1101A71d9018F"
    },
    "bsc-mainnet": {
      "allowListEnabled": false,
      "decimals": 18,
      "name": "ChainLink Token",
      "poolType": "feeTokenOnly",
      "symbol": "LINK",
      "tokenAddress": "0x404460C6A5EdE2D891e8297795264fDe62ADBB75"
    },
    "celo-mainnet": {
      "allowListEnabled": false,
      "decimals": 18,
      "name": "ChainLink Token",
      "poolAddress": "0x554652E7F10fB8aa3e12226213c6826F98B09CF0",
      "poolType": "burnMint",
      "symbol": "LINK",
      "tokenAddress": "0xd07294e6E917e07dfDcee882dd1e2565085C2ae0"
    },
    "core-mainnet": {
      "allowListEnabled": false,
      "decimals": 18,
      "name": "ChainLink Token",
      "poolType": "feeTokenOnly",
      "symbol": "LINK",
      "tokenAddress": "0x3902228D6A3d2Dc44731fD9d45FeE6a61c722D0b"
    },
    "corn-mainnet": {
      "allowListEnabled": false,
      "decimals": 18,
      "name": "ChainLink Token",
      "poolType": "feeTokenOnly",
      "symbol": "LINK",
      "tokenAddress": "0x7311DED199CC28D80E58e81e8589aa160199FCD2"
    },
    "cronos-mainnet": {
      "allowListEnabled": false,
      "decimals": 18,
      "name": "ChainLink Token",
      "poolType": "feeTokenOnly",
      "symbol": "LINK",
      "tokenAddress": "0x8c80A01F461f297Df7F9DA3A4f740D7297C8Ac85"
    },
    "cronos-zkevm-mainnet": {
      "allowListEnabled": false,
      "decimals": 18,
      "name": "ChainLink Token",
      "poolType": "feeTokenOnly",
      "symbol": "LINK",
      "tokenAddress": "0x61170ca9fB9cF98d4c7d684e07be6D969D59667E"
    },
    "ethereum-mainnet-andromeda-1": {
      "allowListEnabled": false,
      "decimals": 18,
      "name": "ChainLink Token",
      "poolAddress": "0xff170aD8f1d86eFAC90CA7a2E1204bA64aC5e0f9",
      "poolType": "burnMint",
      "symbol": "LINK",
      "tokenAddress": "0xd2FE54D1E5F568eB710ba9d898Bf4bD02C7c0353"
    },
    "ethereum-mainnet-arbitrum-1": {
      "allowListEnabled": false,
      "decimals": 18,
      "name": "ChainLink Token",
      "poolType": "feeTokenOnly",
      "symbol": "LINK",
      "tokenAddress": "0xf97f4df75117a78c1A5a0DBb814Af92458539FB4"
    },
    "ethereum-mainnet-base-1": {
      "allowListEnabled": false,
      "decimals": 18,
      "name": "ChainLink Token",
      "poolAddress": "0xBA148bAF60CCc4d7D86aED4fCff04D5b3265cAd4",
      "poolType": "burnMint",
      "symbol": "LINK",
      "tokenAddress": "0x88Fb150BDc53A65fe94Dea0c9BA0a6dAf8C6e196"
    },
    "ethereum-mainnet-blast-1": {
      "allowListEnabled": false,
      "decimals": 18,
      "name": "ChainLink Token",
      "poolAddress": "0x9fCd83bC7F67ADa1fB51a4caBEa333c72B641bd1",
      "poolType": "burnMint",
      "symbol": "LINK",
      "tokenAddress": "0x93202eC683288a9EA75BB829c6baCFb2BfeA9013"
    },
    "ethereum-mainnet-hashkey-1": {
      "allowListEnabled": false,
      "decimals": 18,
      "name": "ChainLink Token",
      "poolType": "feeTokenOnly",
      "symbol": "LINK",
      "tokenAddress": "0x71052BAe71C25C78E37fD12E5ff1101A71d9018F"
    },
    "ethereum-mainnet-ink-1": {
      "allowListEnabled": false,
      "decimals": 18,
      "name": "ChainLink Token",
      "poolType": "feeTokenOnly",
      "symbol": "LINK",
      "tokenAddress": "0x71052BAe71C25C78E37fD12E5ff1101A71d9018F"
    },
    "ethereum-mainnet-kroma-1": {
      "allowListEnabled": false,
      "decimals": 18,
      "name": "ChainLink Token",
      "poolAddress": "0xff170aD8f1d86eFAC90CA7a2E1204bA64aC5e0f9",
      "poolType": "burnMint",
      "symbol": "LINK",
      "tokenAddress": "0xC1F6f7622ad37C3f46cDF6F8AA0344ADE80BF450"
    },
    "ethereum-mainnet-linea-1": {
      "allowListEnabled": false,
      "decimals": 18,
      "name": "ChainLink Token",
      "poolType": "feeTokenOnly",
      "symbol": "LINK",
      "tokenAddress": "0xa18152629128738a5c081eb226335FEd4B9C95e9"
    },
    "ethereum-mainnet-mantle-1": {
      "allowListEnabled": false,
      "decimals": 18,
      "name": "ChainLink Token",
      "poolType": "feeTokenOnly",
      "symbol": "LINK",
      "tokenAddress": "0xfe36cF0B43aAe49fBc5cFC5c0AF22a623114E043"
    },
    "ethereum-mainnet-mode-1": {
      "allowListEnabled": false,
      "decimals": 18,
      "name": "ChainLink Token",
      "poolAddress": "0xDeC8A6f06FDdA5aAE262631f37b79f182a23464B",
      "poolType": "burnMint",
      "symbol": "LINK",
      "tokenAddress": "0x183E3691EfF3524B2315D3703D94F922CbE51F54"
    },
    "ethereum-mainnet-optimism-1": {
      "allowListEnabled": false,
      "decimals": 18,
      "name": "ChainLink Token",
      "poolType": "feeTokenOnly",
      "symbol": "LINK",
      "tokenAddress": "0x350a791Bfc2C21F9Ed5d10980Dad2e2638ffa7f6"
    },
    "ethereum-mainnet-polygon-zkevm-1": {
      "allowListEnabled": false,
      "decimals": 18,
      "name": "ChainLink Token",
      "poolType": "feeTokenOnly",
      "symbol": "LINK",
      "tokenAddress": "0xdB7A504CF869484dd6aC5FaF925c8386CBF7573D"
    },
    "ethereum-mainnet-scroll-1": {
      "allowListEnabled": false,
      "decimals": 18,
      "name": "ChainLink Token",
      "poolAddress": "0xff170aD8f1d86eFAC90CA7a2E1204bA64aC5e0f9",
      "poolType": "burnMint",
      "symbol": "LINK",
      "tokenAddress": "0x548C6944cba02B9D1C0570102c89de64D258d3Ac"
    },
    "ethereum-mainnet-taiko-1": {
      "allowListEnabled": false,
      "decimals": 18,
      "name": "ChainLink Token",
      "poolType": "feeTokenOnly",
      "symbol": "LINK",
      "tokenAddress": "0x917a3964C37993e99a47C779bEb5Db1E9d13804d"
    },
    "ethereum-mainnet-unichain-1": {
      "allowListEnabled": false,
      "decimals": 18,
      "name": "ChainLink Token",
      "poolType": "feeTokenOnly",
      "symbol": "LINK",
      "tokenAddress": "0xEF66491eab4bbB582c57b14778afd8dFb70D8A1A"
    },
    "ethereum-mainnet-worldchain-1": {
      "allowListEnabled": false,
      "decimals": 18,
      "name": "ChainLink Token",
      "poolType": "feeTokenOnly",
      "symbol": "LINK",
      "tokenAddress": "0x915b648e994d5f31059B38223b9fbe98ae185473"
    },
    "ethereum-mainnet-xlayer-1": {
      "allowListEnabled": false,
      "decimals": 18,
      "name": "ChainLink Token",
      "poolType": "feeTokenOnly",
      "symbol": "LINK",
      "tokenAddress": "0x8aF9711B44695a5A081F25AB9903DDB73aCf8FA9"
    },
    "ethereum-mainnet-zircuit-1": {
      "allowListEnabled": false,
      "decimals": 18,
      "name": "ChainLink Token",
      "poolType": "feeTokenOnly",
      "symbol": "LINK",
      "tokenAddress": "0x5D6d033B4FbD2190D99D930719fAbAcB64d2439a"
    },
    "ethereum-mainnet-zksync-1": {
      "allowListEnabled": false,
      "decimals": 18,
      "name": "ChainLink Token",
      "poolAddress": "0xff170aD8f1d86eFAC90CA7a2E1204bA64aC5e0f9",
      "poolType": "burnMint",
      "symbol": "LINK",
      "tokenAddress": "0x52869bae3E091e36b0915941577F2D47d8d8B534"
    },
    "fraxtal-mainnet": {
      "allowListEnabled": false,
      "decimals": 18,
      "name": "ChainLink Token",
      "poolType": "feeTokenOnly",
      "symbol": "LINK",
      "tokenAddress": "0xd6A6ba37fAaC229B9665E86739ca501401f5a940"
    },
    "hedera-mainnet": {
      "allowListEnabled": false,
      "decimals": 18,
      "name": "ChainLink Token",
      "poolType": "feeTokenOnly",
      "symbol": "LINK",
      "tokenAddress": "0x7Ce6bb2Cc2D3Fd45a974Da6a0F29236cb9513a98"
    },
    "hemi-mainnet": {
      "allowListEnabled": false,
      "decimals": 18,
      "name": "ChainLink Token",
      "poolType": "feeTokenOnly",
      "symbol": "LINK",
      "tokenAddress": "0x63dbE12A6381D64adE47bc3D92aBF4393DFF4BC8"
    },
    "hyperliquid-mainnet": {
      "allowListEnabled": false,
      "decimals": 18,
      "name": "ChainLink Token",
      "poolType": "feeTokenOnly",
      "symbol": "LINK",
      "tokenAddress": "0x1AC2EE68b8d038C982C1E1f73F596927dd70De59"
    },
    "lens-mainnet": {
      "allowListEnabled": false,
      "decimals": 18,
      "name": "ChainLink Token",
      "poolType": "feeTokenOnly",
      "symbol": "LINK",
      "tokenAddress": "0x6e970e8d6758164798290c8db1D79a527ca6e1B2"
    },
    "lisk-mainnet": {
      "allowListEnabled": false,
      "decimals": 18,
      "name": "ChainLink Token",
      "poolType": "feeTokenOnly",
      "symbol": "LINK",
      "tokenAddress": "0x71052BAe71C25C78E37fD12E5ff1101A71d9018F"
    },
    "mainnet": {
      "allowListEnabled": false,
      "decimals": 18,
      "name": "ChainLink Token",
      "poolAddress": "0x1B7492C3bD23A4aDB448710e4275FF14A5288932",
      "poolType": "lockRelease",
      "symbol": "LINK",
      "tokenAddress": "0x514910771AF9Ca656af840dff83E8264EcF986CA"
    },
    "matic-mainnet": {
      "allowListEnabled": false,
      "decimals": 18,
      "name": "ChainLink Token",
      "poolType": "feeTokenOnly",
      "symbol": "LINK",
      "tokenAddress": "0xb0897686c545045aFc77CF20eC7A532E3120E0F1"
    },
    "metal-mainnet": {
      "allowListEnabled": false,
      "decimals": 18,
      "name": "ChainLink Token",
      "poolType": "feeTokenOnly",
      "symbol": "LINK",
      "tokenAddress": "0x587d19DDF735D6B536aAdB1a2A92938eB23B8d5C"
    },
    "mind-mainnet": {
      "allowListEnabled": false,
      "decimals": 18,
      "name": "ChainLink Token",
      "poolType": "feeTokenOnly",
      "symbol": "LINK",
      "tokenAddress": "0xd8A9246e84903e82CA01e42774b01A7CdD465BFa"
    },
    "mint-mainnet": {
      "allowListEnabled": false,
      "decimals": 18,
      "name": "ChainLink Token",
      "poolType": "feeTokenOnly",
      "symbol": "LINK",
      "tokenAddress": "0x71052BAe71C25C78E37fD12E5ff1101A71d9018F"
    },
    "plume-mainnet": {
      "allowListEnabled": false,
      "decimals": 18,
      "name": "ChainLink Token",
      "poolType": "feeTokenOnly",
      "symbol": "LINK",
      "tokenAddress": "0xb549B375dA0c76f8b3877B9aDfDD28378f087A64"
    },
    "polkadot-mainnet-astar": {
      "allowListEnabled": false,
      "decimals": 18,
      "name": "ChainLink Token",
      "poolAddress": "0xDeC8A6f06FDdA5aAE262631f37b79f182a23464B",
      "poolType": "burnMint",
      "symbol": "LINK",
      "tokenAddress": "0x31EFB841d5e0b4082F7E1267dab8De1b853f2A9d"
    },
    "polygon-mainnet-katana": {
      "allowListEnabled": false,
      "decimals": 18,
      "name": "ChainLink Token",
      "poolType": "feeTokenOnly",
      "symbol": "LINK",
      "tokenAddress": "0xc2C447b04e0ED3476DdbDae8E9E39bE7159d27b6"
    },
    "ronin-mainnet": {
      "allowListEnabled": false,
      "decimals": 18,
      "name": "ChainLink Token",
      "poolAddress": "0x6bBB2D614f4336784b835E392c62ed7A5345Db6e",
      "poolType": "burnMint",
      "symbol": "LINK",
      "tokenAddress": "0x3902228D6A3d2Dc44731fD9d45FeE6a61c722D0b"
    },
    "rootstock-mainnet": {
      "allowListEnabled": false,
      "decimals": 18,
      "name": "ChainLink Token",
      "poolType": "feeTokenOnly",
      "symbol": "LINK",
      "tokenAddress": "0x938D84942f5D924070A6bb82F8e56a5E2b3098A4"
    },
    "sei-mainnet": {
      "allowListEnabled": false,
      "decimals": 18,
      "name": "ChainLink Token",
      "poolType": "feeTokenOnly",
      "symbol": "LINK",
      "tokenAddress": "0x71052BAe71C25C78E37fD12E5ff1101A71d9018F"
    },
    "shibarium-mainnet": {
      "allowListEnabled": false,
      "decimals": 18,
      "name": "ChainLink Token",
      "poolType": "feeTokenOnly",
      "symbol": "LINK",
      "tokenAddress": "0x71052BAe71C25C78E37fD12E5ff1101A71d9018F"
    },
    "solana-mainnet": {
      "allowListEnabled": false,
      "decimals": 9,
      "name": "Chainlink Token",
      "poolAddress": "Gu68eAsbqHG8Jx6yLPWu3JDZEdCUzTFnrTCeRQKEy1br",
      "poolType": "burnMint",
      "symbol": "LINK",
      "tokenAddress": "LinkhB3afbBKb2EQQu7s7umdZceV3wcvAUJhQAfQ23L"
    },
    "soneium-mainnet": {
      "allowListEnabled": false,
      "decimals": 18,
      "name": "ChainLink Token",
      "poolAddress": "0xDeC8A6f06FDdA5aAE262631f37b79f182a23464B",
      "poolType": "burnMint",
      "symbol": "LINK",
      "tokenAddress": "0x32D8F819C8080ae44375F8d383Ffd39FC642f3Ec"
    },
    "sonic-mainnet": {
      "allowListEnabled": false,
      "decimals": 18,
      "name": "ChainLink Token",
      "poolAddress": "0x554652E7F10fB8aa3e12226213c6826F98B09CF0",
      "poolType": "burnMint",
      "symbol": "LINK",
      "tokenAddress": "0x71052BAe71C25C78E37fD12E5ff1101A71d9018F"
    },
    "superseed-mainnet": {
      "allowListEnabled": false,
      "decimals": 18,
      "name": "ChainLink Token",
      "poolType": "feeTokenOnly",
      "symbol": "LINK",
      "tokenAddress": "0x41Ccf59e3F30EB624eF8E5Ea34b2da96bee472d9"
    },
    "treasure-mainnet": {
      "allowListEnabled": false,
      "decimals": 18,
      "name": "ChainLink Token",
      "poolType": "feeTokenOnly",
      "symbol": "LINK",
      "tokenAddress": "0xC74eAEf00bE07C6C8A28feAa54e50942efEDF02A"
    },
    "wemix-mainnet": {
      "allowListEnabled": false,
      "decimals": 18,
      "name": "ChainLink Token",
      "poolAddress": "0xDeC8A6f06FDdA5aAE262631f37b79f182a23464B",
      "poolType": "burnMint",
      "symbol": "LINK",
      "tokenAddress": "0x80f1FcdC96B55e459BF52b998aBBE2c364935d69"
    },
    "xdai-mainnet": {
      "allowListEnabled": false,
      "decimals": 18,
      "name": "ChainLink Token on xDai",
      "poolType": "feeTokenOnly",
      "symbol": "LINK",
      "tokenAddress": "0xE2e73A1c69ecF83F464EFCE6A5be353a37cA09b2"
    },
    "zora-mainnet": {
      "allowListEnabled": false,
      "decimals": 18,
      "name": "ChainLink Token",
      "poolType": "feeTokenOnly",
      "symbol": "LINK",
      "tokenAddress": "0x3662B6f73c5560229D1a98aF6e59E6649D568374"
    }
  },
  "LsETH": {
    "ethereum-mainnet-base-1": {
      "allowListEnabled": false,
      "decimals": 18,
      "name": "Liquid Staked ETH",
      "poolAddress": "0x3A4e3B9a4fb73A4015b4AFe1efe02214B614D591",
      "poolType": "burnMint",
      "symbol": "LsETH",
      "tokenAddress": "0xB29749498954A3A821ec37BdE86e386dF3cE30B6"
    },
    "mainnet": {
      "allowListEnabled": false,
      "decimals": 18,
      "name": "Liquid Staked ETH",
      "poolAddress": "0x0a02473E57902fD7764E6E952E2962763045B404",
      "poolType": "lockRelease",
      "symbol": "LsETH",
      "tokenAddress": "0x8c1BEd5b9a0928467c9B1341Da1D7BD5e10b6549"
    }
  },
  "LUA": {
    "mainnet": {
      "allowListEnabled": false,
      "decimals": 18,
      "name": "Lumi Finance Token",
      "poolAddress": "0xD27F88501e62D0BDc70B20d6ed06d8E0fF8c3812",
      "poolType": "lockRelease",
      "symbol": "LUA",
      "tokenAddress": "0x88D100432F98956b16B66Df56962FD3e5cCd297A"
    },
    "ronin-mainnet": {
      "allowListEnabled": false,
      "decimals": 18,
      "name": "Lumi Finance Token",
      "poolAddress": "0xCE562455a389F14f54135B84749ddd81Bc0bF869",
      "poolType": "burnMint",
      "symbol": "LUA",
      "tokenAddress": "0xd61bBBB8369c46c15868ad9263a2710AcED156C4"
    }
  },
  "LUAUSD": {
    "mainnet": {
      "allowListEnabled": false,
      "decimals": 18,
      "name": "Lumi Finance USD",
      "poolAddress": "0x5686CCb55ee86BEB1e8A1Cf7C769930f3A5E521c",
      "poolType": "lockRelease",
      "symbol": "LUAUSD",
      "tokenAddress": "0x540ddE0739EeFAf90D0Ca05aCa90513Ce89E7e79"
    },
    "ronin-mainnet": {
      "allowListEnabled": false,
      "decimals": 18,
      "name": "Lumi Finance USD",
      "poolAddress": "0xe6712A2b96780986342e2C3C0Accdce58fc7Ac38",
      "poolType": "burnMint",
      "symbol": "LUAUSD",
      "tokenAddress": "0x18d2bDEf572C67127E218c425f546FE64430a92C"
    }
  },
  "LUISA": {
    "ethereum-mainnet-base-1": {
      "allowListEnabled": false,
      "decimals": 18,
      "name": "Luisa",
      "poolAddress": "0xe9516fB95778682F48C551071Bb917F937229596",
      "poolType": "burnMint",
      "symbol": "LUISA",
      "tokenAddress": "0x5699c51660C765e57793D1837B400B241cbC4B46"
    },
    "shibarium-mainnet": {
      "allowListEnabled": false,
      "decimals": 18,
      "name": "Luisa",
      "poolAddress": "0xCa8FaCd0EB11DEB6114d515D136c79C6f4170E87",
      "poolType": "lockRelease",
      "symbol": "LUISA",
      "tokenAddress": "0x0cCD687CC6F8461170336D8e8cf46A39313DEab9"
    }
  },
  "LYP": {
    "ethereum-mainnet-base-1": {
      "allowListEnabled": false,
      "decimals": 18,
      "name": "Lympid Token",
      "poolAddress": "0xBCc91222266156c9e92217Bf68117fF3d8Ec5f38",
      "poolType": "burnMint",
      "symbol": "LYP",
      "tokenAddress": "0x4837b18a6d7aF6159c8665505B90a2ed393255E0"
    },
    "matic-mainnet": {
      "allowListEnabled": false,
      "decimals": 18,
      "name": "Lympid Token",
      "poolAddress": "0xba0Db2166508A030324F14dEBE3a6D9d3B8A32c8",
      "poolType": "burnMint",
      "symbol": "LYP",
      "tokenAddress": "0x4837b18a6d7aF6159c8665505B90a2ed393255E0"
    }
  },
  "mBTC": {
    "bsc-mainnet": {
      "allowListEnabled": false,
      "decimals": 8,
      "name": "Bridged Magpie-Peg BTC",
      "poolAddress": "0xD7550e0a1C055B444D8d1a9EB3DeA02c0F09D7A1",
      "poolType": "burnMint",
      "symbol": "Bridged mBTC",
      "tokenAddress": "0x7c1cCA5b25Fa0bC9AF9275Fb53cBA89DC172b878"
    },
    "ethereum-mainnet-arbitrum-1": {
      "allowListEnabled": false,
      "decimals": 8,
      "name": "mBTC",
      "poolAddress": "0x82164603B46a79C0DDcF2E622e242f16428939DB",
      "poolType": "burnMint",
      "symbol": "mBTC",
      "tokenAddress": "0x2172fAD929E857dDfD7dDC31E24904438434cB0B"
    },
    "ethereum-mainnet-zircuit-1": {
      "allowListEnabled": false,
      "decimals": 8,
      "name": "Liquid Staked BTC",
      "poolAddress": "0xd86e1fEDB7120369fF5175b74F4413Cb74FCAcDB",
      "poolType": "burnMint",
      "symbol": "mBTC",
      "tokenAddress": "0x7FdFbE1fB9783745991CFb0a3D396acE6eE0c909"
    },
    "mainnet": {
      "allowListEnabled": false,
      "decimals": 8,
      "name": "Liquid Staked BTC",
      "poolAddress": "0x476EefeF46e0d65e1E371Fe093696259B1240B93",
      "poolType": "burnMint",
      "symbol": "mBTC",
      "tokenAddress": "0xbDf245957992bfBC62B07e344128a1EEc7b7eE3f"
    },
    "sonic-mainnet": {
      "allowListEnabled": false,
      "decimals": 8,
      "name": "Magpie Stake BTC",
      "poolAddress": "0xa6F5410BCb028c62DB6f60361C004D9740cFA82b",
      "poolType": "burnMint",
      "symbol": "mBTC",
      "tokenAddress": "0x29190A076072bd71454E032F821eAAb3ba07e0D3"
    }
  },
  "mDLP": {
    "ethereum-mainnet-arbitrum-1": {
      "allowListEnabled": false,
      "decimals": 18,
      "name": "Magpie locked DLP",
      "poolAddress": "0x3fd1D7fc5fE44fCbEE3d506530b790b09EF1459B",
      "poolType": "burnMint",
      "symbol": "mDLP",
      "tokenAddress": "0xfe14F790DA92971131544d915c4ADa6F1abce3Bd"
    },
    "mainnet": {
      "allowListEnabled": false,
      "decimals": 18,
      "name": "Magpie locked DLP",
      "poolAddress": "0x5180865890246278544ea457342b46665C196a97",
      "poolType": "burnMint",
      "symbol": "mDLP",
      "tokenAddress": "0x1Cbc4BF664907669CfAB86a3b1aCC3EC8867a25F"
    }
  },
  "MEEM": {
    "ethereum-mainnet-base-1": {
      "allowListEnabled": false,
      "decimals": 18,
      "name": "Cryptex Meme Index",
      "poolAddress": "0x797C54f6E028c70d76c0031e03ab43Eb1b80fa74",
      "poolType": "burnMint",
      "symbol": "MEEM",
      "tokenAddress": "0x15f9cec1c568352Cd48Da1E84D3e74F27f6ee160"
    },
    "mainnet": {
      "allowListEnabled": false,
      "decimals": 18,
      "name": "Cryptex Meme Index",
      "poolAddress": "0xbfc86CA9b7fa158287bD392eE098246465E63351",
      "poolType": "lockRelease",
      "symbol": "MEEM",
      "tokenAddress": "0xA544b3F0c46c15F0B2b00ba3D67b56C250287905"
    }
  },
  "METO": {
    "bsc-mainnet": {
      "allowListEnabled": false,
      "decimals": 18,
      "name": "Metafluence",
      "poolAddress": "0xC9eDf4f727A1C21b65613f29059FE9928244110b",
      "poolType": "burnMint",
      "symbol": "METO",
      "tokenAddress": "0xa78775bba7a542F291e5ef7f13C6204E704A90Ba"
    },
    "matic-mainnet": {
      "allowListEnabled": false,
      "decimals": 18,
      "name": "Metafluence",
      "poolAddress": "0x78a2AeDdb8fD3446Fda31F6451a7e11c6446F5B8",
      "poolType": "burnMint",
      "symbol": "METO",
      "tokenAddress": "0x4665d6c8882F0fB1b973776C63578f9AF1A0A726"
    }
  },
  "MEW": {
    "bsc-mainnet": {
      "allowListEnabled": false,
      "decimals": 5,
      "name": "cat in a dogs world",
      "poolAddress": "0xBF38331E34ef7f248020611bB31Be0576D06413D",
      "poolType": "burnMint",
      "symbol": "MEW",
      "tokenAddress": "0x1b3CF4C6ad50788291160cD10bFEFafC5e4e951C"
    },
    "ethereum-mainnet-base-1": {
      "allowListEnabled": false,
      "decimals": 5,
      "name": "cat in a dogs world",
      "poolAddress": "0xBF38331E34ef7f248020611bB31Be0576D06413D",
      "poolType": "burnMint",
      "symbol": "MEW",
      "tokenAddress": "0xE49FB237974E29AE8022347Ed14084669D70875B"
    },
    "mainnet": {
      "allowListEnabled": false,
      "decimals": 5,
      "name": "cat in a dogs world",
      "poolAddress": "0xaf0b8f79b667055Db3a54a31144e86e841Be3dAD",
      "poolType": "burnMint",
      "symbol": "MEW",
      "tokenAddress": "0xE49FB237974E29AE8022347Ed14084669D70875B"
    },
    "solana-mainnet": {
      "allowListEnabled": false,
      "decimals": 5,
      "name": "cat in a dogs world",
      "poolAddress": "BomBbNZ1jgmCin3xzhCwMe1j3ewV3DoRAKAuEy6bJ4Px",
      "poolType": "lockRelease",
      "symbol": "MEW",
      "tokenAddress": "MEW1gQWJ3nEXg2qgERiKu7FAFj79PHvQVREQUzScPP5"
    },
    "sonic-mainnet": {
      "allowListEnabled": false,
      "decimals": 5,
      "name": "cat in a dogs world",
      "poolAddress": "0x15C03488B29e27d62BAf10E30b0c474bf60E0264",
      "poolType": "burnMint",
      "symbol": "MEW",
      "tokenAddress": "0xE49FB237974E29AE8022347Ed14084669D70875B"
    }
  },
  "MILO": {
    "ethereum-mainnet-arbitrum-1": {
      "allowListEnabled": false,
      "decimals": 18,
      "name": "Milo",
      "poolAddress": "0xb1F9dBF3bdc2575F338ac218fDb903E1AF8e88Fb",
      "poolType": "lockRelease",
      "symbol": "MILO",
      "tokenAddress": "0x8FfC46A1b7a3b12F4A11Db8877d302876DCA7Ab1"
    },
    "ethereum-mainnet-optimism-1": {
      "allowListEnabled": false,
      "decimals": 18,
      "name": "Milo",
      "poolAddress": "0xdD66A2a06D1201C6aA84A89248887831Fe625922",
      "poolType": "burnMint",
      "symbol": "MILO",
      "tokenAddress": "0xe22fe63E20c3D817121022316B2430b5A516a6CE"
    }
  },
  "mmETH": {
    "ethereum-mainnet-arbitrum-1": {
      "allowListEnabled": false,
      "decimals": 18,
      "name": "Bridged mmETH",
      "poolAddress": "0x2D1d3F65449dd3F36548bBBBD8E9f3C089d30374",
      "poolType": "burnMint",
      "symbol": "Bridged mmETH",
      "tokenAddress": "0x5d84E0f246E629E6AB29252ecBD9ab20e89aC845"
    },
    "mainnet": {
      "allowListEnabled": false,
      "decimals": 18,
      "name": "mmETH",
      "poolAddress": "0xa27501561B01D99cde347a63891e8762DCa5bBbd",
      "poolType": "lockRelease",
      "symbol": "mmETH",
      "tokenAddress": "0x8a053350ca5F9352a16deD26ab333e2D251DAd7c"
    }
  },
  "mstETH": {
    "ethereum-mainnet-arbitrum-1": {
      "allowListEnabled": false,
      "decimals": 18,
      "name": "Bridged mstETH",
      "poolAddress": "0xf1f89d5127Ce97a3e839993CCC77781AA7DA90bA",
      "poolType": "burnMint",
      "symbol": "Bridged mstETH",
      "tokenAddress": "0xE367d4b1b9bB40e34aDCE448e1edb0141Fc6a8AC"
    },
    "mainnet": {
      "allowListEnabled": false,
      "decimals": 18,
      "name": "mstETH",
      "poolAddress": "0x2E3c68D6d2eDD9881429f0565B88024B5Db10F73",
      "poolType": "lockRelease",
      "symbol": "mstETH",
      "tokenAddress": "0x49446A0874197839D15395B908328a74ccc96Bc0"
    },
    "sonic-mainnet": {
      "allowListEnabled": false,
      "decimals": 18,
      "name": "mstETH",
      "poolAddress": "0x7361B97025e2207178EDB9BA59c61BDA69E032fa",
      "poolType": "burnMint",
      "symbol": "mstETH",
      "tokenAddress": "0x11d525Fb3f8CDfa58bE0d0FaB9339964Aeb89deb"
    }
  },
  "mswETH": {
    "ethereum-mainnet-arbitrum-1": {
      "allowListEnabled": false,
      "decimals": 18,
      "name": "Bridged mswETH",
      "poolAddress": "0x5D83430652F8B799F24Dae05B1B9916eB2D089b7",
      "poolType": "burnMint",
      "symbol": "Bridged mswETH",
      "tokenAddress": "0xAbf9F7200D5337e50BF85748B7e780032BC5838e"
    },
    "mainnet": {
      "allowListEnabled": false,
      "decimals": 18,
      "name": "mswETH",
      "poolAddress": "0xBDCc99f05D73FB3C2ad4b0F496318BaAE20218b7",
      "poolType": "lockRelease",
      "symbol": "mswETH",
      "tokenAddress": "0x32bd822d615A3658A68b6fDD30c2fcb2C996D678"
    }
  },
  "MVI": {
    "ethereum-mainnet-arbitrum-1": {
      "allowListEnabled": false,
      "decimals": 18,
      "name": "Metaverse Index",
      "poolAddress": "0xa970d6B0002CDfd4Ca12f0c4F13315dB612DDB5c",
      "poolType": "burnMint",
      "symbol": "MVI",
      "tokenAddress": "0x0104a6FA30540DC1d9F45D2797F05eEa79304525"
    },
    "ethereum-mainnet-base-1": {
      "allowListEnabled": false,
      "decimals": 18,
      "name": "Metaverse Index",
      "poolAddress": "0xA688993b1195aA6e64f4F835415c854a2C83BC21",
      "poolType": "burnMint",
      "symbol": "MVI",
      "tokenAddress": "0xEA8954dE7607b90F5ec81A5e2e673D0f60BB7596"
    },
    "mainnet": {
      "allowListEnabled": false,
      "decimals": 18,
      "name": "Metaverse Index",
      "poolAddress": "0x6A888F0f25d2e846ec854d6Fb011BeC6DE31480B",
      "poolType": "lockRelease",
      "symbol": "MVI",
      "tokenAddress": "0x72e364F2ABdC788b7E918bc238B21f109Cd634D7"
    }
  },
  "mwBETH": {
    "bsc-mainnet": {
      "allowListEnabled": false,
      "decimals": 18,
      "name": "Bridged mwBETH",
      "poolAddress": "0xF975EafE68839F326012f8AEc8759455B5e0050A",
      "poolType": "burnMint",
      "symbol": "Bridged mwBETH",
      "tokenAddress": "0x7dC91cBD6CB5A3E6A95EED713Aa6bF1d987146c8"
    },
    "mainnet": {
      "allowListEnabled": false,
      "decimals": 18,
      "name": "mwBETH",
      "poolAddress": "0xa7689C57aa6D09d28244d3932F34176d853A660f",
      "poolType": "lockRelease",
      "symbol": "mwBETH",
      "tokenAddress": "0xE46a5E19B19711332e33F33c2DB3eA143e86Bc10"
    }
  },
  "MYST": {
    "avalanche-mainnet": {
      "allowListEnabled": false,
      "decimals": 18,
      "name": "MyStandard",
      "poolAddress": "0xA4D5EF72fCFfa9eac0907856B1db1b68098fA23a",
      "poolType": "burnMint",
      "symbol": "MYST",
      "tokenAddress": "0x0256B279D973C8d687264AC3eB36bE09232D4474"
    },
    "ethereum-mainnet-base-1": {
      "allowListEnabled": false,
      "decimals": 18,
      "name": "MyStandard",
      "poolAddress": "0x717C753F9EA66eb763466cf3F8d299C634889B29",
      "poolType": "burnMint",
      "symbol": "MYST",
      "tokenAddress": "0xA821aDaCCf08d856c0A36DC2C136B5188c525967"
    },
    "mainnet": {
      "allowListEnabled": false,
      "decimals": 18,
      "name": "MyStandard",
      "poolAddress": "0xe1A8223DAc2aeC3090322674F054D35C240Dc37f",
      "poolType": "burnMint",
      "symbol": "MYST",
      "tokenAddress": "0x3d5F61a4BB385B6D1eB34F47aA790A996f1Eba65"
    }
  },
  "NEIRO": {
    "ethereum-mainnet-base-1": {
      "allowListEnabled": false,
      "decimals": 9,
      "name": "Neiro",
      "poolAddress": "0x8f43e6A0E48c860946bbDeea28F1eE710FdCf6d4",
      "poolType": "burnMint",
      "symbol": "NEIRO",
      "tokenAddress": "0x1d192a2f367DaF23540fFEAbF8dBe9B17803F00A"
    },
    "mainnet": {
      "allowListEnabled": false,
      "decimals": 9,
      "name": "Neiro",
      "poolAddress": "0x47158771e67e4bDdaFd0FBD36f26Db929420B26C",
      "poolType": "lockRelease",
      "symbol": "NEIRO",
      "tokenAddress": "0xEE2a03Aa6Dacf51C18679C516ad5283d8E7C2637"
    }
  },
  "NEKO": {
    "ethereum-mainnet-base-1": {
      "allowListEnabled": false,
      "decimals": 18,
      "name": "Neko",
      "poolAddress": "0x6a9A43871a8D468ACF6309f8459bC9623a0F169c",
      "poolType": "burnMint",
      "symbol": "NEKO",
      "tokenAddress": "0xdb2aa3cDda310AE4e648E0FcE5cb6c19a37a9aD8"
    },
    "shibarium-mainnet": {
      "allowListEnabled": false,
      "decimals": 18,
      "name": "Neko",
      "poolAddress": "0xDcE9cf770345584f2DFAA2eA23625cF3eDd6B7cF",
      "poolType": "lockRelease",
      "symbol": "NEKO",
      "tokenAddress": "0x63A67329f761517570345eE86f791F74f9DC5461"
    }
  },
  "NPC": {
    "ethereum-mainnet-arbitrum-1": {
      "allowListEnabled": false,
      "decimals": 18,
      "name": "Non-Playable Coin",
      "poolAddress": "0xe185299D35f5f346ab0e42476B4172A0d020Aad9",
      "poolType": "burnMint",
      "symbol": "NPC",
      "tokenAddress": "0x765DaF34f09CFb86A7d172e016513B6c6355b13d"
    },
    "mainnet": {
      "allowListEnabled": false,
      "decimals": 18,
      "name": "Non-Playable Coin",
      "poolAddress": "0xF4208675b84E678d0d01528fA97634e2B0873Fa6",
      "poolType": "lockRelease",
      "symbol": "NPC",
      "tokenAddress": "0x8eD97a637A790Be1feff5e888d43629dc05408F6"
    }
  },
  "NUON": {
    "ethereum-mainnet-arbitrum-1": {
      "allowListEnabled": false,
      "decimals": 18,
      "name": "NUON",
      "poolAddress": "0x7a1d89A602c98936b5b484c2DB42ec77E1E5743C",
      "poolType": "lockRelease",
      "symbol": "NUON",
      "tokenAddress": "0xfb9Fed8cB962548A11fE7F6F282949061395c7F5"
    },
    "ethereum-mainnet-base-1": {
      "allowListEnabled": false,
      "decimals": 18,
      "name": "NUON",
      "poolAddress": "0xeE9Ea9B65475EE7693e0Ec9B9c308cA2d536e7ea",
      "poolType": "burnMint",
      "symbol": "NUON",
      "tokenAddress": "0xCA160D11087E03fd398d40f561cd4768825f4958"
    },
    "mainnet": {
      "allowListEnabled": false,
      "decimals": 18,
      "name": "NUON",
      "poolAddress": "0xc1D8f275f651E1CAe3A6D971d0836cDAcD25d91a",
      "poolType": "burnMint",
      "symbol": "NUON",
      "tokenAddress": "0xCA160D11087E03fd398d40f561cd4768825f4958"
    }
  },
  "NXPC": {
    "avalanche-mainnet": {
      "allowListEnabled": false,
      "decimals": 18,
      "name": "NXPC",
      "poolAddress": "0x0D9A14a6eD561770295BcCCF1995ae5B026a65d6",
      "poolType": "lockRelease",
      "symbol": "NXPC",
      "tokenAddress": "0x5E0E90E268BC247Cc850c789A0DB0d5c7621fb59"
    },
    "bsc-mainnet": {
      "allowListEnabled": false,
      "decimals": 18,
      "name": "Nexpace",
      "poolAddress": "0xEB8a99EDdFA50375E58033c187A4b65EC3c6B40C",
      "poolType": "burnMint",
      "symbol": "NXPC",
      "tokenAddress": "0x9f2c4FD0a0BFF91723089775C73394E72c0fC116"
    },
    "ronin-mainnet": {
      "allowListEnabled": false,
      "decimals": 18,
      "name": "Nexpace",
      "poolAddress": "0x6f9234e7ffdC4Fda751f13269a6584582B9F3C8d",
      "poolType": "burnMint",
      "symbol": "NXPC",
      "tokenAddress": "0x1B601A055711FeE5Ea965bC2AE341e2e4a79D622"
    }
  },
  "OSIS": {
    "mainnet": {
      "allowListEnabled": false,
      "decimals": 18,
      "name": "OSIS Token",
      "poolAddress": "0x475c8Fb7F7D4d3bba0b0a4da2bE31328fc36E358",
      "poolType": "burnMint",
      "symbol": "OSIS",
      "tokenAddress": "0x45fcf0Ebb7d79E3de9Fc308b6c7cb680A981CB7a"
    },
    "matic-mainnet": {
      "allowListEnabled": false,
      "decimals": 18,
      "name": "OSIS",
      "poolAddress": "0xCCb9Ce82667b8ca0178E281340F469787096Ba14",
      "poolType": "lockRelease",
      "symbol": "OSIS",
      "tokenAddress": "0x3e5351935595600D8e094dEE3Ec7E942CAf9907F"
    }
  },
  "PBTC": {
    "bitcoin-mainnet-botanix": {
      "allowListEnabled": false,
      "decimals": 18,
      "name": "Pegged Bitcoin",
      "poolType": "feeTokenOnly",
      "symbol": "pBTC",
      "tokenAddress": "0x0D2437F93Fed6EA64Ef01cCde385FB1263910C56"
    }
  },
  "PFVS": {
    "mainnet": {
      "allowListEnabled": false,
      "decimals": 18,
      "name": "Puffverse Token",
      "poolAddress": "0x337Dec2C7D98CdC0f59976F3A48aCd706cC6c495",
      "poolType": "burnMint",
      "symbol": "PFVS",
      "tokenAddress": "0x3157874A7508FCF972379D24590C6806522B784F"
    },
    "ronin-mainnet": {
      "allowListEnabled": false,
      "decimals": 18,
      "name": "Puffverse Token",
      "poolAddress": "0x50Dbf7140A444DB0ACFb6d1bcc12408C6485Fe27",
      "poolType": "lockRelease",
      "symbol": "PFVS",
      "tokenAddress": "0xb4562fDEFD5eD58f7705CE9386D54EE9B53831d1"
    }
  },
  "PIXEL": {
    "mainnet": {
      "allowListEnabled": false,
      "decimals": 18,
      "name": "PIXEL",
      "poolAddress": "0xe26D9c68cF6d284367C5e90EC834C6Ec0051f73C",
      "poolType": "lockRelease",
      "symbol": "PIXEL",
      "tokenAddress": "0x3429d03c6F7521AeC737a0BBF2E5ddcef2C3Ae31"
    },
    "ronin-mainnet": {
      "allowListEnabled": false,
      "decimals": 18,
      "name": "PIXEL",
      "poolAddress": "0xd7CE1E7262ce471CC3Db3Bcd8c3EdeEe6d114115",
      "poolType": "burnMint",
      "symbol": "PIXEL",
      "tokenAddress": "0x7EAe20d11Ef8c779433Eb24503dEf900b9d28ad7"
    }
  },
  "pufETH": {
    "berachain-mainnet": {
      "allowListEnabled": false,
      "decimals": 18,
      "name": "pufETH",
      "poolAddress": "0x8dA0baE597aC15fB0924713b1e3c1F624474F3E4",
      "poolType": "burnMint",
      "symbol": "pufETH",
      "tokenAddress": "0x417b0Ff8358Eb72867Da92225CaB99BCD5e6F205"
    },
    "ethereum-mainnet-arbitrum-1": {
      "allowListEnabled": false,
      "decimals": 18,
      "name": "pufETH",
      "poolAddress": "0x87d00066cf131ff54B72B134a217D5401E5392b6",
      "poolType": "burnMint",
      "symbol": "pufETH",
      "tokenAddress": "0x37D6382B6889cCeF8d6871A8b60E667115eDDBcF"
    },
    "mainnet": {
      "allowListEnabled": false,
      "decimals": 18,
      "name": "pufETH",
      "poolAddress": "0xBc1324F4FaB8e63bF33E5117bb887671B378BFF3",
      "poolType": "lockRelease",
      "symbol": "pufETH",
      "tokenAddress": "0xD9A442856C234a39a81a089C06451EBAa4306a72"
    },
    "soneium-mainnet": {
      "allowListEnabled": false,
      "decimals": 18,
      "name": "pufETH",
      "poolAddress": "0xF9Dd335bF363b2E4ecFe3c94A86EBD7Dd3Dcf0e7",
      "poolType": "burnMint",
      "symbol": "pufETH",
      "tokenAddress": "0x6c460b2c6D6719562D5dA43E5152B375e79B9A8B"
    }
  },
  "RDP": {
    "bsc-mainnet": {
      "allowListEnabled": false,
      "decimals": 18,
      "name": "Radpie",
      "poolAddress": "0x879d0803Dc3fB6b435E6407F4b74101bB8f742C8",
      "poolType": "burnMint",
      "symbol": "RDP",
      "tokenAddress": "0x27c073e8427aa493a90b8dC8b73A89e670FD77bB"
    },
    "ethereum-mainnet-arbitrum-1": {
      "allowListEnabled": false,
      "decimals": 18,
      "name": "Radpie",
      "poolAddress": "0x3be3266713DeBDeb1CdC420a88f1E9EefB7982e2",
      "poolType": "burnMint",
      "symbol": "RDP",
      "tokenAddress": "0x54BDBF3cE36f451Ec61493236b8E6213ac87c0f6"
    }
  },
  "REG": {
    "mainnet": {
      "allowListEnabled": false,
      "decimals": 18,
      "name": "RealToken Ecosystem Governance",
      "poolAddress": "0x307D0353313F544fc8Da0D85F1005b1de516Bce8",
      "poolType": "burnMint",
      "symbol": "REG",
      "tokenAddress": "0x0AA1e96D2a46Ec6beB2923dE1E61Addf5F5f1dce"
    },
    "matic-mainnet": {
      "allowListEnabled": false,
      "decimals": 18,
      "name": "RealToken Ecosystem Governance",
      "poolAddress": "0xe61d70B29F6a83A50Acff39e8b8AC6B27F6e6ddA",
      "poolType": "burnMint",
      "symbol": "REG",
      "tokenAddress": "0x0AA1e96D2a46Ec6beB2923dE1E61Addf5F5f1dce"
    },
    "xdai-mainnet": {
      "allowListEnabled": false,
      "decimals": 18,
      "name": "RealToken Ecosystem Governance",
      "poolAddress": "0x8058d5d465C8CA6BA76De043A7637F8Df74a0989",
      "poolType": "burnMint",
      "symbol": "REG",
      "tokenAddress": "0x0AA1e96D2a46Ec6beB2923dE1E61Addf5F5f1dce"
    }
  },
  "RETH": {
    "mainnet": {
      "allowListEnabled": false,
      "decimals": 18,
      "name": "Rocket Pool ETH",
      "poolAddress": "0x3A2Ea8BaE01410425d01c2C5f488e4777DAA54Df",
      "poolType": "lockRelease",
      "symbol": "rETH",
      "tokenAddress": "0xae78736Cd615f374D3085123A210448E74Fc6393"
    },
    "ronin-mainnet": {
      "allowListEnabled": false,
      "decimals": 18,
      "name": "Rocket Pool ETH",
      "poolAddress": "0xCd4Ee1110707D79704d6881A4fEf158e5FdB334b",
      "poolType": "burnMint",
      "symbol": "RETH",
      "tokenAddress": "0x29c46e6F2A67872Ad6b1Dc04e1591934a96Af62E"
    }
  },
  "rsETH": {
    "ethereum-mainnet-linea-1": {
      "allowListEnabled": false,
      "decimals": 18,
      "name": "rsETH",
      "poolAddress": "0x72a7ffbd763c369d5A86eEe886ABb99BdA613f8A",
      "poolType": "burnMint",
      "symbol": "rsETH",
      "tokenAddress": "0xb999Ea589E0a1Cce9153601daC2D6e203c2fD577"
    },
    "ethereum-mainnet-optimism-1": {
      "allowListEnabled": false,
      "decimals": 18,
      "name": "rsETH",
      "poolAddress": "0xc28A1F91e6D0eCf6cBFe6809D256a7753fae52B5",
      "poolType": "burnMint",
      "symbol": "rsETH",
      "tokenAddress": "0x043849686EE254ada46A432770E1a491491FC44D"
    },
    "ethereum-mainnet-zircuit-1": {
      "allowListEnabled": false,
      "decimals": 18,
      "name": "rsETH",
      "poolAddress": "0x5bdB8499D400Fb19afc665D1CE0C5459bB3401Eb",
      "poolType": "burnMint",
      "symbol": "rsETH",
      "tokenAddress": "0x571405D597091e8728d8240F558BAc01275E8659"
    },
    "mainnet": {
      "allowListEnabled": false,
      "decimals": 18,
      "name": "rsETH",
      "poolAddress": "0x55e5a21B4cCC7FA502434ab1109D4EDe0397AB25",
      "poolType": "lockRelease",
      "symbol": "rsETH",
      "tokenAddress": "0xA1290d69c65A6Fe4DF752f95823fae25cB99e5A7"
    }
  },
  "SAS": {
    "bsc-mainnet": {
      "allowListEnabled": false,
      "decimals": 18,
      "name": "ShibArmyStrong",
      "poolAddress": "0xd13129ee86f6285d51F66196A02a929E2be977a4",
      "poolType": "burnMint",
      "symbol": "SAS",
      "tokenAddress": "0x28BE7E8cD8125CB7A74D2002A5862E1bfd774cd9"
    },
    "mainnet": {
      "allowListEnabled": false,
      "decimals": 18,
      "name": "ShibArmyStrong",
      "poolAddress": "0x89F39cdbad48b6531DDBd38ea0D84E9c9CbCdA27",
      "poolType": "lockRelease",
      "symbol": "SAS",
      "tokenAddress": "0x28BE7E8cD8125CB7A74D2002A5862E1bfd774cd9"
    },
    "shibarium-mainnet": {
      "allowListEnabled": false,
      "decimals": 18,
      "name": "ShibArmyStrong",
      "poolAddress": "0xab8B05d4d7d31b28d9973C5CD2965b9e48a2a35d",
      "poolType": "burnMint",
      "symbol": "SAS",
      "tokenAddress": "0x7E315C269F7849F80824755A666DC6fb4Ba8BEe1"
    }
  },
  "SD": {
    "ethereum-mainnet-arbitrum-1": {
      "allowListEnabled": false,
      "decimals": 18,
      "name": "Stader",
      "poolAddress": "0x1AEfE4c18198C5838e22951C9382cD3080052407",
      "poolType": "burnMint",
      "symbol": "SD",
      "tokenAddress": "0x9445F4081AFC7Fa66b53224DCb84aC6e6A1714A2"
    },
    "ethereum-mainnet-optimism-1": {
      "allowListEnabled": false,
      "decimals": 18,
      "name": "Stader",
      "poolAddress": "0x98BBA66d65Dd48bAD447b73db8181930c02c794D",
      "poolType": "burnMint",
      "symbol": "SD",
      "tokenAddress": "0x32E94BB4A3521EBEBE14AE3Aa5Bc09fCc9E42306"
    },
    "mainnet": {
      "allowListEnabled": false,
      "decimals": 18,
      "name": "Stader",
      "poolAddress": "0x61D405818C8127f0fD30102BF01E6227097eF92f",
      "poolType": "lockRelease",
      "symbol": "SD",
      "tokenAddress": "0x30D20208d987713f46DFD34EF128Bb16C404D10f"
    }
  },
  "sDAI": {
    "ethereum-mainnet-mode-1": {
      "allowListEnabled": false,
      "decimals": 18,
      "name": "Mode Savings Dai",
      "poolAddress": "0x0e3229079543F047a394833063702E71F733F6a5",
      "poolType": "burnMint",
      "symbol": "msDAI",
      "tokenAddress": "0x3f51c6c5927B88CDEc4b61e2787F9BD0f5249138"
    },
    "mainnet": {
      "allowListEnabled": false,
      "decimals": 18,
      "name": "Savings Dai",
      "poolAddress": "0xF6c88f0933126c2e2CDb060910165aA4BfC11B99",
      "poolType": "lockRelease",
      "symbol": "sDAI",
      "tokenAddress": "0x83F20F44975D03b1b09e64809B757c47f942BEeA"
    }
  },
  "SDL": {
    "ethereum-mainnet-andromeda-1": {
      "allowListEnabled": false,
      "decimals": 18,
      "name": "stake.link",
      "poolAddress": "0xC31A8B3Ba209FC60c3E9364649ED452939403E27",
      "poolType": "burnMint",
      "symbol": "SDL",
      "tokenAddress": "0xd7cf0e0fC12fB97e03841CE4f3086dB327CE0F2B"
    },
    "ethereum-mainnet-arbitrum-1": {
      "allowListEnabled": false,
      "decimals": 18,
      "name": "stake.link",
      "poolAddress": "0xb473be8A2b4778C418451C18F4357261D626f91C",
      "poolType": "burnMint",
      "symbol": "SDL",
      "tokenAddress": "0xdFeA35757264F5b6C0ff21104151D9F991D0eEC0"
    },
    "mainnet": {
      "allowListEnabled": false,
      "decimals": 18,
      "name": "stake.link",
      "poolAddress": "0xAFcC997D86713FeC802Cc665122d64a5130bDd1D",
      "poolType": "lockRelease",
      "symbol": "SDL",
      "tokenAddress": "0xA95C5ebB86E0dE73B4fB8c47A45B792CFeA28C23"
    }
  },
  "SDM": {
    "ethereum-mainnet-arbitrum-1": {
      "allowListEnabled": false,
      "decimals": 18,
      "name": "Diamondz Shadow Movies",
      "poolAddress": "0x0C395A9A659ef0e70b89858C3124c9E2651a559e",
      "poolType": "burnMint",
      "symbol": "SDM",
      "tokenAddress": "0xA42CbE4158c5084c1f354363C3Ba3e1D9F6b031a"
    },
    "ethereum-mainnet-base-1": {
      "allowListEnabled": false,
      "decimals": 18,
      "name": "Diamondz Shadow Movies",
      "poolAddress": "0xf5D11dF0Ce69Cc8F4E8eF3FaA29e63Ac8A2979a0",
      "poolType": "burnMint",
      "symbol": "SDM",
      "tokenAddress": "0x4DB50a695515089E5927D0877A864fE559Df2b3e"
    },
    "matic-mainnet": {
      "allowListEnabled": false,
      "decimals": 18,
      "name": "Diamondz Shadow Movies",
      "poolAddress": "0xaB06b0Bba29afF8E0EEB3F38B53FaC6bA237781f",
      "poolType": "burnMint",
      "symbol": "SDM",
      "tokenAddress": "0xC8fE76bd7b49b9A376393DD4381461a5C4D1BcA5"
    }
  },
  "SDT": {
    "bsc-mainnet": {
      "allowListEnabled": false,
      "decimals": 18,
      "name": "Stake DAO Token",
      "poolAddress": "0xB1133f3A7bC0392948f4Bb43947b9BB662fB8E20",
      "poolType": "burnMint",
      "symbol": "SDT",
      "tokenAddress": "0x07715EE7219B07b8e01CC7d2787f4e5e75860383"
    },
    "ethereum-mainnet-arbitrum-1": {
      "allowListEnabled": false,
      "decimals": 18,
      "name": "Stake DAO Token",
      "poolAddress": "0x4AFdDee00D68ebA82B882db98015bfD816818093",
      "poolType": "burnMint",
      "symbol": "SDT",
      "tokenAddress": "0x07715EE7219B07b8e01CC7d2787f4e5e75860383"
    },
    "mainnet": {
      "allowListEnabled": false,
      "decimals": 18,
      "name": "Stake DAO Token",
      "poolAddress": "0x89c9038906887A69bD9C20f81B1B4C309F9A6D04",
      "poolType": "lockRelease",
      "symbol": "SDT",
      "tokenAddress": "0x73968b9a57c6E53d41345FD57a6E6ae27d6CDB2F"
    }
  },
  "SDY": {
    "avalanche-mainnet": {
      "allowListEnabled": false,
      "decimals": 18,
      "name": "Steadefi",
      "poolAddress": "0x2910769511bA734895B127b9564A2b56cd7a4B02",
      "poolType": "burnMint",
      "symbol": "SDY",
      "tokenAddress": "0x338c6d2DF4dB2459EAB0835fd9004Cf2915842e0"
    },
    "ethereum-mainnet-arbitrum-1": {
      "allowListEnabled": false,
      "decimals": 18,
      "name": "Steadefi",
      "poolAddress": "0x53606d47E92e390B2B4B105e92bAC238CC77F28c",
      "poolType": "burnMint",
      "symbol": "SDY",
      "tokenAddress": "0x7d262214f368A896Af42E36F20a97E2d83df701b"
    },
    "mainnet": {
      "allowListEnabled": false,
      "decimals": 18,
      "name": "Steadefi",
      "poolAddress": "0xC4ABCd324ED49B98795CC8F51C80DAF1A24F5F58",
      "poolType": "burnMint",
      "symbol": "SDY",
      "tokenAddress": "0xf2DbAaBd8F8E0993F11DE4CEd470Df1ED1a4491b"
    }
  },
  "SHIB": {
    "avalanche-mainnet": {
      "allowListEnabled": false,
      "decimals": 18,
      "name": "SHIBA INU",
      "poolAddress": "0x6f6F5645B86b1fD3c4C015822a0E672132D4e2F8",
      "poolType": "burnMint",
      "symbol": "SHIB",
      "tokenAddress": "0x2f643d728926C20269f0A04931dd7b4b6B650204"
    },
    "bsc-mainnet": {
      "allowListEnabled": false,
      "decimals": 18,
      "name": "SHIBA INU",
      "poolAddress": "0x7f1f90E6b6BAD9fc14ca71224B072541B739beb3",
      "poolType": "burnMint",
      "symbol": "SHIB",
      "tokenAddress": "0xEc59dE82FFf1959E92b91daB975e4564FC3447cC"
    },
    "celo-mainnet": {
      "allowListEnabled": false,
      "decimals": 18,
      "name": "SHIBA INU",
      "poolAddress": "0x346368422407aCaF48025ff18891b1D7540539Bf",
      "poolType": "burnMint",
      "symbol": "SHIB",
      "tokenAddress": "0xf5607d767CCa3789CAe872A33E3cfb76cFbaaaA2"
    },
    "ethereum-mainnet-andromeda-1": {
      "allowListEnabled": false,
      "decimals": 18,
      "name": "SHIBA INU",
      "poolAddress": "0x48A148B6EFAD4D59225034f1A243cea734e67bB0",
      "poolType": "burnMint",
      "symbol": "SHIB",
      "tokenAddress": "0x7C87cc813Ce92D384c437C263E9FB2E7F945188E"
    },
    "ethereum-mainnet-arbitrum-1": {
      "allowListEnabled": false,
      "decimals": 18,
      "name": "SHIBA INU",
      "poolAddress": "0x6f93AD7963BBdD8C655A0C819B9b79347EE04b70",
      "poolType": "burnMint",
      "symbol": "SHIB",
      "tokenAddress": "0xB359155378FF5E2837f12ed0bee5168123c88ACC"
    },
    "ethereum-mainnet-base-1": {
      "allowListEnabled": false,
      "decimals": 18,
      "name": "SHIBA INU",
      "poolAddress": "0xC026ae03C857093979872C665b13dBBA83B55987",
      "poolType": "burnMint",
      "symbol": "SHIB",
      "tokenAddress": "0x9Ded28d9EC69F97efd718CE768dc39D78fd014F8"
    },
    "ethereum-mainnet-blast-1": {
      "allowListEnabled": false,
      "decimals": 18,
      "name": "SHIBA INU",
      "poolAddress": "0x2bc58Bf0705f24200c19cF4248E4580d03C44EB8",
      "poolType": "burnMint",
      "symbol": "SHIB",
      "tokenAddress": "0x3b4F8E846437c7CacE31080E6c9DFC455C1DBE77"
    },
    "ethereum-mainnet-kroma-1": {
      "allowListEnabled": false,
      "decimals": 18,
      "name": "SHIBA INU",
      "poolAddress": "0x3E63F9dD7Ee4bc3462B5c5C65935E1CD20358A1c",
      "poolType": "burnMint",
      "symbol": "SHIB",
      "tokenAddress": "0x30c810A84387900dD51A312b06Be309E9A8C1797"
    },
    "ethereum-mainnet-linea-1": {
      "allowListEnabled": false,
      "decimals": 18,
      "name": "SHIBA INU",
      "poolAddress": "0x98A6F5ae745934ba25FF67B1e59C502b97ff1Cc3",
      "poolType": "burnMint",
      "symbol": "SHIB",
      "tokenAddress": "0xC52F506591eb89c04620D47B895d5f951efAd4b4"
    },
    "ethereum-mainnet-mantle-1": {
      "allowListEnabled": false,
      "decimals": 18,
      "name": "SHIBA INU",
      "poolAddress": "0x70f30536699c7180C53Ae9e7f64c06c5E7164960",
      "poolType": "burnMint",
      "symbol": "SHIB",
      "tokenAddress": "0x4d8E5D0c79B02A37074025B4C10854df01f33a3F"
    },
    "ethereum-mainnet-mode-1": {
      "allowListEnabled": false,
      "decimals": 18,
      "name": "SHIBA INU",
      "poolAddress": "0x13C4D04ED1Cba19391bD8E9F8F13B261340F474d",
      "poolType": "burnMint",
      "symbol": "SHIB",
      "tokenAddress": "0x1bA642B2f27E45d730ff20714B17309644274167"
    },
    "ethereum-mainnet-optimism-1": {
      "allowListEnabled": false,
      "decimals": 18,
      "name": "SHIBA INU",
      "poolAddress": "0x7c8d25EF1cE7A5d342A3889DE9BB59939d67DFf8",
      "poolType": "burnMint",
      "symbol": "SHIB",
      "tokenAddress": "0x72cc27124EA2d36AC13D502C7EBdF28cEF90c31c"
    },
    "ethereum-mainnet-scroll-1": {
      "allowListEnabled": false,
      "decimals": 18,
      "name": "SHIBA INU",
      "poolAddress": "0xf1B85dEC561bfe9fC61BD758e533B85a7108634e",
      "poolType": "burnMint",
      "symbol": "SHIB",
      "tokenAddress": "0x6F7408DAc37a36cD35B5c3Bc2829f60C30E83315"
    },
    "ethereum-mainnet-zircuit-1": {
      "allowListEnabled": false,
      "decimals": 18,
      "name": "SHIBA INU",
      "poolAddress": "0xf8678aC9b6b0d6ff9243F88060f595d4771a5E04",
      "poolType": "burnMint",
      "symbol": "SHIB",
      "tokenAddress": "0x3D83b2253a523a211cF5679Fea1D10A58b408177"
    },
    "ethereum-mainnet-zksync-1": {
      "allowListEnabled": false,
      "decimals": 18,
      "name": "SHIBA INU",
      "poolAddress": "0x8f3829fCB1cD380746F1643Bfaf6aC8CA9960426",
      "poolType": "burnMint",
      "symbol": "SHIB",
      "tokenAddress": "0x1f88af31101d9eAFBe5B9Dd627beb4b3010b8c54"
    },
    "mainnet": {
      "allowListEnabled": false,
      "decimals": 18,
      "name": "SHIBA INU",
      "poolAddress": "0x3eC718a22B268d7d9Ce27D2dcAB791174D515920",
      "poolType": "lockRelease",
      "symbol": "SHIB",
      "tokenAddress": "0x95aD61b0a150d79219dCF64E1E6Cc01f0B64C4cE"
    },
    "matic-mainnet": {
      "allowListEnabled": false,
      "decimals": 18,
      "name": "SHIBA INU",
      "poolAddress": "0x4f36762E13b6df9e717BfC82EB750a5d86393553",
      "poolType": "burnMint",
      "symbol": "SHIB",
      "tokenAddress": "0x7627D9C9b045A26672D57741C896B2A48844168D"
    },
    "polkadot-mainnet-astar": {
      "allowListEnabled": false,
      "decimals": 18,
      "name": "SHIBA INU",
      "poolAddress": "0x4Ba40931F99188af67262109FBaB2A39de8D82BA",
      "poolType": "burnMint",
      "symbol": "SHIB",
      "tokenAddress": "0xf7bd92DcAad1E095f4f1f454eBEa99C2a96429e9"
    },
    "wemix-mainnet": {
      "allowListEnabled": false,
      "decimals": 18,
      "name": "SHIBA INU",
      "poolAddress": "0x0CBA02AC9C24Fe7b38123976c85Fe03Bbf4C5081",
      "poolType": "burnMint",
      "symbol": "SHIB",
      "tokenAddress": "0x13c24A28F2b1EEF8A657f661396545683D74e9e0"
    },
    "xdai-mainnet": {
      "allowListEnabled": false,
      "decimals": 18,
      "name": "SHIBA INU",
      "poolAddress": "0x25679A2879F6abb919c2dda665ce929D9A5214A8",
      "poolType": "burnMint",
      "symbol": "SHIB",
      "tokenAddress": "0xAE2e513aC868D27Bf8d697d165bB2e91C1AEA0F0"
    }
  },
  "SHIPA": {
    "ethereum-mainnet-base-1": {
      "allowListEnabled": false,
      "decimals": 18,
      "name": "Shipa",
      "poolAddress": "0x54169D9660C21A83C68eb7AEd04AE87ff1b69D5c",
      "poolType": "burnMint",
      "symbol": "SHIPA",
      "tokenAddress": "0x74B017277BFFC58BE2D4d61097A69d584dcaF32F"
    },
    "shibarium-mainnet": {
      "allowListEnabled": false,
      "decimals": 18,
      "name": "Shipa",
      "poolAddress": "0x67A3B613b2398b43E0B12DD6a07B30cDaCB6A61d",
      "poolType": "lockRelease",
      "symbol": "SHIPA",
      "tokenAddress": "0x632d1FF1fB27d88EDeDB90e70bFC094D7932A0ad"
    }
  },
  "SHIRO": {
    "mainnet": {
      "allowListEnabled": false,
      "decimals": 18,
      "name": "Shiro Neko",
      "poolAddress": "0x8fd996312CA11849A562C78885021148F25a9841",
      "poolType": "lockRelease",
      "symbol": "SHIRO",
      "tokenAddress": "0xb0AC2b5a73da0e67A8e5489Ba922B3f8d582e058"
    },
    "shibarium-mainnet": {
      "allowListEnabled": false,
      "decimals": 18,
      "name": "Shiro Neko",
      "poolAddress": "0x26a90cEeFfDfe7CD30913108C99872130c7FEE38",
      "poolType": "burnMint",
      "symbol": "SHIRO",
      "tokenAddress": "0x15DD0588Dc6C75783B28905d416aE24fa234Fb60"
    }
  },
  "SILO": {
    "avalanche-mainnet": {
      "allowListEnabled": false,
      "decimals": 18,
      "name": "Silo Token",
      "poolAddress": "0x3Fa5329dB787ac51D61DcaB9a588ceA106ad593C",
      "poolType": "burnMint",
      "symbol": "SILO",
      "tokenAddress": "0x77EEe23630deC10e96C5A8F731A9cF46FCC8CD6f"
    },
    "ethereum-mainnet-arbitrum-1": {
      "allowListEnabled": false,
      "decimals": 18,
      "name": "Silo Token",
      "poolAddress": "0x76A82571FC85817CEEeDff3Bf71bE3c076668A14",
      "poolType": "burnMint",
      "symbol": "SILO",
      "tokenAddress": "0x09f569AF991c730Cae05a392bae6490558eF2214"
    },
    "mainnet": {
      "allowListEnabled": false,
      "decimals": 18,
      "name": "Silo Token",
      "poolAddress": "0x95842Bb96cECfe77e8AC07BA6e6bA948B745CCCd",
      "poolType": "lockRelease",
      "symbol": "SILO",
      "tokenAddress": "0xF0B2dd79324A66d2108C961d680F7616E1486bB0"
    },
    "sonic-mainnet": {
      "allowListEnabled": false,
      "decimals": 18,
      "name": "Silo Token",
      "poolAddress": "0x527a8902DB7548353EAf08b6522686509e32B1FE",
      "poolType": "burnMint",
      "symbol": "SILO",
      "tokenAddress": "0xb098AFC30FCE67f1926e735Db6fDadFE433E61db"
    }
  },
  "sINV": {
    "ethereum-mainnet-arbitrum-1": {
      "allowListEnabled": false,
      "decimals": 18,
      "name": "Staked Inv",
      "poolAddress": "0xaCDD3f0a2bC4e61ae5cd2b96BF87CCC04aa15DCc",
      "poolType": "burnMint",
      "symbol": "sINV",
      "tokenAddress": "0x4C7b266B4bf0A8758fa85E69292eE55c212236cF"
    },
    "ethereum-mainnet-base-1": {
      "allowListEnabled": false,
      "decimals": 18,
      "name": "Staked Inv",
      "poolAddress": "0xE8E17C4E16EDE9ED62580b48bf784b71197279b8",
      "poolType": "burnMint",
      "symbol": "sINV",
      "tokenAddress": "0x8Bbd036d018657E454F679E7C4726F7a8ECE2773"
    },
    "ethereum-mainnet-optimism-1": {
      "allowListEnabled": false,
      "decimals": 18,
      "name": "Staked Inv",
      "poolAddress": "0x57500aB5b2b6B5c652B3816E0D53705a7D84F060",
      "poolType": "burnMint",
      "symbol": "sINV",
      "tokenAddress": "0x1992AF61FBf8ee38741bcc57d636CAA22A1a7702"
    },
    "mainnet": {
      "allowListEnabled": false,
      "decimals": 18,
      "name": "Staked Inv",
      "poolAddress": "0xF57fc17729Bd2bcD1e1342917B160eB4b69EE89A",
      "poolType": "lockRelease",
      "symbol": "sINV",
      "tokenAddress": "0x08d23468A467d2bb86FaE0e32F247A26C7E2e994"
    }
  },
  "SKYA": {
    "bsc-mainnet": {
      "allowListEnabled": false,
      "decimals": 18,
      "name": "Sekuya",
      "poolAddress": "0x48C4215ccb6Fa0974F7e0383b965959D0e944311",
      "poolType": "burnMint",
      "symbol": "SKYA",
      "tokenAddress": "0x84E9aaE2081AD3135Ec82496c31e5658A31B9756"
    },
    "ethereum-mainnet-base-1": {
      "allowListEnabled": false,
      "decimals": 18,
      "name": "Sekuya",
      "poolAddress": "0xcf9f8A4697510B69ABc3303521FC9d8f68fB689d",
      "poolType": "burnMint",
      "symbol": "SKYA",
      "tokenAddress": "0x623cD3a3EdF080057892aaF8D773Bbb7A5C9b6e9"
    },
    "mainnet": {
      "allowListEnabled": false,
      "decimals": 18,
      "name": "Sekuya",
      "poolAddress": "0x78f6EB041A85eF3c1a1dC02C57b6beBfcAcBabbf",
      "poolType": "burnMint",
      "symbol": "SKYA",
      "tokenAddress": "0x623cD3a3EdF080057892aaF8D773Bbb7A5C9b6e9"
    },
    "soneium-mainnet": {
      "allowListEnabled": false,
      "decimals": 18,
      "name": "Sekuya Multiverse",
      "poolAddress": "0x285f961842Da90AcFef2f2ab622854a0BFf12F9a",
      "poolType": "burnMint",
      "symbol": "SKYA",
      "tokenAddress": "0x71b690adae1eba2e1A5d8a7b51a037b39A4CF007"
    }
  },
  "SNOW": {
    "bsc-mainnet": {
      "allowListEnabled": false,
      "decimals": 18,
      "name": "Snow Ball",
      "poolAddress": "0x5e2E4A679e9e6c484c1095388A8F829851901746",
      "poolType": "burnMint",
      "symbol": "SNOW",
      "tokenAddress": "0x19E846C0341260f516b441e0b72a078218f514b0"
    },
    "ethereum-mainnet-base-1": {
      "allowListEnabled": false,
      "decimals": 18,
      "name": "Snow Ball",
      "poolAddress": "0xa0fFE2d845aeE8dE1DbD652881D8CAb3607fd0d5",
      "poolType": "burnMint",
      "symbol": "SNOW",
      "tokenAddress": "0xD62cf77508B80d5776aaAC9CA06227fF84cC845c"
    },
    "shibarium-mainnet": {
      "allowListEnabled": false,
      "decimals": 18,
      "name": "Snow Ball",
      "poolAddress": "0xE3C8b709C43c4Fa4D2535f354e28e6FFC2614b69",
      "poolType": "lockRelease",
      "symbol": "SNOW",
      "tokenAddress": "0x2778f7E40D90DB18203Ec31C9c5F84fde6cf6763"
    }
  },
  "SolvBTC": {
    "avalanche-mainnet": {
      "allowListEnabled": false,
      "decimals": 18,
      "name": "Solv BTC",
      "poolAddress": "0xc929ad75B72593967DE83E7F7Cda0493458261D9",
      "poolType": "burnMint",
      "symbol": "SolvBTC",
      "tokenAddress": "0xbc78D84Ba0c46dFe32cf2895a19939c86b81a777"
    },
    "berachain-mainnet": {
      "allowListEnabled": false,
      "decimals": 18,
      "name": "Solv BTC",
      "poolAddress": "0x0a12ec21c43ab2b4f69693Da1b0149e7652689c0",
      "poolType": "burnMint",
      "symbol": "SolvBTC",
      "tokenAddress": "0x541FD749419CA806a8bc7da8ac23D346f2dF8B77"
    },
    "bitcoin-mainnet-bob-1": {
      "allowListEnabled": false,
      "decimals": 18,
      "name": "Solv BTC",
      "poolAddress": "0x6c2310D68F21C024FF66Cc52e65220112F35DC32",
      "poolType": "burnMint",
      "symbol": "SolvBTC",
      "tokenAddress": "0x541FD749419CA806a8bc7da8ac23D346f2dF8B77"
    },
    "bsc-mainnet": {
      "allowListEnabled": false,
      "decimals": 18,
      "name": "Solv BTC",
      "poolAddress": "0x99D94f528CeA3eE1791ab7B476A1FACb4297CA17",
      "poolType": "burnMint",
      "symbol": "SolvBTC",
      "tokenAddress": "0x4aae823a6a0b376De6A78e74eCC5b079d38cBCf7"
    },
    "ethereum-mainnet-arbitrum-1": {
      "allowListEnabled": false,
      "decimals": 18,
      "name": "Solv BTC",
      "poolAddress": "0x4f628aF99578da6A481851779Fa297A35500C173",
      "poolType": "burnMint",
      "symbol": "SolvBTC",
      "tokenAddress": "0x3647c54c4c2C65bC7a2D63c0Da2809B399DBBDC0"
    },
    "ethereum-mainnet-base-1": {
      "allowListEnabled": false,
      "decimals": 18,
      "name": "Solv BTC",
      "poolAddress": "0x2315f2A36af9dd75B7a4E1c6c53B11767eBfb750",
      "poolType": "burnMint",
      "symbol": "SolvBTC",
      "tokenAddress": "0x3B86Ad95859b6AB773f55f8d94B4b9d443EE931f"
    },
    "ethereum-mainnet-ink-1": {
      "allowListEnabled": false,
      "decimals": 18,
      "name": "Solv BTC",
      "poolAddress": "0xf49f81b3d2F2a79b706621FA2D5934136352140c",
      "poolType": "burnMint",
      "symbol": "SolvBTC",
      "tokenAddress": "0xaE4EFbc7736f963982aACb17EFA37fCBAb924cB3"
    },
    "ethereum-mainnet-linea-1": {
      "allowListEnabled": false,
      "decimals": 18,
      "name": "Solv BTC",
      "poolAddress": "0x99D94f528CeA3eE1791ab7B476A1FACb4297CA17",
      "poolType": "burnMint",
      "symbol": "SolvBTC",
      "tokenAddress": "0x541FD749419CA806a8bc7da8ac23D346f2dF8B77"
    },
    "ethereum-mainnet-zksync-1": {
      "allowListEnabled": false,
      "decimals": 18,
      "name": "Solv BTC",
      "poolAddress": "0xCd627aA160A6fA45Eb793D19Ef54f5062F20f33f",
      "poolType": "burnMint",
      "symbol": "SolvBTC",
      "tokenAddress": "0x74eD17608cc2B5f30a59d6aF07C9aD1B1aB3A5b1"
    },
    "mainnet": {
      "allowListEnabled": false,
      "decimals": 18,
      "name": "Solv BTC",
      "poolAddress": "0x3300f27EDEeEB59CC4C4203785406cBEAfEC8dF3",
      "poolType": "burnMint",
      "symbol": "SolvBTC",
      "tokenAddress": "0x7A56E1C57C7475CCf742a1832B028F0456652F97"
    },
    "matic-mainnet": {
      "allowListEnabled": false,
      "decimals": 18,
      "name": "Solv BTC",
      "poolAddress": "0x0809FC59B735e0aa90448514bBbEe0C75A080475",
      "poolType": "burnMint",
      "symbol": "SolvBTC",
      "tokenAddress": "0xaE4EFbc7736f963982aACb17EFA37fCBAb924cB3"
    },
    "sei-mainnet": {
      "allowListEnabled": false,
      "decimals": 18,
      "name": "Solv BTC",
      "poolAddress": "0x4b75FE6e4a53A510AbC39c7328B0b06E74a3F624",
      "poolType": "burnMint",
      "symbol": "SolvBTC",
      "tokenAddress": "0x541FD749419CA806a8bc7da8ac23D346f2dF8B77"
    },
    "solana-mainnet": {
      "allowListEnabled": false,
      "decimals": 8,
      "name": "SolvBTC",
      "poolAddress": "2a6KLcDkvoTVWmPDQhc15earc6hU4uwEyBQrmRfcBon4",
      "poolType": "burnMint",
      "symbol": "SolvBTC",
      "tokenAddress": "SoLvHDFVstC74Jr9eNLTDoG4goSUsn1RENmjNtFKZvW"
    },
    "soneium-mainnet": {
      "allowListEnabled": false,
      "decimals": 18,
      "name": "Solv BTC",
      "poolAddress": "0x6c2310D68F21C024FF66Cc52e65220112F35DC32",
      "poolType": "burnMint",
      "symbol": "SolvBTC",
      "tokenAddress": "0x541FD749419CA806a8bc7da8ac23D346f2dF8B77"
    },
    "sonic-mainnet": {
      "allowListEnabled": false,
      "decimals": 18,
      "name": "Solv BTC",
      "poolAddress": "0x62FD93Fc58D94eE253542ECD5C23467F65dCdB73",
      "poolType": "burnMint",
      "symbol": "SolvBTC",
      "tokenAddress": "0x541FD749419CA806a8bc7da8ac23D346f2dF8B77"
    }
  },
  "SolvBTC.BERA": {
    "berachain-mainnet": {
      "allowListEnabled": false,
      "decimals": 18,
      "name": "SolvBTC Bera Vault",
      "poolAddress": "0xF8AE5209DE22dbd06Dace938934b0D75B5E80299",
      "poolType": "burnMint",
      "symbol": "SolvBTC.BERA",
      "tokenAddress": "0x0F6f337B09cb5131cF0ce9df3Beb295b8e728F3B"
    },
    "bitcoin-mainnet-bob-1": {
      "allowListEnabled": false,
      "decimals": 18,
      "name": "SolvBTC Bera Vault",
      "poolAddress": "0x42e15ab6098716f3Ae67e0Ff69C64b5a47304406",
      "poolType": "burnMint",
      "symbol": "SolvBTC.BERA",
      "tokenAddress": "0x0F6f337B09cb5131cF0ce9df3Beb295b8e728F3B"
    },
    "bsc-mainnet": {
      "allowListEnabled": false,
      "decimals": 18,
      "name": "SolvBTC Bera Vault",
      "poolAddress": "0x0Cd252108EF0CE50f95F75045a97C72A0A8d3118",
      "poolType": "burnMint",
      "symbol": "SolvBTC.BERA",
      "tokenAddress": "0x0F6f337B09cb5131cF0ce9df3Beb295b8e728F3B"
    },
    "mainnet": {
      "allowListEnabled": false,
      "decimals": 18,
      "name": "SolvBTC Bera Vault",
      "poolAddress": "0xD4304D2D5C9cdF63124fD2A6C814f6b4F85925D9",
      "poolType": "burnMint",
      "symbol": "SolvBTC.BERA",
      "tokenAddress": "0xE7C253EAD50976Caf7b0C2cbca569146A7741B50"
    }
  },
  "SolvBTC.ENA": {
    "bsc-mainnet": {
      "allowListEnabled": false,
      "decimals": 18,
      "name": "SolvBTC Ethena",
      "poolAddress": "0x56D0a647CCf2893A719139bfEc38816b9Ea07aFb",
      "poolType": "burnMint",
      "symbol": "SolvBTC.ENA",
      "tokenAddress": "0x53E63a31fD1077f949204b94F431bCaB98F72BCE"
    },
    "ethereum-mainnet-arbitrum-1": {
      "allowListEnabled": false,
      "decimals": 18,
      "name": "SolvBTC Ethena",
      "poolAddress": "0xa50938eCC105E38bfa67DAddee5fAa7b59bc5777",
      "poolType": "burnMint",
      "symbol": "SolvBTC.ENA",
      "tokenAddress": "0xaFAfd68AFe3fe65d376eEC9Eab1802616cFacCb8"
    },
    "mainnet": {
      "allowListEnabled": false,
      "decimals": 18,
      "name": "SolvBTC Ethena",
      "poolAddress": "0xEA5FD78Ae34Ea863877DF79768e14EC47286aDa1",
      "poolType": "burnMint",
      "symbol": "SolvBTC.ENA",
      "tokenAddress": "0x325DC9EBceC31940C658aCACa45f8293418d811E"
    }
  },
  "SolvBTC.JUP": {
    "bitcoin-mainnet-bob-1": {
      "allowListEnabled": false,
      "decimals": 18,
      "name": "SolvBTC Jupiter",
      "poolAddress": "0xb655EEd4AD8A1A7011c6C431DaE8b55a19a508B9",
      "poolType": "burnMint",
      "symbol": "SolvBTC.JUP",
      "tokenAddress": "0x6b062AA7F5FC52b530Cb13967aE2E6bc0D8Dd3E4"
    },
    "bsc-mainnet": {
      "allowListEnabled": false,
      "decimals": 18,
      "name": "SolvBTC Jupiter",
      "poolAddress": "0x48731cF7e84dc94C5f84577882c14Be11a5B7456",
      "poolType": "burnMint",
      "symbol": "SolvBTC.JUP",
      "tokenAddress": "0x38a001e57430f781404ffF7a81DE4Bd67d1f6117"
    },
    "solana-mainnet": {
      "allowListEnabled": false,
      "decimals": 8,
      "name": "SolvBTC.JUP",
      "poolAddress": "HMDSmmuupoWwe9TV3nZ3qmPqAKL2tU7udghJzCywckgM",
      "poolType": "burnMint",
      "symbol": "SolvBTCJUP",
      "tokenAddress": "SoLvzL3ZVjofmNB5LYFrf94QtNhMUSea4DawFhnAau8"
    },
    "soneium-mainnet": {
      "allowListEnabled": false,
      "decimals": 18,
      "name": "SolvBTC Jupiter",
      "poolAddress": "0x62FD93Fc58D94eE253542ECD5C23467F65dCdB73",
      "poolType": "burnMint",
      "symbol": "SolvBTC.JUP",
      "tokenAddress": "0xAffEb8576b927050f5a3B6fbA43F360D2883A118"
    }
  },
  "STABLE": {
    "bsc-mainnet": {
      "allowListEnabled": false,
      "decimals": 18,
      "name": "STABLE",
      "poolAddress": "0x7169054A07c8946E45728CDe01Fee68bab5BEB82",
      "poolType": "burnMint",
      "symbol": "STABLE",
      "tokenAddress": "0x8bF75bc68FD337dfd8186d731Df8b3C2CB14B9E6"
    },
    "ethereum-mainnet-arbitrum-1": {
      "allowListEnabled": false,
      "decimals": 18,
      "name": "STABLE",
      "poolAddress": "0xD5B44D00A3670533c17b6BE38156C0b1bBdBe90A",
      "poolType": "burnMint",
      "symbol": "STABLE",
      "tokenAddress": "0x666966Ef3925B1c92fa355FDA9722899f3e73451"
    },
    "mainnet": {
      "allowListEnabled": false,
      "decimals": 18,
      "name": "STABLE",
      "poolAddress": "0x581CED7408860a33E47CE6cA93e2cbB4bB48c9C7",
      "poolType": "burnMint",
      "symbol": "STABLE",
      "tokenAddress": "0x60b9C41d99FE3Eb64Ecc1344baD31D87f1bceD6D"
    }
  },
  "STABUL": {
    "mainnet": {
      "allowListEnabled": false,
      "decimals": 18,
      "name": "Stabull Finance",
      "poolAddress": "0xd2D62AB60A53Bad539CD8e43121c624B246F6302",
      "poolType": "burnMint",
      "symbol": "STABUL",
      "tokenAddress": "0x6A43795941113c2F58EB487001f4f8eE74b6938A"
    },
    "matic-mainnet": {
      "allowListEnabled": false,
      "decimals": 18,
      "name": "Stabull Finance",
      "poolAddress": "0x057aDAdDa0C63fE48A41dEFFb13B07528b1Bee3b",
      "poolType": "burnMint",
      "symbol": "STABUL",
      "tokenAddress": "0xC4420347a4791832bb7b16bF070D5C017D9fABC4"
    }
  },
  "STBU": {
    "bsc-mainnet": {
      "allowListEnabled": false,
      "decimals": 18,
      "name": "Stobox Token v.2",
      "poolAddress": "0x44e77d8C6Bb9999B036a6F084005E48928d18C74",
      "poolType": "lockRelease",
      "symbol": "STBU",
      "tokenAddress": "0xb0c4080a8Fa7afa11a09473f3be14d44AF3f8743"
    },
    "ethereum-mainnet-arbitrum-1": {
      "allowListEnabled": false,
      "decimals": 18,
      "name": "Stobox Token v.3",
      "poolAddress": "0x44e77d8C6Bb9999B036a6F084005E48928d18C74",
      "poolType": "burnMint",
      "symbol": "STBU",
      "tokenAddress": "0x1cb9bD2c6E7F4A7DE3778547d46C8D4c22abC093"
    },
    "mainnet": {
      "allowListEnabled": false,
      "decimals": 18,
      "name": "Stobox Token v.2",
      "poolAddress": "0x44e77d8C6Bb9999B036a6F084005E48928d18C74",
      "poolType": "lockRelease",
      "symbol": "STBU",
      "tokenAddress": "0xa6422E3E219ee6d4C1B18895275FE43556fd50eD"
    },
    "matic-mainnet": {
      "allowListEnabled": false,
      "decimals": 18,
      "name": "Stobox Token v.2",
      "poolAddress": "0x44e77d8C6Bb9999B036a6F084005E48928d18C74",
      "poolType": "lockRelease",
      "symbol": "STBU",
      "tokenAddress": "0xcf403036bc139d30080D2Cf0F5b48066F98191bB"
    }
  },
  "stTAO": {
    "ethereum-mainnet-arbitrum-1": {
      "allowListEnabled": false,
      "decimals": 9,
      "name": "Tensorplex Staked TAO",
      "poolAddress": "0x4F3eF0574095DeE6f216b9dD9f21Bfb0466a4CCD",
      "poolType": "burnMint",
      "symbol": "stTAO",
      "tokenAddress": "0x886C0677D7BB7272C7eD8878dc03EF357aFbb5B5"
    },
    "ethereum-mainnet-base-1": {
      "allowListEnabled": false,
      "decimals": 9,
      "name": "Tensorplex Staked TAO",
      "poolAddress": "0x43Fadc7B2929078F0f318E0bEC6b31dC2bF1C309",
      "poolType": "burnMint",
      "symbol": "stTAO",
      "tokenAddress": "0x806041B6473DA60abbe1b256d9A2749A151be6C6"
    },
    "ethereum-mainnet-optimism-1": {
      "allowListEnabled": false,
      "decimals": 9,
      "name": "Tensorplex Staked TAO",
      "poolAddress": "0x46083b69F70dDDbd1212e3AAc566DC3D8AdAc4C4",
      "poolType": "burnMint",
      "symbol": "stTAO",
      "tokenAddress": "0x806041B6473DA60abbe1b256d9A2749A151be6C6"
    },
    "mainnet": {
      "allowListEnabled": false,
      "decimals": 9,
      "name": "Tensorplex Staked TAO",
      "poolAddress": "0x5c16671f7360E32982691c6A14353D8186C57A59",
      "poolType": "lockRelease",
      "symbol": "stTAO",
      "tokenAddress": "0xB60acD2057067DC9ed8c083f5aa227a244044fD6"
    }
  },
  "suBTC": {
    "ethereum-mainnet-arbitrum-1": {
      "allowListEnabled": false,
      "decimals": 18,
      "name": "Sumerian BTC",
      "poolAddress": "0xd9193B4aFfA057Fa78E0b5C60fAf1bC09df3708b",
      "poolType": "burnMint",
      "symbol": "suBTC",
      "tokenAddress": "0xe85411C030fB32A9D8b14Bbbc6CB19417391F711"
    },
    "ethereum-mainnet-base-1": {
      "allowListEnabled": false,
      "decimals": 18,
      "name": "Sumerian BTC",
      "poolAddress": "0x13d579664bAAb9ADcC4c6B19956f7b7EADBB036f",
      "poolType": "burnMint",
      "symbol": "suBTC",
      "tokenAddress": "0xe85411C030fB32A9D8b14Bbbc6CB19417391F711"
    },
    "mainnet": {
      "allowListEnabled": false,
      "decimals": 18,
      "name": "Sumerian BTC",
      "poolAddress": "0x5Be290d68db372cc487B1356649D906efC4f58Ca",
      "poolType": "burnMint",
      "symbol": "suBTC",
      "tokenAddress": "0xe85411C030fB32A9D8b14Bbbc6CB19417391F711"
    }
  },
  "suETH": {
    "ethereum-mainnet-arbitrum-1": {
      "allowListEnabled": false,
      "decimals": 18,
      "name": "Sumerian ETH",
      "poolAddress": "0x70544B4E4FcEd9c61BCdb6E0fFa69002cC4d374f",
      "poolType": "burnMint",
      "symbol": "suETH",
      "tokenAddress": "0x1c22531AA9747d76fFF8F0A43b37954ca67d28e0"
    },
    "ethereum-mainnet-base-1": {
      "allowListEnabled": false,
      "decimals": 18,
      "name": "Sumerian ETH",
      "poolAddress": "0xafc7E9fDD13AFF368B1d8d16e04f4977e68128E1",
      "poolType": "burnMint",
      "symbol": "suETH",
      "tokenAddress": "0x1c22531AA9747d76fFF8F0A43b37954ca67d28e0"
    },
    "mainnet": {
      "allowListEnabled": false,
      "decimals": 18,
      "name": "Sumerian ETH",
      "poolAddress": "0xE58eDBb7Fdd5f2DD5cfAD2667e5D570E1a0a6A84",
      "poolType": "burnMint",
      "symbol": "suETH",
      "tokenAddress": "0x1c22531AA9747d76fFF8F0A43b37954ca67d28e0"
    }
  },
  "suUSD": {
    "ethereum-mainnet-arbitrum-1": {
      "allowListEnabled": false,
      "decimals": 18,
      "name": "Sumerian USD",
      "poolAddress": "0x6C8Fee5E05E99db417DFEe0B96275B065eA20EAe",
      "poolType": "burnMint",
      "symbol": "suUSD",
      "tokenAddress": "0x8BF591Eae535f93a242D5A954d3Cde648b48A5A8"
    },
    "ethereum-mainnet-base-1": {
      "allowListEnabled": false,
      "decimals": 18,
      "name": "Sumerian USD",
      "poolAddress": "0x69797ECF7ACd6CA73a8c42cfb4268F7572047346",
      "poolType": "burnMint",
      "symbol": "suUSD",
      "tokenAddress": "0x8BF591Eae535f93a242D5A954d3Cde648b48A5A8"
    },
    "mainnet": {
      "allowListEnabled": false,
      "decimals": 18,
      "name": "Sumerian USD",
      "poolAddress": "0x67F4e731f446Ff76716E7E3c955CD5A75C1B1787",
      "poolType": "burnMint",
      "symbol": "suUSD",
      "tokenAddress": "0x8BF591Eae535f93a242D5A954d3Cde648b48A5A8"
    }
  },
  "SXT": {
    "ethereum-mainnet-base-1": {
      "allowListEnabled": false,
      "decimals": 18,
      "name": "Space and Time",
      "poolAddress": "0x44E787a3a81bbc03Ec2C2a7aDADC5aE7Bc925Db9",
      "poolType": "burnMint",
      "symbol": "SXT",
      "tokenAddress": "0xA2c22252cDc8b7cDdEe1B0b2E242818509fCf7b8"
    },
    "mainnet": {
      "allowListEnabled": false,
      "decimals": 18,
      "name": "Space and Time",
      "poolAddress": "0x19EE30DE803b921Ecbba64eD1787Cda6d536c26a",
      "poolType": "lockRelease",
      "symbol": "SXT",
      "tokenAddress": "0xE6Bfd33F52d82Ccb5b37E16D3dD81f9FFDAbB195"
    }
  },
  "syrupUSDC": {
    "mainnet": {
      "allowListEnabled": false,
      "decimals": 6,
      "name": "Syrup USDC",
      "poolAddress": "0x20B79D39Bd44dEee4F89B1e9d0e3b945fde06491",
      "poolType": "lockRelease",
      "symbol": "syrupUSDC",
      "tokenAddress": "0x80ac24aA929eaF5013f6436cdA2a7ba190f5Cc0b"
    },
    "solana-mainnet": {
      "allowListEnabled": false,
      "decimals": 6,
      "name": "Syrup USDC",
      "poolAddress": "HrTBpF3LqSxXnjnYdR4htnBLyMHNZ6eNaDZGPundvHbm",
      "poolType": "burnMint",
      "symbol": "syrupUSDC",
      "tokenAddress": "AvZZF1YaZDziPY2RCK4oJrRVrbN3mTD9NL24hPeaZeUj"
    }
  },
  "tETH": {
    "ethereum-mainnet-arbitrum-1": {
      "allowListEnabled": false,
      "decimals": 18,
      "name": "Treehouse ETH",
      "poolAddress": "0x0C3603B0c299e680A5Af4dC83a962d66E852903B",
      "poolType": "burnMint",
      "symbol": "tETH",
      "tokenAddress": "0xd09ACb80C1E8f2291862c4978A008791c9167003"
    },
    "mainnet": {
      "allowListEnabled": false,
      "decimals": 18,
      "name": "Treehouse ETH",
      "poolAddress": "0x8113f001eA456759264317007220cBc939cA8435",
      "poolType": "lockRelease",
      "symbol": "tETH",
      "tokenAddress": "0xD11c452fc99cF405034ee446803b6F6c1F6d5ED8"
    }
  },
  "THE": {
    "bsc-mainnet": {
      "allowListEnabled": false,
      "decimals": 18,
      "name": "THENA",
      "poolAddress": "0xc5b7C46d961B245880b77CbfBCdF1852d068Fffe",
      "poolType": "lockRelease",
      "symbol": "THE",
      "tokenAddress": "0xF4C8E32EaDEC4BFe97E0F595AdD0f4450a863a11"
    },
    "matic-mainnet": {
      "allowListEnabled": false,
      "decimals": 18,
      "name": "THENA",
      "poolAddress": "0xE200416Ae71C9938E4244Bfca3Ad54a65C3690d1",
      "poolType": "burnMint",
      "symbol": "THE",
      "tokenAddress": "0x27DfD2D7b85e0010542da35C6EBcD59E45fc949D"
    }
  },
  "TRADE": {
    "ethereum-mainnet-base-1": {
      "allowListEnabled": false,
      "decimals": 18,
      "name": "Polytrade",
      "poolAddress": "0x2bFBA5bD4b0b1180A135Bb6a74423cCB429Fc744",
      "poolType": "burnMint",
      "symbol": "TRADE",
      "tokenAddress": "0x72e1868f8EB8f9fb86455c10e72aa4b24774a5a3"
    },
    "mainnet": {
      "allowListEnabled": false,
      "decimals": 18,
      "name": "Polytrade",
      "poolAddress": "0x520763c1eBDa04DAC9a6077a41CCC703FF22a9f8",
      "poolType": "lockRelease",
      "symbol": "TRADE",
      "tokenAddress": "0x6e5970DBd6fc7eb1f29C6D2eDF2bC4c36124C0C1"
    }
  },
  "TURBO": {
    "bsc-mainnet": {
      "allowListEnabled": false,
      "decimals": 18,
      "name": "Turbo",
      "poolAddress": "0xeA771EB68CcfE489cdA2713F4248CD512c880453",
      "poolType": "burnMint",
      "symbol": "TURBO",
      "tokenAddress": "0x620a8b7Bd26b21d0d053ee9a05A593f35Bf37d8e"
    },
    "mainnet": {
      "allowListEnabled": false,
      "decimals": 18,
      "name": "Turbo",
      "poolAddress": "0x348540aa7b129b0F3c931FEDE811d009E0e18E60",
      "poolType": "lockRelease",
      "symbol": "TURBO",
      "tokenAddress": "0xA35923162C49cF95e6BF26623385eb431ad920D3"
    }
  },
  "una.USDC": {
    "mainnet": {
      "allowListEnabled": false,
      "decimals": 6,
      "name": "una USDC",
      "poolAddress": "0xcfd0637093193ac909f74F9de95c2d4B92Df23c4",
      "poolType": "burnMint",
      "symbol": "una.USDC",
      "tokenAddress": "0x66cC3FD40612F9c591F977ce026Ef1C79520C472"
    },
    "wemix-mainnet": {
      "allowListEnabled": false,
      "decimals": 6,
      "name": "una USDC",
      "poolAddress": "0x0c118bE814166fb720f8DDEB119F53B622787918",
      "poolType": "burnMint",
      "symbol": "una.USDC",
      "tokenAddress": "0xcdf764933B9a9ebB2C5DA904B9715F3Cf981572A"
    }
  },
  "una.WEMIX": {
    "avalanche-mainnet": {
      "allowListEnabled": false,
      "decimals": 18,
      "name": "una WEMIX",
      "poolAddress": "0x2F15F2C9d1E0945C37E3EDCD8914BBd0067e46C8",
      "poolType": "burnMint",
      "symbol": "una.WEMIX",
      "tokenAddress": "0x9f1453d0fADC73aE12d4e1BD8311AA2463AE7d0D"
    },
    "bsc-mainnet": {
      "allowListEnabled": false,
      "decimals": 18,
      "name": "una WEMIX",
      "poolAddress": "0x2b975918e804803615131e7de2ca1645B1719ec9",
      "poolType": "burnMint",
      "symbol": "una.WEMIX",
      "tokenAddress": "0x98169bF9B7a44EDaD372364063b897E16eBba88e"
    },
    "ethereum-mainnet-arbitrum-1": {
      "allowListEnabled": false,
      "decimals": 18,
      "name": "una WEMIX",
      "poolAddress": "0x65030ab42BAd6E140ADD01D6998DC7d2eCb34089",
      "poolType": "burnMint",
      "symbol": "una.WEMIX",
      "tokenAddress": "0x89F590D8f9c1a306AEB4E939Dc923C80144998Cd"
    },
    "ethereum-mainnet-kroma-1": {
      "allowListEnabled": false,
      "decimals": 18,
      "name": "una WEMIX",
      "poolAddress": "0xd4f2cB8d20c1D81273e216c4F9C01ceC2d633308",
      "poolType": "burnMint",
      "symbol": "una.WEMIX",
      "tokenAddress": "0xc319a4855162E51599bF80387A615105Fe6BEdF3"
    },
    "ethereum-mainnet-optimism-1": {
      "allowListEnabled": false,
      "decimals": 18,
      "name": "una WEMIX",
      "poolAddress": "0xFaF7992eB0A1eff0C4cdB070c12512f18E0D6079",
      "poolType": "burnMint",
      "symbol": "una.WEMIX",
      "tokenAddress": "0x6ff638E48247b003E003aa3EeDDdF97BaA8f3B64"
    },
    "mainnet": {
      "allowListEnabled": false,
      "decimals": 18,
      "name": "una WEMIX",
      "poolAddress": "0x9F02c16190691CC4ceCD53A9267Bd24e37B6d06C",
      "poolType": "burnMint",
      "symbol": "una.WEMIX",
      "tokenAddress": "0x2624Bd0094f474713AC9c634b37A5ebef4e0b1FE"
    },
    "matic-mainnet": {
      "allowListEnabled": false,
      "decimals": 18,
      "name": "una WEMIX",
      "poolAddress": "0xeDb68F273FC95e1DB951580957c3fE49FF0A8cF7",
      "poolType": "burnMint",
      "symbol": "una.WEMIX",
      "tokenAddress": "0x186d65ceD0693382713437e34EF8723FD6aa9A1E"
    },
    "wemix-mainnet": {
      "allowListEnabled": false,
      "decimals": 18,
      "name": "una WEMIX",
      "poolAddress": "0x3B1f09b0Ac19fCd3F03A0Bdda70F65Db01626de1",
      "poolType": "burnMint",
      "symbol": "una.WEMIX",
      "tokenAddress": "0xF500208d9aB68FeA3cc41bd107811e809C0B6B83"
    }
  },
  "uniBTC": {
    "berachain-mainnet": {
      "allowListEnabled": false,
      "decimals": 8,
      "name": "uniBTC",
      "poolAddress": "0x097Ae334B90F98637899cfcaa7980B13aa497e5E",
      "poolType": "burnMint",
      "symbol": "uniBTC",
      "tokenAddress": "0xC3827A4BC8224ee2D116637023b124CED6db6e90"
    },
    "bitcoin-mainnet-bitlayer-1": {
      "allowListEnabled": false,
      "decimals": 8,
      "name": "uniBTC",
      "poolAddress": "0x4b75FE6e4a53A510AbC39c7328B0b06E74a3F624",
      "poolType": "burnMint",
      "symbol": "uniBTC",
      "tokenAddress": "0x93919784C523f39CACaa98Ee0a9d96c3F32b593e"
    },
    "bitcoin-mainnet-bob-1": {
      "allowListEnabled": false,
      "decimals": 8,
      "name": "uniBTC",
<<<<<<< HEAD
      "poolAddress": "0xF549af21578Cfe2385FFD3488B3039fd9e52f006",
=======
      "poolAddress": "0x085e4ADc459699a8Ec60c6da5CBdBF715f23831f",
>>>>>>> cab7d000
      "poolType": "burnMint",
      "symbol": "uniBTC",
      "tokenAddress": "0x236f8c0a61dA474dB21B693fB2ea7AAB0c803894"
    },
    "bitcoin-mainnet-bsquared-1": {
      "allowListEnabled": false,
      "decimals": 8,
      "name": "uniBTC",
      "poolAddress": "0x4b75FE6e4a53A510AbC39c7328B0b06E74a3F624",
      "poolType": "burnMint",
      "symbol": "uniBTC",
      "tokenAddress": "0x93919784C523f39CACaa98Ee0a9d96c3F32b593e"
    },
    "bsc-mainnet": {
      "allowListEnabled": false,
      "decimals": 8,
      "name": "uniBTC",
      "poolAddress": "0xF0b508c7fF394B94BCb73C19007C7102C2d9aa19",
      "poolType": "burnMint",
      "symbol": "uniBTC",
      "tokenAddress": "0x6B2a01A5f79dEb4c2f3c0eDa7b01DF456FbD726a"
    },
    "corn-mainnet": {
      "allowListEnabled": false,
      "decimals": 8,
      "name": "uniBTC",
      "poolAddress": "0x2c3D51c7B454cB045C8cEc92d2F9E717C7519106",
      "poolType": "burnMint",
      "symbol": "uniBTC",
      "tokenAddress": "0x93919784C523f39CACaa98Ee0a9d96c3F32b593e"
    },
    "ethereum-mainnet-arbitrum-1": {
      "allowListEnabled": false,
      "decimals": 8,
      "name": "uniBTC",
      "poolAddress": "0x085BE2297c1A1A2C2a119b731AF887DD0119D035",
      "poolType": "burnMint",
      "symbol": "uniBTC",
      "tokenAddress": "0x6B2a01A5f79dEb4c2f3c0eDa7b01DF456FbD726a"
    },
    "ethereum-mainnet-base-1": {
      "allowListEnabled": false,
      "decimals": 8,
      "name": "uniBTC",
      "poolAddress": "0x02042Df6933a2Fb8a7Bfc92117146E7CCf6b260f",
      "poolType": "burnMint",
      "symbol": "uniBTC",
      "tokenAddress": "0x93919784C523f39CACaa98Ee0a9d96c3F32b593e"
    },
    "ethereum-mainnet-mantle-1": {
      "allowListEnabled": false,
      "decimals": 8,
      "name": "uniBTC",
      "poolAddress": "0x85d4CfFC273b0766bFa1402d890c71DF167CC2AD",
      "poolType": "burnMint",
      "symbol": "uniBTC",
      "tokenAddress": "0x93919784C523f39CACaa98Ee0a9d96c3F32b593e"
    },
    "ethereum-mainnet-optimism-1": {
      "allowListEnabled": false,
      "decimals": 8,
      "name": "uniBTC",
      "poolAddress": "0x99D94f528CeA3eE1791ab7B476A1FACb4297CA17",
      "poolType": "burnMint",
      "symbol": "uniBTC",
      "tokenAddress": "0x93919784C523f39CACaa98Ee0a9d96c3F32b593e"
    },
    "mainnet": {
      "allowListEnabled": false,
      "decimals": 8,
      "name": "uniBTC",
      "poolAddress": "0x1689C22eD5435e49071CFc208D1Ac6F2A2274490",
      "poolType": "burnMint",
      "symbol": "uniBTC",
      "tokenAddress": "0x004E9C3EF86bc1ca1f0bB5C7662861Ee93350568"
    },
    "sonic-mainnet": {
      "allowListEnabled": false,
      "decimals": 8,
      "name": "uniBTC",
      "poolAddress": "0x22134617Ae0f6CA8D89451e5Ae091c94f7D743DC",
      "poolType": "burnMint",
      "symbol": "uniBTC",
      "tokenAddress": "0xC3827A4BC8224ee2D116637023b124CED6db6e90"
    }
  },
  "UNIO": {
    "bsc-mainnet": {
      "allowListEnabled": false,
      "decimals": 18,
      "name": "Unio Coin",
      "poolAddress": "0x5eD97E6938D4074CdFC83a310de2525F0a4e6c73",
      "poolType": "burnMint",
      "symbol": "UNIO",
      "tokenAddress": "0x01aaC2b594F7bdBeC740F0F1AA22910EbB4B74Ab"
    },
    "ethereum-mainnet-base-1": {
      "allowListEnabled": false,
      "decimals": 18,
      "name": "Unio Coin",
      "poolAddress": "0x8AA50883f5f62EB081D16c90FdAdAD9E227206c6",
      "poolType": "burnMint",
      "symbol": "UNIO",
      "tokenAddress": "0x01aaC2b594F7bdBeC740F0F1AA22910EbB4B74Ab"
    },
    "mainnet": {
      "allowListEnabled": false,
      "decimals": 18,
      "name": "Unio Coin",
      "poolAddress": "0xc576D83eA5D672E220f7B099827E73685Fde5B73",
      "poolType": "burnMint",
      "symbol": "UNIO",
      "tokenAddress": "0x01aaC2b594F7bdBeC740F0F1AA22910EbB4B74Ab"
    }
  },
  "USAGI": {
    "ethereum-mainnet-base-1": {
      "allowListEnabled": false,
      "decimals": 18,
      "name": "Usagi",
      "poolAddress": "0x7c458207b7b0E4Eca3c54f3353b2dB00A81a04aA",
      "poolType": "burnMint",
      "symbol": "USAGI",
      "tokenAddress": "0x760295AA772671f21cd0046d094938d09f2b380D"
    },
    "shibarium-mainnet": {
      "allowListEnabled": false,
      "decimals": 18,
      "name": "Usagi",
      "poolAddress": "0xC488be11a33c20bd21f7940D4a5937E8A8c81fEc",
      "poolType": "lockRelease",
      "symbol": "USAGI",
      "tokenAddress": "0x3a1adB8Ef2a37Fe127Aa62B2Fc0399a4A6AD9D79"
    }
  },
  "USD+": {
    "ethereum-mainnet-arbitrum-1": {
      "allowListEnabled": false,
      "decimals": 6,
      "name": "USD+",
      "poolAddress": "0x1a1079CBA4bf83Ef2D90997360231F9599800fB5",
      "poolType": "burnMint",
      "symbol": "USD+",
      "tokenAddress": "0xfc90518D5136585ba45e34ED5E1D108BD3950CFa"
    },
    "ethereum-mainnet-base-1": {
      "allowListEnabled": false,
      "decimals": 6,
      "name": "USD+",
      "poolAddress": "0x1e88d63b8805C36f96C530c37bde113361aC6Cc0",
      "poolType": "burnMint",
      "symbol": "USD+",
      "tokenAddress": "0x98C6616F1CC0D3E938A16200830DD55663dd7DD3"
    },
    "mainnet": {
      "allowListEnabled": false,
      "decimals": 6,
      "name": "USD+",
      "poolAddress": "0xCE8342b8eFd4D804B97Df92bC6bb930099098fDE",
      "poolType": "burnMint",
      "symbol": "USD+",
      "tokenAddress": "0x98C6616F1CC0D3E938A16200830DD55663dd7DD3"
    }
  },
  "USD1": {
    "bsc-mainnet": {
      "allowListEnabled": false,
      "decimals": 18,
      "name": "World Liberty Financial USD",
      "poolAddress": "0xCe3f7378aE409e1CE0dD6fFA70ab683326b73f04",
      "poolType": "burnMint",
      "symbol": "USD1",
      "tokenAddress": "0x8d0D000Ee44948FC98c9B98A4FA4921476f08B0d"
    },
    "mainnet": {
      "allowListEnabled": false,
      "decimals": 18,
      "name": "World Liberty Financial USD",
      "poolAddress": "0xF9e47d3720d5142930444ae6773C7F6d05696228",
      "poolType": "burnMint",
      "symbol": "USD1",
      "tokenAddress": "0x8d0D000Ee44948FC98c9B98A4FA4921476f08B0d"
    }
  },
  "USDC": {
    "avalanche-mainnet": {
      "allowListEnabled": false,
      "decimals": 6,
      "name": "USD Coin",
      "poolAddress": "0x5931822f394baBC2AACF4588E98FC77a9f5aa8C9",
      "poolType": "usdc",
      "symbol": "USDC",
      "tokenAddress": "0xB97EF9Ef8734C71904D8002F8b6Bc66Dd9c48a6E"
    },
    "bitcoin-mainnet-bitlayer-1": {
      "allowListEnabled": false,
      "decimals": 6,
      "name": "USD Coin",
      "poolAddress": "0xff170aD8f1d86eFAC90CA7a2E1204bA64aC5e0f9",
      "poolType": "burnMint",
      "symbol": "USDC",
      "tokenAddress": "0xf8C374CE88A3BE3d374e8888349C7768B607c755"
    },
    "bitcoin-mainnet-bob-1": {
      "allowListEnabled": false,
      "decimals": 6,
      "name": "Bridged USDC (BOB)",
      "poolAddress": "0x554652E7F10fB8aa3e12226213c6826F98B09CF0",
      "poolType": "burnMint",
      "symbol": "USDC.e",
      "tokenAddress": "0xe75D0fB2C24A55cA1e3F96781a2bCC7bdba058F0"
    },
    "bitcoin-mainnet-botanix": {
      "allowListEnabled": false,
      "decimals": 6,
      "name": "Bridged USDC (Botanix)",
      "poolAddress": "0xe25729eef5908186E1617F8138c019C1da28dc66",
      "poolType": "burnMint",
      "symbol": "USDC.e",
      "tokenAddress": "0x325eEb3AA50014f35861e3374f54B3997Aa8357d"
    },
    "ethereum-mainnet-arbitrum-1": {
      "allowListEnabled": false,
      "decimals": 6,
      "name": "USD Coin",
      "poolAddress": "0x9fCd83bC7F67ADa1fB51a4caBEa333c72B641bd1",
      "poolType": "usdc",
      "symbol": "USDC",
      "tokenAddress": "0xaf88d065e77c8cC2239327C5EDb3A432268e5831"
    },
    "ethereum-mainnet-base-1": {
      "allowListEnabled": false,
      "decimals": 6,
      "name": "USD Coin",
      "poolAddress": "0x5931822f394baBC2AACF4588E98FC77a9f5aa8C9",
      "poolType": "usdc",
      "symbol": "USDC",
      "tokenAddress": "0x833589fCD6eDb6E08f4c7C32D4f71b54bdA02913"
    },
    "ethereum-mainnet-optimism-1": {
      "allowListEnabled": false,
      "decimals": 6,
      "name": "USD Coin",
      "poolAddress": "0x5931822f394baBC2AACF4588E98FC77a9f5aa8C9",
      "poolType": "usdc",
      "symbol": "USDC",
      "tokenAddress": "0x0b2C639c533813f4Aa9D7837CAf62653d097Ff85"
    },
    "ethereum-mainnet-unichain-1": {
      "allowListEnabled": false,
      "decimals": 6,
      "name": "USDC",
      "poolAddress": "0xe9e5f4c9291C4A7fC320A5d52359B44e461F3183",
      "poolType": "usdc",
      "symbol": "USDC",
      "tokenAddress": "0x078D782b760474a361dDA0AF3839290b0EF57AD6"
    },
    "mainnet": {
      "allowListEnabled": false,
      "decimals": 6,
      "name": "USD Coin",
      "poolAddress": "0xc2e3A3C18ccb634622B57fF119a1C8C7f12e8C0c",
      "poolType": "usdc",
      "symbol": "USDC",
      "tokenAddress": "0xA0b86991c6218b36c1d19D4a2e9Eb0cE3606eB48"
    },
    "matic-mainnet": {
      "allowListEnabled": false,
      "decimals": 6,
      "name": "USD Coin",
      "poolAddress": "0x5931822f394baBC2AACF4588E98FC77a9f5aa8C9",
      "poolType": "usdc",
      "symbol": "USDC",
      "tokenAddress": "0x3c499c542cEF5E3811e1192ce70d8cC03d5c3359"
    },
    "ronin-mainnet": {
      "allowListEnabled": false,
      "decimals": 6,
      "name": "USD Coin",
      "poolAddress": "0xe26D9c68cF6d284367C5e90EC834C6Ec0051f73C",
      "poolType": "burnMint",
      "symbol": "USDC",
      "tokenAddress": "0x0B7007c13325C48911F73A2daD5FA5dCBf808aDc"
    },
    "wemix-mainnet": {
      "allowListEnabled": false,
      "decimals": 6,
      "name": "Bridged USDC",
      "poolAddress": "0x5937c7096b054564c6F17B7e61D9Abf1256B0593",
      "poolType": "burnMint",
      "symbol": "USDC.e",
      "tokenAddress": "0x44bB111010DfFfb3695F9a1B66aa879976199e7b"
    }
  },
  "USDFI": {
    "bsc-mainnet": {
      "allowListEnabled": false,
      "decimals": 18,
      "name": "USDFI",
      "poolAddress": "0xDB96110a1d4c447055c71227CE5908AF859c1015",
      "poolType": "burnMint",
      "symbol": "USDFI",
      "tokenAddress": "0xC9f5955f6dA20e44A068f3d58FB2404f56f9a6f2"
    },
    "ethereum-mainnet-arbitrum-1": {
      "allowListEnabled": false,
      "decimals": 18,
      "name": "USDFI",
      "poolAddress": "0x28B57510597c1629ec76f95A2DAcD579e18f1436",
      "poolType": "burnMint",
      "symbol": "USDFI",
      "tokenAddress": "0x249c48e22E95514Ca975De31f473F30c2f3C0916"
    },
    "mainnet": {
      "allowListEnabled": false,
      "decimals": 18,
      "name": "USDFI",
      "poolAddress": "0xE727F7975bEF908C49D0591724669F05F7dAd811",
      "poolType": "burnMint",
      "symbol": "USDFI",
      "tokenAddress": "0xa7a0B3Fe94121E366D774d60D075F6386F750884"
    }
  },
  "USDM": {
    "avalanche-mainnet": {
      "allowListEnabled": false,
      "decimals": 18,
      "name": "Mountain Protocol USD",
      "poolAddress": "0x6a1252A0e3100fDFC3Fe65aE43D6829b6d2125Ba",
      "poolType": "burnMint",
      "symbol": "USDM",
      "tokenAddress": "0x59D9356E565Ab3A36dD77763Fc0d87fEaf85508C"
    },
    "ethereum-mainnet-arbitrum-1": {
      "allowListEnabled": false,
      "decimals": 18,
      "name": "Mountain Protocol USD",
      "poolAddress": "0x0723Bd0CE11cCFFa3D8bd1649011195fD38EF21E",
      "poolType": "burnMint",
      "symbol": "USDM",
      "tokenAddress": "0x59D9356E565Ab3A36dD77763Fc0d87fEaf85508C"
    },
    "ethereum-mainnet-base-1": {
      "allowListEnabled": false,
      "decimals": 18,
      "name": "Mountain Protocol USD",
      "poolAddress": "0x4109f7E577596432458F8D4DC2E78637428D5614",
      "poolType": "burnMint",
      "symbol": "USDM",
      "tokenAddress": "0x59D9356E565Ab3A36dD77763Fc0d87fEaf85508C"
    },
    "ethereum-mainnet-optimism-1": {
      "allowListEnabled": false,
      "decimals": 18,
      "name": "Mountain Protocol USD",
      "poolAddress": "0x028A4Caa308883170C024AcfC367B8B627EceeCb",
      "poolType": "burnMint",
      "symbol": "USDM",
      "tokenAddress": "0x59D9356E565Ab3A36dD77763Fc0d87fEaf85508C"
    },
    "ethereum-mainnet-zksync-1": {
      "allowListEnabled": false,
      "decimals": 18,
      "name": "Mountain Protocol USD",
      "poolAddress": "0x70139902BC147754221FD59DFf8f8A16b34876F8",
      "poolType": "burnMint",
      "symbol": "USDM",
      "tokenAddress": "0x7715c206A14Ac93Cb1A6c0316A6E5f8aD7c9Dc31"
    },
    "mainnet": {
      "allowListEnabled": false,
      "decimals": 18,
      "name": "Mountain Protocol USD",
      "poolAddress": "0x4109f7E577596432458F8D4DC2E78637428D5614",
      "poolType": "burnMint",
      "symbol": "USDM",
      "tokenAddress": "0x59D9356E565Ab3A36dD77763Fc0d87fEaf85508C"
    },
    "matic-mainnet": {
      "allowListEnabled": false,
      "decimals": 18,
      "name": "Mountain Protocol USD",
      "poolAddress": "0xA2492283F3016b078129290BAf5293Aea4f9ae48",
      "poolType": "burnMint",
      "symbol": "USDM",
      "tokenAddress": "0x59D9356E565Ab3A36dD77763Fc0d87fEaf85508C"
    }
  },
  "USDO": {
    "bsc-mainnet": {
      "allowListEnabled": false,
      "decimals": 18,
      "name": "OpenEden Open Dollar",
      "poolAddress": "0x500d4882938020E939a5666c1B4200873da7EfD3",
      "poolType": "burnMint",
      "symbol": "USDO",
      "tokenAddress": "0x302e52AFf9815B9D1682473DBFB9C74F9B750AA8"
    },
    "ethereum-mainnet-base-1": {
      "allowListEnabled": false,
      "decimals": 18,
      "name": "OpenEden Open Dollar",
      "poolAddress": "0x500d4882938020E939a5666c1B4200873da7EfD3",
      "poolType": "burnMint",
      "symbol": "USDO",
      "tokenAddress": "0xaD55aebc9b8c03FC43cd9f62260391c13c23e7c0"
    },
    "mainnet": {
      "allowListEnabled": false,
      "decimals": 18,
      "name": "OpenEden Open Dollar",
      "poolAddress": "0x500d4882938020E939a5666c1B4200873da7EfD3",
      "poolType": "burnMint",
      "symbol": "USDO",
      "tokenAddress": "0x8238884Ec9668Ef77B90C6dfF4D1a9F4F4823BFe"
    }
  },
  "USDT": {
    "bitcoin-mainnet-bitlayer-1": {
      "allowListEnabled": false,
      "decimals": 6,
      "name": "Tether USD",
      "poolAddress": "0x2c3D51c7B454cB045C8cEc92d2F9E717C7519106",
      "poolType": "burnMint",
      "symbol": "USDT",
      "tokenAddress": "0xfe9f969faf8Ad72a83b761138bF25dE87eFF9DD2"
    },
    "bitcoin-mainnet-bob-1": {
      "allowListEnabled": false,
      "decimals": 6,
      "name": "OpenUSDT",
      "poolAddress": "0xAFEd606Bd2CAb6983fC6F10167c98aaC2173D77f",
      "poolType": "burnMint",
      "symbol": "oUSDT",
      "tokenAddress": "0x1217BfE6c773EEC6cc4A38b5Dc45B92292B6E189"
    },
    "bitcoin-mainnet-botanix": {
      "allowListEnabled": false,
      "decimals": 6,
      "name": "OpenUSDT",
      "poolAddress": "0x0EEFa8b75587bcD4A909a0F3c36180D4441481a0",
      "poolType": "burnMint",
      "symbol": "oUSDT",
      "tokenAddress": "0x1217BfE6c773EEC6cc4A38b5Dc45B92292B6E189"
    },
    "celo-mainnet": {
      "allowListEnabled": false,
      "decimals": 6,
      "name": "Tether USD",
      "poolAddress": "0x47Db76c9c97F4bcFd54D8872FDb848Cab696092d",
      "poolType": "burnMint",
      "symbol": "USD₮",
      "tokenAddress": "0x48065fbBE25f71C9282ddf5e1cD6D6A887483D5e"
    },
    "ethereum-mainnet-base-1": {
      "allowListEnabled": false,
      "decimals": 6,
      "name": "OpenUSDT",
      "poolAddress": "0xa760D20a91C076A57b270D3F7a3150421ab40591",
      "poolType": "burnMint",
      "symbol": "oUSDT",
      "tokenAddress": "0x1217BfE6c773EEC6cc4A38b5Dc45B92292B6E189"
    },
    "ethereum-mainnet-hashkey-1": {
      "allowListEnabled": false,
      "decimals": 6,
      "name": "OpenUSDT",
      "poolAddress": "0x55aeb80Aa6Ab34aA83E1F387903F8Bb2Aa9e2F2d",
      "poolType": "burnMint",
      "symbol": "oUSDT",
      "tokenAddress": "0x1217BfE6c773EEC6cc4A38b5Dc45B92292B6E189"
    },
    "ethereum-mainnet-optimism-1": {
      "allowListEnabled": false,
      "decimals": 6,
      "name": "OpenUSDT",
      "poolAddress": "0x6a21a19aD44542d83F7f7FF45Aa31A62a36200de",
      "poolType": "burnMint",
      "symbol": "oUSDT",
      "tokenAddress": "0x1217BfE6c773EEC6cc4A38b5Dc45B92292B6E189"
    },
    "mainnet": {
      "allowListEnabled": false,
      "decimals": 6,
      "name": "Tether USD",
      "poolAddress": "0xa3532633401AbFfbd15e6be825a45FB7F141469B",
      "poolType": "lockRelease",
      "symbol": "USDT",
      "tokenAddress": "0xdAC17F958D2ee523a2206206994597C13D831ec7"
    },
    "sonic-mainnet": {
      "allowListEnabled": false,
      "decimals": 6,
      "name": "OpenUSDT",
      "poolAddress": "0x6a21a19aD44542d83F7f7FF45Aa31A62a36200de",
      "poolType": "burnMint",
      "symbol": "oUSDT",
      "tokenAddress": "0x1217BfE6c773EEC6cc4A38b5Dc45B92292B6E189"
    }
  },
  "VRTX": {
    "avalanche-mainnet": {
      "allowListEnabled": false,
      "decimals": 18,
      "name": "Vertex",
      "poolAddress": "0xF68fC9ccE79df9719c9801d345fFA38ecDCcad35",
      "poolType": "burnMint",
      "symbol": "VRTX",
      "tokenAddress": "0xFd91eD44Fc13f7FAFF758FE6d339d5790C4a85eC"
    },
    "ethereum-mainnet-arbitrum-1": {
      "allowListEnabled": false,
      "decimals": 18,
      "name": "Vertex",
      "poolAddress": "0x387E40Ed22Ee3396288c874411B00C48f6978653",
      "poolType": "lockRelease",
      "symbol": "VRTX",
      "tokenAddress": "0x95146881b86B3ee99e63705eC87AfE29Fcc044D9"
    },
    "ethereum-mainnet-base-1": {
      "allowListEnabled": false,
      "decimals": 18,
      "name": "Vertex",
      "poolAddress": "0xCaf4E8ED1cbdD5FB9B1359e98d9185dafE01B943",
      "poolType": "burnMint",
      "symbol": "VRTX",
      "tokenAddress": "0xFB0c734Fc3008683c5efF45bcf8128836C4D97D0"
    },
    "ethereum-mainnet-blast-1": {
      "allowListEnabled": false,
      "decimals": 18,
      "name": "Vertex",
      "poolAddress": "0xdF7F1eb75E0Ae7E4867F06dF3344abcd852C6D23",
      "poolType": "burnMint",
      "symbol": "VRTX",
      "tokenAddress": "0x6CD20f11470e9C9d1458a69c8f7B330B99577EF9"
    },
    "ethereum-mainnet-mantle-1": {
      "allowListEnabled": false,
      "decimals": 18,
      "name": "Vertex",
      "poolAddress": "0x06Aa321d88e5bc62Ca86c54342cAeFa6F19FE526",
      "poolType": "burnMint",
      "symbol": "VRTX",
      "tokenAddress": "0xd0728F5b1F53A834F8dcd1B86f62CeB8726eb0a0"
    },
    "sei-mainnet": {
      "allowListEnabled": false,
      "decimals": 18,
      "name": "Vertex",
      "poolAddress": "0x826Ba9cF4FE04c73A9750aD88B21b6daCb456516",
      "poolType": "burnMint",
      "symbol": "VRTX",
      "tokenAddress": "0x5B8034F6346A81a1387EA21CDD36c48f6e05eb5f"
    },
    "sonic-mainnet": {
      "allowListEnabled": false,
      "decimals": 18,
      "name": "Vertex",
      "poolAddress": "0x293325B3AacE7322BeB03400e302612A2FC5A4E8",
      "poolType": "burnMint",
      "symbol": "VRTX",
      "tokenAddress": "0xAd747e3CF4e31B8897B96C81C6C74152De52f614"
    }
  },
  "WAPE": {
    "apechain-mainnet": {
      "allowListEnabled": false,
      "decimals": 18,
      "name": "Wrapped ApeCoin",
      "poolType": "feeTokenOnly",
      "symbol": "WAPE",
      "tokenAddress": "0x48b62137EdfA95a428D35C09E44256a739F6B557"
    }
  },
  "WASTR": {
    "mainnet": {
      "allowListEnabled": false,
      "decimals": 18,
      "name": "Astar Token",
      "poolAddress": "0x98ef4B1Fe8fe9C73Deb07a77c9f861E8558439d7",
      "poolType": "burnMint",
      "symbol": "ASTR",
      "tokenAddress": "0xF27441230EADEaC85B764610325Cc9a0D7859689"
    },
    "polkadot-mainnet-astar": {
      "allowListEnabled": false,
      "decimals": 18,
      "name": "Wrapped ASTR",
      "poolAddress": "0x99B41d3e1529dF578f02d68c0c11a0Ca89a522d0",
      "poolType": "lockRelease",
      "symbol": "WASTR",
      "tokenAddress": "0x37795FdD8C165CaB4D6c05771D564d80439CD093"
    },
    "soneium-mainnet": {
      "allowListEnabled": false,
      "decimals": 18,
      "name": "Astar Token",
      "poolAddress": "0x2200B5f4fA30a55359Ef0FaE04890113BD73bd16",
      "poolType": "burnMint",
      "symbol": "ASTR",
      "tokenAddress": "0x2CAE934a1e84F693fbb78CA5ED3B0A6893259441"
    }
  },
  "WAVAX": {
    "avalanche-mainnet": {
      "allowListEnabled": false,
      "decimals": 18,
      "name": "Wrapped AVAX",
      "poolType": "feeTokenOnly",
      "symbol": "WAVAX",
      "tokenAddress": "0xB31f66AA3C1e785363F0875A1B74E27b85FD66c7"
    }
  },
  "WBERA": {
    "berachain-mainnet": {
      "allowListEnabled": false,
      "decimals": 18,
      "name": "Wrapped Bera",
      "poolType": "feeTokenOnly",
      "symbol": "WBERA",
      "tokenAddress": "0x6969696969696969696969696969696969696969"
    }
  },
  "WBNB": {
    "binance-smart-chain-mainnet-opbnb-1": {
      "allowListEnabled": false,
      "decimals": 18,
      "name": "Wrapped BNB",
      "poolType": "feeTokenOnly",
      "symbol": "WBNB",
      "tokenAddress": "0x4200000000000000000000000000000000000006"
    },
    "bsc-mainnet": {
      "allowListEnabled": false,
      "decimals": 18,
      "name": "Wrapped BNB",
      "poolType": "feeTokenOnly",
      "symbol": "WBNB",
      "tokenAddress": "0xbb4CdB9CBd36B01bD1cBaEBF2De08d9173bc095c"
    }
  },
  "WBONE": {
    "shibarium-mainnet": {
      "allowListEnabled": false,
      "decimals": 18,
      "name": "Shibarium Wrapped BONE",
      "poolType": "feeTokenOnly",
      "symbol": "WBONE",
      "tokenAddress": "0xC76F4c819D820369Fb2d7C1531aB3Bb18e6fE8d8"
    }
  },
  "WBTC": {
    "bitcoin-mainnet-bitlayer-1": {
      "allowListEnabled": false,
      "decimals": 18,
      "name": "Wrapped BTC",
      "poolType": "feeTokenOnly",
      "symbol": "WBTC",
      "tokenAddress": "0xfF204e2681A6fA0e2C3FaDe68a1B28fb90E4Fc5F"
    },
    "bitcoin-mainnet-bsquared-1": {
      "allowListEnabled": false,
      "decimals": 18,
      "name": "Wrapped BTC",
      "poolType": "feeTokenOnly",
      "symbol": "WBTC",
      "tokenAddress": "0x4200000000000000000000000000000000000006"
    },
    "bitcoin-merlin-mainnet": {
      "allowListEnabled": false,
      "decimals": 18,
      "name": "Wrapped BTC",
      "poolType": "feeTokenOnly",
      "symbol": "WBTC",
      "tokenAddress": "0xF6D226f9Dc15d9bB51182815b320D3fBE324e1bA"
    },
    "mainnet": {
      "allowListEnabled": false,
      "decimals": 8,
      "name": "Wrapped BTC",
      "poolAddress": "0xF6698064776D521b0AFE469F30C40B39B4875b93",
      "poolType": "lockRelease",
      "symbol": "WBTC",
      "tokenAddress": "0x2260FAC5E5542a773Aa44fBCfeDf7C193bc2C599"
    },
    "ronin-mainnet": {
      "allowListEnabled": false,
      "decimals": 8,
      "name": "Wrapped Bitcoin",
      "poolAddress": "0x57C6e9E48476B4d08CeAc0ba885D34f7dE71F323",
      "poolType": "burnMint",
      "symbol": "WBTC",
      "tokenAddress": "0xCa3Eb64F3DFd7861C76070e3d1492eE5ee20cdC3"
    }
  },
  "WBTCN": {
    "corn-mainnet": {
      "allowListEnabled": false,
      "decimals": 18,
      "name": "Wrapped Bitcorn",
      "poolType": "feeTokenOnly",
      "symbol": "WBTCN",
      "tokenAddress": "0xda5dDd7270381A7C2717aD10D1c0ecB19e3CDFb2"
    }
  },
  "WCELO": {
    "celo-mainnet": {
      "allowListEnabled": false,
      "decimals": 18,
      "name": "Wrapped Celo",
      "poolType": "feeTokenOnly",
      "symbol": "WCELO",
      "tokenAddress": "0x2021B12D8138e2D63cF0895eccABC0DFc92416c6"
    }
  },
  "WCORE": {
    "core-mainnet": {
      "allowListEnabled": false,
      "decimals": 18,
      "name": "Wrapped CORE",
      "poolType": "feeTokenOnly",
      "symbol": "WCORE",
      "tokenAddress": "0x40375C92d9FAf44d2f9db9Bd9ba41a3317a2404f"
    }
  },
  "WCRO": {
    "cronos-mainnet": {
      "allowListEnabled": false,
      "decimals": 18,
      "name": "Wrapped CRO",
      "poolType": "feeTokenOnly",
      "symbol": "WCRO",
      "tokenAddress": "0x5C7F8A570d578ED84E63fdFA7b1eE72dEae1AE23"
    }
  },
  "WECO": {
    "bsc-mainnet": {
      "allowListEnabled": false,
      "decimals": 18,
      "name": "WECOIN",
      "poolAddress": "0x9766a4A5c1F7Eacc5D9aAc1086aec62137e81596",
      "poolType": "lockRelease",
      "symbol": "WECO",
      "tokenAddress": "0x5d37ABAFd5498B0E7af753a2E83bd4F0335AA89F"
    },
    "ethereum-mainnet-arbitrum-1": {
      "allowListEnabled": false,
      "decimals": 18,
      "name": "WECOIN",
      "poolAddress": "0xf327989Ad11388B1fd943C29eE12ba0ed06f5180",
      "poolType": "burnMint",
      "symbol": "WECO",
      "tokenAddress": "0x44ca3E3649Bf8a905b6B07133BaAc43F1A00fa34"
    },
    "mainnet": {
      "allowListEnabled": false,
      "decimals": 18,
      "name": "WECOIN",
      "poolAddress": "0x8aC68225b0E80cF7f16EA67639b455d679a158d7",
      "poolType": "burnMint",
      "symbol": "WECO",
      "tokenAddress": "0x54Df3076ac0CdC9bC97fA290AB9c5a88E3D23630"
    },
    "matic-mainnet": {
      "allowListEnabled": false,
      "decimals": 18,
      "name": "WECOIN",
      "poolAddress": "0x6e2910e4eCFE573a8e351AdAe4a0d9F095a793CC",
      "poolType": "burnMint",
      "symbol": "WECO",
      "tokenAddress": "0x7200e56E62543Ecdba7a7f60A25e305BB88304B5"
    }
  },
  "WETH": {
    "abstract-mainnet": {
      "allowListEnabled": false,
      "decimals": 18,
      "name": "Wrapped Ether",
      "poolType": "feeTokenOnly",
      "symbol": "WETH",
      "tokenAddress": "0x3439153EB7AF838Ad19d56E1571FBD09333C2809"
    },
    "bitcoin-mainnet-bob-1": {
      "allowListEnabled": false,
      "decimals": 18,
      "name": "Wrapped Ether",
      "poolType": "feeTokenOnly",
      "symbol": "WETH",
      "tokenAddress": "0x4200000000000000000000000000000000000006"
    },
    "ethereum-mainnet-arbitrum-1": {
      "allowListEnabled": false,
      "decimals": 18,
      "name": "Wrapped Ether",
      "poolAddress": "0xb3deA004d4d23b543934DfFb884d699Ee7C99269",
      "poolType": "lockRelease",
      "symbol": "WETH",
      "tokenAddress": "0x82aF49447D8a07e3bd95BD0d56f35241523fBab1"
    },
    "ethereum-mainnet-base-1": {
      "allowListEnabled": false,
      "decimals": 18,
      "name": "Wrapped Ether",
      "poolAddress": "0x0bEB0e87661a15cEEa56D8B7ED99e583459F48bA",
      "poolType": "lockRelease",
      "symbol": "WETH",
      "tokenAddress": "0x4200000000000000000000000000000000000006"
    },
    "ethereum-mainnet-blast-1": {
      "allowListEnabled": false,
      "decimals": 18,
      "name": "Wrapped Ether",
      "poolType": "feeTokenOnly",
      "symbol": "WETH",
      "tokenAddress": "0x4300000000000000000000000000000000000004"
    },
    "ethereum-mainnet-ink-1": {
      "allowListEnabled": false,
      "decimals": 18,
      "name": "Wrapped Ether",
      "poolType": "feeTokenOnly",
      "symbol": "WETH",
      "tokenAddress": "0x4200000000000000000000000000000000000006"
    },
    "ethereum-mainnet-kroma-1": {
      "allowListEnabled": false,
      "decimals": 18,
      "name": "Wrapped Ether",
      "poolType": "feeTokenOnly",
      "symbol": "WETH",
      "tokenAddress": "0x4200000000000000000000000000000000000001"
    },
    "ethereum-mainnet-linea-1": {
      "allowListEnabled": false,
      "decimals": 18,
      "name": "Wrapped Ether",
      "poolType": "feeTokenOnly",
      "symbol": "WETH",
      "tokenAddress": "0xe5D7C2a44FfDDf6b295A15c148167daaAf5Cf34f"
    },
    "ethereum-mainnet-mode-1": {
      "allowListEnabled": false,
      "decimals": 18,
      "name": "Wrapped Ether",
      "poolType": "feeTokenOnly",
      "symbol": "WETH",
      "tokenAddress": "0x4200000000000000000000000000000000000006"
    },
    "ethereum-mainnet-optimism-1": {
      "allowListEnabled": false,
      "decimals": 18,
      "name": "Wrapped Ether",
      "poolAddress": "0x0bEB0e87661a15cEEa56D8B7ED99e583459F48bA",
      "poolType": "lockRelease",
      "symbol": "WETH",
      "tokenAddress": "0x4200000000000000000000000000000000000006"
    },
    "ethereum-mainnet-polygon-zkevm-1": {
      "allowListEnabled": false,
      "decimals": 18,
      "name": "Wrapped Ether",
      "poolType": "feeTokenOnly",
      "symbol": "WETH",
      "tokenAddress": "0x4F9A0e7FD2Bf6067db6994CF12E4495Df938E6e9"
    },
    "ethereum-mainnet-scroll-1": {
      "allowListEnabled": false,
      "decimals": 18,
      "name": "Wrapped Ether",
      "poolType": "feeTokenOnly",
      "symbol": "WETH",
      "tokenAddress": "0x5300000000000000000000000000000000000004"
    },
    "ethereum-mainnet-taiko-1": {
      "allowListEnabled": false,
      "decimals": 18,
      "name": "Wrapped Ether",
      "poolType": "feeTokenOnly",
      "symbol": "WETH",
      "tokenAddress": "0xA51894664A773981C6C112C43ce576f315d5b1B6"
    },
    "ethereum-mainnet-unichain-1": {
      "allowListEnabled": false,
      "decimals": 18,
      "name": "Wrapped Ether",
      "poolType": "feeTokenOnly",
      "symbol": "WETH",
      "tokenAddress": "0x4200000000000000000000000000000000000006"
    },
    "ethereum-mainnet-worldchain-1": {
      "allowListEnabled": false,
      "decimals": 18,
      "name": "Wrapped Ether",
      "poolType": "feeTokenOnly",
      "symbol": "WETH",
      "tokenAddress": "0x4200000000000000000000000000000000000006"
    },
    "ethereum-mainnet-zircuit-1": {
      "allowListEnabled": false,
      "decimals": 18,
      "name": "Wrapped Ether",
      "poolType": "feeTokenOnly",
      "symbol": "WETH",
      "tokenAddress": "0x4200000000000000000000000000000000000006"
    },
    "ethereum-mainnet-zksync-1": {
      "allowListEnabled": false,
      "decimals": 18,
      "name": "Wrapped Ether",
      "poolType": "feeTokenOnly",
      "symbol": "WETH",
      "tokenAddress": "0x5AEa5775959fBC2557Cc8789bC1bf90A239D9a91"
    },
    "hemi-mainnet": {
      "allowListEnabled": false,
      "decimals": 18,
      "name": "Wrapped Ether",
      "poolType": "feeTokenOnly",
      "symbol": "WETH",
      "tokenAddress": "0x4200000000000000000000000000000000000006"
    },
    "lisk-mainnet": {
      "allowListEnabled": false,
      "decimals": 18,
      "name": "Wrapped Ether",
      "poolType": "feeTokenOnly",
      "symbol": "WETH",
      "tokenAddress": "0x4200000000000000000000000000000000000006"
    },
    "mainnet": {
      "allowListEnabled": false,
      "decimals": 18,
      "name": "Wrapped Ether",
      "poolAddress": "0x011Ef1fe26D20077A59F38e9Ad155b166AD87D40",
      "poolType": "lockRelease",
      "symbol": "WETH",
      "tokenAddress": "0xC02aaA39b223FE8D0A0e5C4F27eAD9083C756Cc2"
    },
    "metal-mainnet": {
      "allowListEnabled": false,
      "decimals": 18,
      "name": "Wrapped Ether",
      "poolType": "feeTokenOnly",
      "symbol": "WETH",
      "tokenAddress": "0x4200000000000000000000000000000000000006"
    },
    "mind-mainnet": {
      "allowListEnabled": false,
      "decimals": 18,
      "name": "Wrapped Ether",
      "poolType": "feeTokenOnly",
      "symbol": "WETH",
      "tokenAddress": "0x3902228D6A3d2Dc44731fD9d45FeE6a61c722D0b"
    },
    "mint-mainnet": {
      "allowListEnabled": false,
      "decimals": 18,
      "name": "Wrapped Ether",
      "poolType": "feeTokenOnly",
      "symbol": "WETH",
      "tokenAddress": "0x4200000000000000000000000000000000000006"
    },
    "polygon-mainnet-katana": {
      "allowListEnabled": false,
      "decimals": 18,
      "name": "Vault Bridge ETH",
      "poolType": "feeTokenOnly",
      "symbol": "vbETH",
      "tokenAddress": "0xEE7D8BCFb72bC1880D0Cf19822eB0A2e6577aB62"
    },
    "ronin-mainnet": {
      "allowListEnabled": false,
      "decimals": 18,
      "name": "Ronin Wrapped Ether",
      "poolAddress": "0x16d313Bd248Bf3A9513719c1A9d188FE7Ff65cF8",
      "poolType": "burnMint",
      "symbol": "WETH",
      "tokenAddress": "0xc99a6A985eD2Cac1ef41640596C5A5f9F4E19Ef5"
    },
    "soneium-mainnet": {
      "allowListEnabled": false,
      "decimals": 18,
      "name": "Wrapped Ether",
      "poolType": "feeTokenOnly",
      "symbol": "WETH",
      "tokenAddress": "0x4200000000000000000000000000000000000006"
    },
    "superseed-mainnet": {
      "allowListEnabled": false,
      "decimals": 18,
      "name": "Wrapped Ether",
      "poolType": "feeTokenOnly",
      "symbol": "WETH",
      "tokenAddress": "0x4200000000000000000000000000000000000006"
    },
    "zora-mainnet": {
      "allowListEnabled": false,
      "decimals": 18,
      "name": "Wrapped Ether",
      "poolType": "feeTokenOnly",
      "symbol": "WETH",
      "tokenAddress": "0x4200000000000000000000000000000000000006"
    }
  },
  "WFRXETH": {
    "fraxtal-mainnet": {
      "allowListEnabled": false,
      "decimals": 18,
      "name": "Wrapped Frax",
      "poolType": "feeTokenOnly",
      "symbol": "WFRAX",
      "tokenAddress": "0xFc00000000000000000000000000000000000002"
    }
  },
  "WGHO": {
    "lens-mainnet": {
      "allowListEnabled": false,
      "decimals": 18,
      "name": "Wrapped Gho Token",
      "poolType": "feeTokenOnly",
      "symbol": "WGHO",
      "tokenAddress": "0x6bDc36E20D267Ff0dd6097799f82e78907105e2F"
    }
  },
  "WHBAR": {
    "hedera-mainnet": {
      "allowListEnabled": false,
      "decimals": 8,
      "name": "Wrapped HBAR",
      "poolType": "feeTokenOnly",
      "symbol": "WHBAR",
      "tokenAddress": "0xb1F616b8134F602c3Bb465fB5b5e6565cCAd37Ed"
    }
  },
  "WHSK": {
    "ethereum-mainnet-arbitrum-1": {
      "allowListEnabled": false,
      "decimals": 18,
      "name": "Wrapped HSK",
      "poolAddress": "0xaF6db93135F5820201e9E9b048Dd5e7Ef3dCf866",
      "poolType": "burnMint",
      "symbol": "WHSK",
      "tokenAddress": "0xC080b24a11fdAaf01548e384757b4c905993aF1a"
    },
    "ethereum-mainnet-base-1": {
      "allowListEnabled": false,
      "decimals": 18,
      "name": "Wrapped HSK",
      "poolAddress": "0x71821F883E8f8F4D17889bF1E0bF548c2CFD9096",
      "poolType": "burnMint",
      "symbol": "WHSK",
      "tokenAddress": "0x54b92Ae9C9b8ce75fa958191649bC20B7e6c54C7"
    },
    "ethereum-mainnet-hashkey-1": {
      "allowListEnabled": false,
      "decimals": 18,
      "name": "Wrapped HSK",
      "poolAddress": "0x0B004c8e028495dC94e53e432810FAa4E66EfEe1",
      "poolType": "lockRelease",
      "symbol": "WHSK",
      "tokenAddress": "0xB210D2120d57b758EE163cFfb43e73728c471Cf1"
    }
  },
  "WHY": {
    "bsc-mainnet": {
      "allowListEnabled": false,
      "decimals": 18,
      "name": "why",
      "poolAddress": "0x5156b61beb12eCdbB6caA4a49f41Db2203943702",
      "poolType": "lockRelease",
      "symbol": "WHY",
      "tokenAddress": "0x9eC02756A559700d8D9e79ECe56809f7bcC5dC27"
    },
    "ethereum-mainnet-base-1": {
      "allowListEnabled": false,
      "decimals": 18,
      "name": "why",
      "poolAddress": "0xf00986Ebb280A1B06bfDA84700ff4cEc9696E8c0",
      "poolType": "burnMint",
      "symbol": "WHY",
      "tokenAddress": "0x9eC02756A559700d8D9e79ECe56809f7bcC5dC27"
    },
    "mainnet": {
      "allowListEnabled": false,
      "decimals": 18,
      "name": "why",
      "poolAddress": "0xCfee3d8CBc7dFdea23608E73b48B1b83Af8603a9",
      "poolType": "burnMint",
      "symbol": "WHY",
      "tokenAddress": "0x9eC02756A559700d8D9e79ECe56809f7bcC5dC27"
    }
  },
<<<<<<< HEAD
=======
  "WHYPE": {
    "hyperliquid-mainnet": {
      "allowListEnabled": false,
      "decimals": 18,
      "name": "Wrapped HYPE",
      "poolType": "feeTokenOnly",
      "symbol": "WHYPE",
      "tokenAddress": "0x5555555555555555555555555555555555555555"
    }
  },
>>>>>>> cab7d000
  "WLD": {
    "ethereum-mainnet-worldchain-1": {
      "allowListEnabled": false,
      "decimals": 18,
      "name": "Worldcoin",
      "poolAddress": "0xc751E86208F0F8aF2d5CD0e29716cA7AD98B5eF5",
      "poolType": "lockRelease",
      "symbol": "WLD",
      "tokenAddress": "0x2cFc85d8E48F8EAB294be644d9E25C3030863003"
    },
    "mainnet": {
      "allowListEnabled": false,
      "decimals": 18,
      "name": "Worldcoin",
      "poolAddress": "0x10c9a3c76bDbDB8600d726De621b941fd26F6058",
      "poolType": "lockRelease",
      "symbol": "WLD",
      "tokenAddress": "0x163f8C2467924be0ae7B5347228CABF260318753"
    }
  },
  "WMAGIC": {
    "treasure-mainnet": {
      "allowListEnabled": false,
      "decimals": 18,
      "name": "Wrapped MAGIC",
      "poolType": "feeTokenOnly",
      "symbol": "WMAGIC",
      "tokenAddress": "0x263D8f36Bb8d0d9526255E205868C26690b04B88"
    }
  },
  "WMATIC": {
    "matic-mainnet": {
      "allowListEnabled": false,
      "decimals": 18,
      "name": "Wrapped Polygon Ecosystem Token",
      "poolType": "feeTokenOnly",
      "symbol": "WPOL",
      "tokenAddress": "0x0d500B1d8E8eF31E21C99d1Db9A6444d3ADf1270"
    }
  },
  "WMETIS": {
    "ethereum-mainnet-andromeda-1": {
      "allowListEnabled": false,
      "decimals": 18,
      "name": "Wrapped METIS",
      "poolType": "feeTokenOnly",
      "symbol": "WMETIS",
      "tokenAddress": "0x75cb093E4D61d2A2e65D8e0BBb01DE8d89b53481"
    }
  },
  "WMNT": {
    "ethereum-mainnet-mantle-1": {
      "allowListEnabled": false,
      "decimals": 18,
      "name": "Wrapped Mantle",
      "poolType": "feeTokenOnly",
      "symbol": "WMNT",
      "tokenAddress": "0x78c1b0C915c4FAA5FffA6CAbf0219DA63d7f4cb8"
    }
  },
  "WMTX": {
    "bsc-mainnet": {
      "allowListEnabled": false,
      "decimals": 6,
      "name": "WorldMobileToken",
      "poolAddress": "0x0C03636614fe25278786e363643Ee5D4260C9eFE",
      "poolType": "burnMint",
      "symbol": "WMTX",
      "tokenAddress": "0xDBB5Cf12408a3Ac17d668037Ce289f9eA75439D7"
    },
    "ethereum-mainnet-arbitrum-1": {
      "allowListEnabled": false,
      "decimals": 6,
      "name": "WorldMobileToken",
      "poolAddress": "0xF32C2942Cb14Dc47DB8d0387A089948171Bb8F05",
      "poolType": "burnMint",
      "symbol": "WMTX",
      "tokenAddress": "0xDBB5Cf12408a3Ac17d668037Ce289f9eA75439D7"
    },
    "ethereum-mainnet-base-1": {
      "allowListEnabled": false,
      "decimals": 6,
      "name": "WorldMobileToken",
      "poolAddress": "0x7adF83556CE7141BaB0eFdA46DB40C5d5840eBe7",
      "poolType": "burnMint",
      "symbol": "WMTX",
      "tokenAddress": "0x3e31966d4f81C72D2a55310A6365A56A4393E98D"
    },
    "mainnet": {
      "allowListEnabled": false,
      "decimals": 6,
      "name": "WorldMobileToken",
      "poolAddress": "0x229a1956929489870A31b01854a80EF9B0fd27c9",
      "poolType": "burnMint",
      "symbol": "WMTX",
      "tokenAddress": "0xDBB5Cf12408a3Ac17d668037Ce289f9eA75439D7"
    }
  },
  "wOETH": {
    "ethereum-mainnet-arbitrum-1": {
      "allowListEnabled": false,
      "decimals": 18,
      "name": "Wrapped OETH",
      "poolAddress": "0xbC92233eca3c53c002Ab80eAc8b6F9f84Fa27DBE",
      "poolType": "burnMint",
      "symbol": "WOETH",
      "tokenAddress": "0xD8724322f44E5c58D7A815F542036fb17DbbF839"
    },
    "ethereum-mainnet-base-1": {
      "allowListEnabled": false,
      "decimals": 18,
      "name": "Wrapped OETH",
      "poolAddress": "0xFE8671c82036b1afEF2Fd423d1aadeF5dC735A43",
      "poolType": "burnMint",
      "symbol": "wOETH",
      "tokenAddress": "0xD8724322f44E5c58D7A815F542036fb17DbbF839"
    },
    "mainnet": {
      "allowListEnabled": false,
      "decimals": 18,
      "name": "Wrapped OETH",
      "poolAddress": "0x75a852478792E5a99bc4cdd0aDBd97129B0d9799",
      "poolType": "lockRelease",
      "symbol": "wOETH",
      "tokenAddress": "0xDcEe70654261AF21C44c093C300eD3Bb97b78192"
    }
  },
  "WOKB": {
    "ethereum-mainnet-xlayer-1": {
      "allowListEnabled": false,
      "decimals": 18,
      "name": "Wrapped OKB",
      "poolType": "feeTokenOnly",
      "symbol": "WOKB",
      "tokenAddress": "0xe538905cf8410324e03A5A23C1c177a474D59b2b"
    }
  },
  "WOW": {
    "ethereum-mainnet-base-1": {
      "allowListEnabled": false,
      "decimals": 18,
      "name": "WOW",
      "poolAddress": "0x0563f39D663D44B64677ead7D75CdC7ADA842eCf",
      "poolType": "burnMint",
      "symbol": "WOW",
      "tokenAddress": "0xc97Cb00245a50c607b57D9b6d2e854FcA3B33F9c"
    },
    "shibarium-mainnet": {
      "allowListEnabled": false,
      "decimals": 18,
      "name": "WOW",
      "poolAddress": "0xB858917F2dA9253736c7869eD40f1212015AF4DE",
      "poolType": "lockRelease",
      "symbol": "WOW",
      "tokenAddress": "0x8f4b11d923BbAA6206f3Dd3ff84e8e31bafB49b7"
    }
  },
  "WPLUME": {
    "plume-mainnet": {
      "allowListEnabled": false,
      "decimals": 18,
      "name": "Wrapped Plume",
      "poolType": "feeTokenOnly",
      "symbol": "WPLUME",
      "tokenAddress": "0xEa237441c92CAe6FC17Caaf9a7acB3f953be4bd1"
    }
  },
  "WRBTC": {
    "rootstock-mainnet": {
      "allowListEnabled": false,
      "decimals": 18,
      "name": "Wrapped BTC",
      "poolType": "feeTokenOnly",
      "symbol": "WRBTC",
      "tokenAddress": "0x542fDA317318eBF1d3DEAf76E0b632741A7e677d"
    }
  },
  "WRON": {
    "ronin-mainnet": {
      "allowListEnabled": false,
      "decimals": 18,
      "name": "Wrapped Ronin",
      "poolType": "feeTokenOnly",
      "symbol": "WRON",
      "tokenAddress": "0xe514d9DEB7966c8BE0ca922de8a064264eA6bcd4"
    }
  },
  "WS": {
    "sonic-mainnet": {
      "allowListEnabled": false,
      "decimals": 18,
      "name": "Wrapped Sonic",
      "poolType": "feeTokenOnly",
      "symbol": "wS",
      "tokenAddress": "0x039e2fB66102314Ce7b64Ce5Ce3E5183bc94aD38"
    }
  },
  "WSDM": {
    "bsc-mainnet": {
      "allowListEnabled": false,
      "decimals": 6,
      "name": "Wisdomise",
      "poolAddress": "0x862428cA8C8108486e0c6e66a897Aa0166841349",
      "poolType": "burnMint",
      "symbol": "WSDM",
      "tokenAddress": "0x5F2F8818002dc64753daeDF4A6CB2CcB757CD220"
    },
    "ethereum-mainnet-arbitrum-1": {
      "allowListEnabled": false,
      "decimals": 6,
      "name": "Wisdomise",
      "poolAddress": "0xCF241Cdd2dee05Ef1Bd7F3FdAEf1bEc143E4f87c",
      "poolType": "burnMint",
      "symbol": "WSDM",
      "tokenAddress": "0x5F2F8818002dc64753daeDF4A6CB2CcB757CD220"
    },
    "mainnet": {
      "allowListEnabled": false,
      "decimals": 6,
      "name": "Wisdomise",
      "poolAddress": "0x8ee28906BA9E482d881d28E825118b8b8e46A4a5",
      "poolType": "burnMint",
      "symbol": "WSDM",
      "tokenAddress": "0x5F2F8818002dc64753daeDF4A6CB2CcB757CD220"
    },
    "matic-mainnet": {
      "allowListEnabled": false,
      "decimals": 6,
      "name": "Wisdomise",
      "poolAddress": "0x2DeBF941D469709853d96Df09dEF1DD8151D44D3",
      "poolType": "lockRelease",
      "symbol": "WSDM",
      "tokenAddress": "0x5F2F8818002dc64753daeDF4A6CB2CcB757CD220"
    }
  },
  "WSEI": {
    "sei-mainnet": {
      "allowListEnabled": false,
      "decimals": 18,
      "name": "Wrapped SEI",
      "poolType": "feeTokenOnly",
      "symbol": "WSEI",
      "tokenAddress": "0xE30feDd158A2e3b13e9badaeABaFc5516e95e8C7"
    }
  },
  "WSOL": {
    "solana-mainnet": {
      "allowListEnabled": false,
      "decimals": 9,
      "name": "Wrapped Solana",
      "poolType": "feeTokenOnly",
      "symbol": "WSOL",
      "tokenAddress": "So11111111111111111111111111111111111111112"
    }
  },
  "wstLINK": {
    "ethereum-mainnet-andromeda-1": {
      "allowListEnabled": false,
      "decimals": 18,
      "name": "Wrapped stLINK",
      "poolAddress": "0x6040d2Ce5C3779b45eD4232F4f46689797b4b9e2",
      "poolType": "burnMint",
      "symbol": "wstLINK",
      "tokenAddress": "0xD6999c1dCb675Ae5568931BB0CFca0c4f4Fe21Ca"
    },
    "ethereum-mainnet-arbitrum-1": {
      "allowListEnabled": false,
      "decimals": 18,
      "name": "Wrapped stLINK",
      "poolAddress": "0xf3988bA2e3C96B3E79763211A015A23f9AE3Fa9c",
      "poolType": "burnMint",
      "symbol": "wstLINK",
      "tokenAddress": "0x3106E2e148525b3DB36795b04691D444c24972fB"
    },
    "mainnet": {
      "allowListEnabled": false,
      "decimals": 18,
      "name": "Wrapped stLINK",
      "poolAddress": "0x0D736853812A12F085DE867aDF4eA4ABA9521Fc0",
      "poolType": "lockRelease",
      "symbol": "wstLINK",
      "tokenAddress": "0x911D86C72155c33993d594B0Ec7E6206B4C803da"
    }
  },
  "wUSDx": {
    "bsc-mainnet": {
      "allowListEnabled": false,
      "decimals": 6,
      "name": "Wrapped xUSD",
      "poolAddress": "0xa843652dF6Bda4d4B2894a28505963F595AEdBe3",
      "poolType": "burnMint",
      "symbol": "wxUSD",
      "tokenAddress": "0x2d7e22Fb0fb7A7F0d1fef70ad8873A9ffDe18007"
    },
    "ethereum-mainnet-arbitrum-1": {
      "allowListEnabled": false,
      "decimals": 6,
      "name": "Wrapped xUSD",
      "poolAddress": "0xf6C3874a0a535B616d4528263B796255949D0135",
      "poolType": "lockRelease",
      "symbol": "wxUSD",
      "tokenAddress": "0xB86fb1047A955C0186c77ff6263819b37B32440D"
    },
    "ethereum-mainnet-base-1": {
      "allowListEnabled": false,
      "decimals": 6,
      "name": "Wrapped xUSD",
      "poolAddress": "0x335CAd1ea3aB44fe800Da89Fc31e0071E044EF34",
      "poolType": "burnMint",
      "symbol": "wxUSD",
      "tokenAddress": "0x1EaE7Ca39192a2B6E3EA2E852A0D4D20bCe89d14"
    },
    "ethereum-mainnet-mode-1": {
      "allowListEnabled": false,
      "decimals": 6,
      "name": "Wrapped xUSD",
      "poolAddress": "0x7211e50394Fa9c29373cf95987Fc381f35f8b8D8",
      "poolType": "burnMint",
      "symbol": "wxUSD",
      "tokenAddress": "0xAe770d24ec1580A13392E0B71067571351029203"
    },
    "ethereum-mainnet-optimism-1": {
      "allowListEnabled": false,
      "decimals": 6,
      "name": "Wrapped xUSD",
      "poolAddress": "0xCF4f83859845594aC0e7a9da26df5e47cf5474fd",
      "poolType": "burnMint",
      "symbol": "wxUSD",
      "tokenAddress": "0xe49465604e25cd5167005e0cEbD8Af461e833b83"
    },
    "mainnet": {
      "allowListEnabled": false,
      "decimals": 6,
      "name": "Wrapped xUSD",
      "poolAddress": "0xe9bFB4fe6E403985c5f2b968f883A9590Aac54aC",
      "poolType": "burnMint",
      "symbol": "wxUSD",
      "tokenAddress": "0xAe770d24ec1580A13392E0B71067571351029203"
    },
    "sonic-mainnet": {
      "allowListEnabled": false,
      "decimals": 6,
      "name": "Wrapped xUSD",
      "poolAddress": "0x04c5046A1f4E3fFf094c26dFCAA75eF293932f18",
      "poolType": "burnMint",
      "symbol": "wxUSD",
      "tokenAddress": "0x29A0dc4f509873673B7682B60598d393A1e591b7"
    }
  },
  "WWEMIX": {
    "wemix-mainnet": {
      "allowListEnabled": false,
      "decimals": 18,
      "name": "Wrapped Wemix",
      "poolType": "feeTokenOnly",
      "symbol": "WWEMIX",
      "tokenAddress": "0x7D72b22a74A216Af4a002a1095C8C707d6eC1C5f"
    }
  },
  "WXDAI": {
    "xdai-mainnet": {
      "allowListEnabled": false,
      "decimals": 18,
      "name": "Wrapped XDAI",
      "poolType": "feeTokenOnly",
      "symbol": "WXDAI",
      "tokenAddress": "0xe91D153E0b41518A2Ce8Dd3D7944Fa863463a97d"
    }
  },
  "WzkTCRO": {
    "cronos-zkevm-mainnet": {
      "allowListEnabled": false,
      "decimals": 18,
      "name": "Wrapped zkCRO",
      "poolType": "feeTokenOnly",
      "symbol": "wzkCRO",
      "tokenAddress": "0xC1bF55EE54E16229d9b369a5502Bfe5fC9F20b6d"
    }
  },
  "xrETH": {
    "ethereum-mainnet-arbitrum-1": {
      "allowListEnabled": false,
      "decimals": 18,
      "name": "Constellation ETH",
      "poolAddress": "0x2d009c84770a3981613Ce5d1eD8F8a67BEc7411e",
      "poolType": "burnMint",
      "symbol": "xrETH",
      "tokenAddress": "0x4d26b028D8C255794671fd120a94231A80A2E2C9"
    },
    "ethereum-mainnet-linea-1": {
      "allowListEnabled": false,
      "decimals": 18,
      "name": "Constellation ETH",
      "poolAddress": "0xf50B3be14ed2cF2CfE9aC239b763088E2463C11f",
      "poolType": "burnMint",
      "symbol": "xrETH",
      "tokenAddress": "0xaD09085191216a94FA1Fd2A790E48e734602a869"
    },
    "mainnet": {
      "allowListEnabled": false,
      "decimals": 18,
      "name": "Constellation ETH",
      "poolAddress": "0xEDe803B34B30C8De6a128DE57B855263Cd8C55bc",
      "poolType": "lockRelease",
      "symbol": "xrETH",
      "tokenAddress": "0xBB22d59B73D7a6F3A8a83A214BECc67Eb3b511fE"
    }
  },
  "xRPL": {
    "ethereum-mainnet-arbitrum-1": {
      "allowListEnabled": false,
      "decimals": 18,
      "name": "Constellation RPL",
      "poolAddress": "0x1dBD6224Cf535F624FcB41C4Ad8c065f10BDF3E3",
      "poolType": "burnMint",
      "symbol": "xRPL",
      "tokenAddress": "0xd3Bb9E4e9aE431888873d3E51b3c03dA909e868A"
    },
    "ethereum-mainnet-linea-1": {
      "allowListEnabled": false,
      "decimals": 18,
      "name": "Constellation RPL",
      "poolAddress": "0xDdEDeb125315ba7b6539A6C18478ccf8b59ACEaE",
      "poolType": "burnMint",
      "symbol": "xRPL",
      "tokenAddress": "0x2775DeeB4FaDCc486562CAa777dE70AD6CCD82c6"
    },
    "mainnet": {
      "allowListEnabled": false,
      "decimals": 18,
      "name": "Constellation RPL",
      "poolAddress": "0x8d9F0185c49752d626ef0c318B24Bba83931D639",
      "poolType": "lockRelease",
      "symbol": "xRPL",
      "tokenAddress": "0x1DB1Afd9552eeB28e2e36597082440598B7F1320"
    }
  },
  "xSILO": {
    "avalanche-mainnet": {
      "allowListEnabled": false,
      "decimals": 18,
      "name": "xSILO",
      "poolAddress": "0x902CD33780288CD0Bfff42AE174511d378DfE728",
      "poolType": "burnMint",
      "symbol": "xSILO",
      "tokenAddress": "0xbB4287da728532C78bAF246B12A10be3ace2Dc70"
    },
    "ethereum-mainnet-arbitrum-1": {
      "allowListEnabled": false,
      "decimals": 18,
      "name": "xSILO",
      "poolAddress": "0x9D1cDE77b0720D78aBBD03EdF9abF7D5E0EE4b3A",
      "poolType": "burnMint",
      "symbol": "xSILO",
      "tokenAddress": "0xf3775f959bc64923BD809085299dBC984D3e6C8A"
    },
    "mainnet": {
      "allowListEnabled": false,
      "decimals": 18,
      "name": "xSILO",
      "poolAddress": "0xC201a236258Ec170dE5255A9507bb4f70c7caf31",
      "poolType": "burnMint",
      "symbol": "xSILO",
      "tokenAddress": "0xdd4c6FD31Ccf66E250790643947675153c221A91"
    },
    "sonic-mainnet": {
      "allowListEnabled": false,
      "decimals": 18,
      "name": "xSILO",
      "poolAddress": "0x4F91b984B03B09Fdd60f9ed02279020eF930B2B0",
      "poolType": "lockRelease",
      "symbol": "xSILO",
      "tokenAddress": "0x4451765739b2D7BCe5f8BC95Beaf966c45E1Dcc9"
    }
  },
  "xSolvBTC": {
    "avalanche-mainnet": {
      "allowListEnabled": false,
      "decimals": 18,
      "name": "xSolvBTC",
      "poolAddress": "0x2AB9cD10aC8077a554511FbcBCB0c94D833e0cC5",
      "poolType": "burnMint",
      "symbol": "xSolvBTC",
      "tokenAddress": "0xCC0966D8418d412c599A6421b760a847eB169A8c"
    },
    "berachain-mainnet": {
      "allowListEnabled": false,
      "decimals": 18,
      "name": "xSolvBTC",
      "poolAddress": "0x3539F2E214d8BC7E611056383323aC6D1b01943c",
      "poolType": "burnMint",
      "symbol": "xSolvBTC",
      "tokenAddress": "0xCC0966D8418d412c599A6421b760a847eB169A8c"
    },
    "bitcoin-mainnet-bob-1": {
      "allowListEnabled": false,
      "decimals": 18,
      "name": "xSolvBTC",
      "poolAddress": "0x3f2Be15aEA9F68f63ADE10440C6fE00753300b68",
      "poolType": "burnMint",
      "symbol": "xSolvBTC",
      "tokenAddress": "0xCC0966D8418d412c599A6421b760a847eB169A8c"
    },
    "bsc-mainnet": {
      "allowListEnabled": false,
      "decimals": 18,
      "name": "xSolvBTC",
      "poolAddress": "0xf0314c4B42cd6fCA8772bDE359E0A7d3b5E70f88",
      "poolType": "burnMint",
      "symbol": "xSolvBTC",
      "tokenAddress": "0x1346b618dC92810EC74163e4c27004c921D446a5"
    },
    "ethereum-mainnet-arbitrum-1": {
      "allowListEnabled": false,
      "decimals": 18,
      "name": "xSolvBTC",
      "poolAddress": "0x0Cd252108EF0CE50f95F75045a97C72A0A8d3118",
      "poolType": "burnMint",
      "symbol": "xSolvBTC",
      "tokenAddress": "0x346c574C56e1A4aAa8dc88Cda8F7EB12b39947aB"
    },
    "ethereum-mainnet-base-1": {
      "allowListEnabled": false,
      "decimals": 18,
      "name": "xSolvBTC",
      "poolAddress": "0x1b019366e7fD47425c7E3D07C18D52D77c0B72bf",
      "poolType": "burnMint",
      "symbol": "xSolvBTC",
      "tokenAddress": "0xC26C9099BD3789107888c35bb41178079B282561"
    },
    "ethereum-mainnet-ink-1": {
      "allowListEnabled": false,
      "decimals": 18,
      "name": "xSolvBTC",
      "poolAddress": "0xdb9E8DF31cE12817DdD1C4d2c3acef038580f586",
      "poolType": "burnMint",
      "symbol": "xSolvBTC",
      "tokenAddress": "0xc99F5c922DAE05B6e2ff83463ce705eF7C91F077"
    },
    "ethereum-mainnet-linea-1": {
      "allowListEnabled": false,
      "decimals": 18,
      "name": "xSolvBTC",
      "poolAddress": "0xd25987B0712FA66D05aA2F7A35bA4B01fB60D22E",
      "poolType": "burnMint",
      "symbol": "xSolvBTC",
      "tokenAddress": "0xCC0966D8418d412c599A6421b760a847eB169A8c"
    },
    "ethereum-mainnet-zksync-1": {
      "allowListEnabled": false,
      "decimals": 18,
      "name": "xSolvBTC",
      "poolAddress": "0x97810368dE6F7213Cf54f2918A267cEa25449F81",
      "poolType": "burnMint",
      "symbol": "xSolvBTC",
      "tokenAddress": "0x2878295D69Aa3BDcf9004FCf362F0959992D801c"
    },
    "mainnet": {
      "allowListEnabled": false,
      "decimals": 18,
      "name": "xSolvBTC",
      "poolAddress": "0x99bb52AAF045F63F74d0a3FbE6Cf3e7B23aeD212",
      "poolType": "burnMint",
      "symbol": "xSolvBTC",
      "tokenAddress": "0xd9D920AA40f578ab794426F5C90F6C731D159DEf"
    },
    "matic-mainnet": {
      "allowListEnabled": false,
      "decimals": 18,
      "name": "xSolvBTC",
      "poolAddress": "0x44F2B4dE683f5225704376699fD1eF3E2769107b",
      "poolType": "burnMint",
      "symbol": "xSolvBTC",
      "tokenAddress": "0xc99F5c922DAE05B6e2ff83463ce705eF7C91F077"
    },
    "sei-mainnet": {
      "allowListEnabled": false,
      "decimals": 18,
      "name": "xSolvBTC",
      "poolAddress": "0xd2bdD1E01fd2F8d7d42b209c111c7b32158b5a42",
      "poolType": "burnMint",
      "symbol": "xSolvBTC",
      "tokenAddress": "0xCC0966D8418d412c599A6421b760a847eB169A8c"
    },
    "solana-mainnet": {
      "allowListEnabled": false,
      "decimals": 8,
      "name": "xSolvBTC",
      "poolAddress": "JBxSefWbahYApU5DVsqXcHugDVGFNUaaZgWh3u7wESVn",
      "poolType": "burnMint",
      "symbol": "xSolvBTC",
      "tokenAddress": "SoLvAiHLF7LGEaiTN5KGZt1bNnraoWTi5mjcvRoDAX4"
    },
    "soneium-mainnet": {
      "allowListEnabled": false,
      "decimals": 18,
      "name": "xSolvBTC",
      "poolAddress": "0xEf53137aF78Afc63b312f0af64fe3c24804d2441",
      "poolType": "burnMint",
      "symbol": "xSolvBTC",
      "tokenAddress": "0xCC0966D8418d412c599A6421b760a847eB169A8c"
    },
    "sonic-mainnet": {
      "allowListEnabled": false,
      "decimals": 18,
      "name": "xSolvBTC",
      "poolAddress": "0x2B4d8FAD49A3276853560A9cAFaa59392a99cDbD",
      "poolType": "burnMint",
      "symbol": "xSolvBTC",
      "tokenAddress": "0xCC0966D8418d412c599A6421b760a847eB169A8c"
    }
  },
  "XSWAP": {
    "ethereum-mainnet-base-1": {
      "allowListEnabled": false,
      "decimals": 18,
      "name": "XSwap",
      "poolAddress": "0x4d87CBff8187C4B3E00FDF534cb310724536EA4c",
      "poolType": "burnMint",
      "symbol": "XSWAP",
      "tokenAddress": "0x8Fe815417913a93Ea99049FC0718ee1647A2a07c"
    },
    "mainnet": {
      "allowListEnabled": false,
      "decimals": 18,
      "name": "XSwap",
      "poolAddress": "0x916D7d960B119bb6c4AbE381f7677eCEed866d44",
      "poolType": "burnMint",
      "symbol": "XSWAP",
      "tokenAddress": "0x8Fe815417913a93Ea99049FC0718ee1647A2a07c"
    }
  },
  "YGG": {
    "mainnet": {
      "allowListEnabled": false,
      "decimals": 18,
      "name": "Yield Guild Games Token",
      "poolAddress": "0x799A356069Ca6D91BBE5d0407De625A969874aE4",
      "poolType": "lockRelease",
      "symbol": "YGG",
      "tokenAddress": "0x25f8087EAD173b73D6e8B84329989A8eEA16CF73"
    },
    "ronin-mainnet": {
      "allowListEnabled": false,
      "decimals": 18,
      "name": "Yield Guild Games Token",
      "poolAddress": "0x2b200Ca34f70d39464A0881BC45fC5fb858b3d5F",
      "poolType": "burnMint",
      "symbol": "YGG",
      "tokenAddress": "0x1c306872bC82525d72Bf3562E8F0aA3f8F26e857"
    }
  },
  "zBTC": {
    "ethereum-mainnet-base-1": {
      "allowListEnabled": false,
      "decimals": 8,
      "name": "zBTC",
      "poolAddress": "0x7B58df98a12F54813fDec73B5791642Fa35a52a4",
      "poolType": "burnMint",
      "symbol": "zBTC",
      "tokenAddress": "0x7F544C3a1a16059dd3bbc23AA3BC5c4f5B6969D0"
    },
    "mainnet": {
      "allowListEnabled": false,
      "decimals": 8,
      "name": "zBTC",
      "poolAddress": "0xe3f4B78cdd20f6B8AE8644064656d3E2bF08c4B8",
      "poolType": "burnMint",
      "symbol": "zBTC",
      "tokenAddress": "0x24eCd41CE6646ADa857995A682e1a5c42732cAbc"
    },
    "solana-mainnet": {
      "allowListEnabled": false,
      "decimals": 8,
      "name": "zBTC",
      "poolAddress": "9EvWTQvZafNxEgpt6snY2sTFT7hARk4tU5QtdRPqoisX",
      "poolType": "lockRelease",
      "symbol": "zBTC",
      "tokenAddress": "zBTCug3er3tLyffELcvDNrKkCymbPWysGcWihESYfLg"
    },
    "sonic-mainnet": {
      "allowListEnabled": false,
      "decimals": 8,
      "name": "zBTC",
      "poolAddress": "0x66d78C6AF776350F89DA8D63b66008122236ab3e",
      "poolType": "burnMint",
      "symbol": "zBTC",
      "tokenAddress": "0x006A22D3120eaD503F0654Be855BCDfbba5Ced72"
    }
  },
  "ZENT": {
    "mainnet": {
      "allowListEnabled": false,
      "decimals": 18,
      "name": "Zentry",
      "poolAddress": "0x55c47DE8bCfA02B3989f2B6F9542900E3A2EC6c3",
      "poolType": "lockRelease",
      "symbol": "ZENT",
      "tokenAddress": "0xdBB7a34Bf10169d6d2D0d02A6cbb436cF4381BFa"
    },
    "ronin-mainnet": {
      "allowListEnabled": false,
      "decimals": 18,
      "name": "Zentry",
      "poolAddress": "0x52fEd5115D8B7397C09eb4ce2f0a99739891D6B8",
      "poolType": "burnMint",
      "symbol": "ZENT",
      "tokenAddress": "0x9f28c9C2dA4A833cbFaAacbf7eB62267334d7149"
    }
  },
  "ZeUSD": {
    "ethereum-mainnet-base-1": {
      "allowListEnabled": false,
      "decimals": 6,
      "name": "ZeUSD",
      "poolAddress": "0x04c4032CBCdFDa3c676FA86B5F4b61edE6c8286b",
      "poolType": "burnMint",
      "symbol": "ZeUSD",
      "tokenAddress": "0x7DC9748DA8E762e569F9269f48F69A1a9F8Ea761"
    },
    "mainnet": {
      "allowListEnabled": false,
      "decimals": 6,
      "name": "ZeUSD",
      "poolAddress": "0x99874400820c354eE07bC8b165C605632BdCeae3",
      "poolType": "lockRelease",
      "symbol": "ZeUSD",
      "tokenAddress": "0x7DC9748DA8E762e569F9269f48F69A1a9F8Ea761"
    }
  },
  "ZUN": {
    "ethereum-mainnet-arbitrum-1": {
      "allowListEnabled": false,
      "decimals": 18,
      "name": "Zunami Token",
      "poolAddress": "0x090D3978b8CaF2832b3CDB0d9d5D34EA0c6Cbd99",
      "poolType": "burnMint",
      "symbol": "ZUN",
      "tokenAddress": "0x346E74Dc9935a9b02Eb34fB84658a66010fA056D"
    },
    "ethereum-mainnet-base-1": {
      "allowListEnabled": false,
      "decimals": 18,
      "name": "Zunami Token",
      "poolAddress": "0xBFCFF67cc8a236B25Fc043a4a2b8Bf5B122AdC44",
      "poolType": "burnMint",
      "symbol": "ZUN",
      "tokenAddress": "0x1db0Fc8933f545648b54A9eE4326209a9A259643"
    },
    "ethereum-mainnet-optimism-1": {
      "allowListEnabled": false,
      "decimals": 18,
      "name": "Zunami Token",
      "poolAddress": "0xa01bBE327951B2e441Ed38638927098A272e0F5C",
      "poolType": "burnMint",
      "symbol": "ZUN",
      "tokenAddress": "0x25193034153AfB4251a8E02a8Db0DeaeF4C876F6"
    },
    "mainnet": {
      "allowListEnabled": false,
      "decimals": 18,
      "name": "Zunami Token",
      "poolAddress": "0x9c79223e8ce037c39b534891b41b3f306a8FE192",
      "poolType": "lockRelease",
      "symbol": "ZUN",
      "tokenAddress": "0x6b5204B0Be36771253Cc38e88012E02B752f0f36"
    }
  },
  "zunETH": {
    "ethereum-mainnet-arbitrum-1": {
      "allowListEnabled": false,
      "decimals": 18,
      "name": "Zunami Omni ETH",
      "poolAddress": "0x07d7A985832369eF32F0491aA4CD44fFA9dD4200",
      "poolType": "burnMint",
      "symbol": "zunETH",
      "tokenAddress": "0xC9eE652953D8069c5eD37bbB3F8142c6243EFDA0"
    },
    "ethereum-mainnet-base-1": {
      "allowListEnabled": false,
      "decimals": 18,
      "name": "Zunami Omni ETH",
      "poolAddress": "0x9C764e7db0962d5528Bd043109E52c477bafe5db",
      "poolType": "burnMint",
      "symbol": "zunETH",
      "tokenAddress": "0x24CB2B89844604C57350776D81e14765D03b91dE"
    },
    "ethereum-mainnet-optimism-1": {
      "allowListEnabled": false,
      "decimals": 18,
      "name": "Zunami Omni ETH",
      "poolAddress": "0xC381C7CffD07Fa22f871ae9Ec1025Cee86693B3b",
      "poolType": "burnMint",
      "symbol": "zunETH",
      "tokenAddress": "0x2d691C2492e056ADCAE7cA317569af25910fC4cb"
    },
    "mainnet": {
      "allowListEnabled": false,
      "decimals": 18,
      "name": "Zunami ETH",
      "poolAddress": "0xe4832022873C69E14731fd9436eb7FB9538Ae86F",
      "poolType": "lockRelease",
      "symbol": "zunETH",
      "tokenAddress": "0xc2e660C62F72c2ad35AcE6DB78a616215E2F2222"
    }
  },
  "zunUSD": {
    "ethereum-mainnet-arbitrum-1": {
      "allowListEnabled": false,
      "decimals": 18,
      "name": "Zunami Omni USD",
      "poolAddress": "0x68b49DC715214A2D138B0d73A2fC82a87dC8F1C0",
      "poolType": "burnMint",
      "symbol": "zunUSD",
      "tokenAddress": "0xBfEB8B6813491bb4fB823b8f451b62eF535420D1"
    },
    "ethereum-mainnet-base-1": {
      "allowListEnabled": false,
      "decimals": 18,
      "name": "Zunami Omni USD",
      "poolAddress": "0x5800177Ab2cEFd1f7704A4e7eA8A309D98072fCb",
      "poolType": "burnMint",
      "symbol": "zunUSD",
      "tokenAddress": "0xD5B9dDB04f20eA773C9b56607250149B26049B1F"
    },
    "ethereum-mainnet-optimism-1": {
      "allowListEnabled": false,
      "decimals": 18,
      "name": "Zunami Omni USD",
      "poolAddress": "0xD4DC5f4573FE1E39a33C4e4aF8292b925B2E81Fd",
      "poolType": "burnMint",
      "symbol": "zunUSD",
      "tokenAddress": "0xdC30b3bdE2734A0Bc55AF01B38943ef04aaCB423"
    },
    "mainnet": {
      "allowListEnabled": false,
      "decimals": 18,
      "name": "Zunami USD",
      "poolAddress": "0x45af366C76a8C8f18806A8C404FE3E3bbA4F8AA3",
      "poolType": "lockRelease",
      "symbol": "zunUSD",
      "tokenAddress": "0x8C0D76C9B18779665475F3E212D9Ca1Ed6A1A0e6"
    }
  }
}<|MERGE_RESOLUTION|>--- conflicted
+++ resolved
@@ -4153,11 +4153,7 @@
       "allowListEnabled": false,
       "decimals": 8,
       "name": "uniBTC",
-<<<<<<< HEAD
-      "poolAddress": "0xF549af21578Cfe2385FFD3488B3039fd9e52f006",
-=======
       "poolAddress": "0x085e4ADc459699a8Ec60c6da5CBdBF715f23831f",
->>>>>>> cab7d000
       "poolType": "burnMint",
       "symbol": "uniBTC",
       "tokenAddress": "0x236f8c0a61dA474dB21B693fB2ea7AAB0c803894"
@@ -5251,8 +5247,6 @@
       "tokenAddress": "0x9eC02756A559700d8D9e79ECe56809f7bcC5dC27"
     }
   },
-<<<<<<< HEAD
-=======
   "WHYPE": {
     "hyperliquid-mainnet": {
       "allowListEnabled": false,
@@ -5263,7 +5257,6 @@
       "tokenAddress": "0x5555555555555555555555555555555555555555"
     }
   },
->>>>>>> cab7d000
   "WLD": {
     "ethereum-mainnet-worldchain-1": {
       "allowListEnabled": false,
