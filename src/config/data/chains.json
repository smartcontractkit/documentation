--- conflicted
+++ resolved
@@ -690,8 +690,6 @@
         "nativeCurrency": { "name": "Sonic", "symbol": "S", "decimals": 18 }
       }
     }
-<<<<<<< HEAD
-=======
   },
   "BOB": {
     "title": "BOB",
@@ -710,6 +708,5 @@
         "nativeCurrency": { "name": "Sepolia Ether", "symbol": "ETH", "decimals": 18 }
       }
     }
->>>>>>> f4909532
   }
 }