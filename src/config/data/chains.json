--- conflicted
+++ resolved
@@ -113,17 +113,14 @@
       "ARBITRUM_SEPOLIA": {
         "chainId": 421614,
         "title": "Arbitrum Sepolia testnet",
-        "explorer": "https://sepolia.arbiscan.io/"
+        "explorer": "https://sepolia.arbiscan.io/",
+        "nativeCurrency": { "name": "Arbitrum Sepolia Ether", "symbol": "SGOR", "decimals": 18 }
       },
       "ARBITRUM_GOERLI": {
         "chainId": 421613,
         "title": "Arbitrum Goerli testnet",
-<<<<<<< HEAD
-        "explorer": "https://goerli-rollup-explorer.arbitrum.io",
+        "explorer": "https://goerli.arbiscan.io/",
         "nativeCurrency": { "name": "Arbitrum Goerli Ether", "symbol": "AGOR", "decimals": 18 }
-=======
-        "explorer": "https://goerli.arbiscan.io/"
->>>>>>> 187926c6
       }
     }
   },
