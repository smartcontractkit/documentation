--- conflicted
+++ resolved
@@ -257,15 +257,6 @@
       }
     }
   },
-<<<<<<< HEAD
-  "POLYGON_ZKEVM": {
-    "title": "Polygon zkEVM",
-    "chains": {
-      "POLYGON_ZKEVM_TESTNET": {
-        "chainId": 1442,
-        "title": "Polygon zkEVM testnet",
-        "explorer": "https://testnet-zkevm.polygonscan.com/"
-=======
   "ZKSYNC": {
     "title": "zkSync",
     "icon": "/assets/chains/zksync.svg",
@@ -273,7 +264,7 @@
       "ZKSYNC_MAINNET": {
         "chainId": 324,
         "title": "zkSync mainnet",
-        "explorer": "https://explorer.zksync.io/",
+        "explorer": "https://explorer.zksync.io",
         "nativeCurrency": { "name": "zkSync Ether", "symbol": "ETH", "decimals": 18 }
       },
       "ZKSYNC_GOERLI": {
@@ -281,7 +272,21 @@
         "title": "zkSync Goerli Testnet",
         "explorer": "https://goerli.explorer.zksync.io",
         "nativeCurrency": { "name": "zkSync Ether", "symbol": "ETH", "decimals": 18 }
->>>>>>> 82073258
+      }
+    }
+  },
+  "POLYGON_ZKEVM": {
+    "title": "Polygon zkEVM",
+    "chains": {
+      "POLYGON_ZKEVM_MAINNET": {
+        "chainId": 1101,
+        "title": "Polygon zkEVM mainnet",
+        "explorer": "https://zkevm.polygonscan.com"
+      },
+      "POLYGON_ZKEVM_TESTNET": {
+        "chainId": 1442,
+        "title": "Polygon zkEVM testnet",
+        "explorer": "https://testnet-zkevm.polygonscan.com"
       }
     }
   }
