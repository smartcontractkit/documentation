{
  "ETHEREUM": {
    "title": "Ethereum",
    "icon": "/assets/chains/ethereum.svg",
    "chains": {
      "ETHEREUM_MAINNET": {
        "chainId": 1,
        "title": "Ethereum mainnet",
        "explorer": "https://etherscan.io",
        "nativeCurrency": {
          "name": "Ether",
          "symbol": "ETH",
          "decimals": 18
        }
      },
      "ETHEREUM_SEPOLIA": {
        "chainId": 11155111,
        "title": "Sepolia testnet",
        "explorer": "https://sepolia.etherscan.io",
        "nativeCurrency": {
          "name": "Sepolia Ether",
          "symbol": "ETH",
          "decimals": 18
        }
      }
    }
  },
  "BNB": {
    "title": "BNB Chain",
    "icon": "/assets/chains/bnb-chain.svg",
    "chains": {
      "BNB_MAINNET": {
        "chainId": 56,
        "title": "BNB Chain mainnet",
        "explorer": "https://bscscan.com",
        "nativeCurrency": {
          "name": "BNB Chain Native Token",
          "symbol": "BNB",
          "decimals": 18
        }
      },
      "BNB_TESTNET": {
        "chainId": 97,
        "title": "BNB Chain testnet",
        "explorer": "https://testnet.bscscan.com",
        "nativeCurrency": {
          "name": "BNB Chain Native Token",
          "symbol": "tBNB",
          "decimals": 18
        }
      }
    }
  },
  "POLYGON": {
    "title": "Polygon (Matic)",
    "icon": "/assets/chains/polygon.svg",
    "chains": {
      "POLYGON_MAINNET": {
        "chainId": 137,
        "title": "Polygon mainnet",
        "explorer": "https://polygonscan.com",
        "nativeCurrency": {
          "name": "MATIC",
          "symbol": "MATIC",
          "decimals": 18
        }
      },
<<<<<<< HEAD
      "POLYGON_MUMBAI": {
        "chainId": 80001,
        "title": "Mumbai testnet",
        "explorer": "https://mumbai.polygonscan.com",
=======
      "POLYGON_AMOY": {
        "chainId": 80002,
        "title": "Amoy testnet",
        "explorer": "https://amoy.polygonscan.com/",
>>>>>>> 9dbe0ccb
        "nativeCurrency": {
          "name": "MATIC",
          "symbol": "MATIC",
          "decimals": 18
        }
      }
    }
  },
  "GNOSIS": {
    "title": "Gnosis Chain (xDai)",
    "icon": "/assets/chains/gnosis-chain.svg",
    "chains": {
      "GNOSIS_MAINNET": {
        "chainId": 100,
        "title": "Gnosis Chain mainnet",
<<<<<<< HEAD
        "explorer": "https://gnosisscan.io",
=======
        "explorer": "https://gnosis.blockscout.com",
>>>>>>> 9dbe0ccb
        "nativeCurrency": {
          "name": "xDAI",
          "symbol": "XDAI",
          "decimals": 18
        }
      },
<<<<<<< HEAD
      "GNOSIS_TESTNET": {
        "chainId": 10200,
        "title": "Gnosis Chain testnet",
        "explorer": "https://gnosis-chiado.blockscout.com/",
=======
      "GNOSIS_CHIADO": {
        "chainId": 10200,
        "title": "Gnosis Chiado testnet",
        "explorer": "https://gnosis-chiado.blockscout.com",
>>>>>>> 9dbe0ccb
        "nativeCurrency": {
          "name": "xDAI",
          "symbol": "XDAI",
          "decimals": 18
        }
      }
    }
  },
  "AVALANCHE": {
    "title": "Avalanche mainnet",
    "icon": "/assets/chains/avalanche.svg",
    "chains": {
      "AVALANCHE_MAINNET": {
        "chainId": 43114,
        "title": "Avalanche mainnet",
        "explorer": "https://snowtrace.io",
        "nativeCurrency": {
          "name": "Avalanche",
          "symbol": "AVAX",
          "decimals": 18
        }
      },
      "AVALANCHE_FUJI": {
        "chainId": 43113,
        "title": "Fuji testnet",
        "explorer": "https://testnet.snowtrace.io",
        "nativeCurrency": {
          "name": "Avalanche",
          "symbol": "AVAX",
          "decimals": 18
        }
      }
    }
  },
  "FANTOM": {
    "title": "Fantom",
    "icon": "/assets/chains/fantom.svg",
    "chains": {
      "FANTOM_MAINNET": {
        "chainId": 250,
        "title": "Fantom mainnet",
        "explorer": "https://ftmscan.com",
        "nativeCurrency": {
          "name": "Fantom",
          "symbol": "FTM",
          "decimals": 18
        }
      },
      "FANTOM_TESTNET": {
        "chainId": 4002,
        "title": "Fantom testnet",
        "explorer": "https://testnet.ftmscan.com",
        "nativeCurrency": {
          "name": "Fantom",
          "symbol": "FTM",
          "decimals": 18
        }
      }
    }
  },
  "ARBITRUM": {
    "title": "Arbitrum",
    "icon": "/assets/chains/arbitrum.svg",
    "chains": {
      "ARBITRUM_MAINNET": {
        "chainId": 42161,
        "title": "Arbitrum mainnet",
        "explorer": "https://explorer.arbitrum.io",
        "nativeCurrency": {
          "name": "Ether",
          "symbol": "ETH",
          "decimals": 18
        }
      },
      "ARBITRUM_SEPOLIA": {
        "chainId": 421614,
        "title": "Arbitrum Sepolia testnet",
        "explorer": "https://sepolia.arbiscan.io/",
        "nativeCurrency": {
          "name": "Arbitrum Sepolia Ether",
          "symbol": "ETH",
          "decimals": 18
        }
      }
    }
  },
  "OPTIMISM": {
    "title": "Optimism",
    "icon": "/assets/chains/optimism.svg",
    "chains": {
      "OPTIMISM_MAINNET": {
        "chainId": 10,
        "title": "Optimism mainnet",
        "explorer": "https://optimistic.etherscan.io",
        "nativeCurrency": {
          "name": "Ether",
          "symbol": "ETH",
          "decimals": 18
        }
      },
      "OPTIMISM_SEPOLIA": {
        "chainId": 11155420,
        "title": "Optimism Sepolia testnet",
        "explorer": "https://sepolia-optimism.etherscan.io",
        "nativeCurrency": {
          "name": "Sepolia Ether",
          "symbol": "ETH",
          "decimals": 18
        }
      }
    }
  },
  "MOONRIVER": {
    "title": "Moonriver",
    "icon": "/assets/chains/moonriver.svg",
    "chains": {
      "MOONRIVER_MAINNET": {
        "chainId": 1285,
        "title": "Moonriver mainnet",
        "explorer": "https://moonriver.moonscan.io",
        "nativeCurrency": {
          "name": "Moonriver",
          "symbol": "MOVR",
          "decimals": 18
        }
      }
    }
  },
  "MOONBEAM": {
    "title": "Moonbeam",
    "icon": "/assets/chains/moonbeam.svg",
    "chains": {
      "MOONBEAM_MAINNET": {
        "chainId": 1284,
        "title": "Moonbeam mainnet",
        "explorer": "https://moonscan.io",
        "nativeCurrency": {
          "name": "Glimmer",
          "symbol": "GLMR",
          "decimals": 18
        }
      }
    }
  },
  "METIS": {
    "title": "Metis",
    "icon": "/assets/chains/metis.svg",
    "chains": {
      "METIS_MAINNET": {
        "chainId": 1088,
        "title": "Andromeda mainnet",
        "explorer": "https://andromeda-explorer.metis.io",
        "nativeCurrency": {
          "name": "Metis",
          "symbol": "METIS",
          "decimals": 18
        }
      }
    }
  },
  "BASE": {
    "title": "Base",
    "icon": "/assets/chains/base.svg",
    "chains": {
      "BASE_MAINNET": {
        "chainId": 8453,
        "title": "Base mainnet",
        "explorer": "https://basescan.org",
        "nativeCurrency": {
          "name": "Ether",
          "symbol": "ETH",
          "decimals": 18
        }
      },
      "BASE_SEPOLIA": {
        "chainId": 84532,
        "title": "Base Sepolia testnet",
        "explorer": "https://sepolia.basescan.org",
        "nativeCurrency": {
          "name": "Sepolia Ether",
          "symbol": "ETH",
          "decimals": 18
        }
      }
    }
  },
  "CELO": {
    "title": "Celo",
    "icon": "/assets/chains/celo.svg",
    "chains": {
      "CELO_MAINNET": {
        "chainId": 42220,
        "title": "Celo mainnet",
<<<<<<< HEAD
        "explorer": "https://explorer.celo.org/",
=======
        "explorer": "https://celoscan.io",
>>>>>>> 9dbe0ccb
        "nativeCurrency": {
          "name": "CELO",
          "symbol": "CELO",
          "decimals": 18
        }
      },
      "CELO_ALFAJORES": {
        "chainId": 44787,
        "title": "Celo Alfajores testnet",
<<<<<<< HEAD
        "explorer": "https://explorer.celo.org/alfajores/",
=======
        "explorer": "https://alfajores.celoscan.io",
>>>>>>> 9dbe0ccb
        "nativeCurrency": {
          "name": "CELO",
          "symbol": "CELO",
          "decimals": 18
        }
      }
    }
  },
  "SCROLL": {
    "title": "Scroll",
    "icon": "/assets/chains/scroll.svg",
    "chains": {
      "SCROLL_MAINNET": {
        "chainId": 534352,
        "title": "Scroll mainnet",
        "explorer": "https://scrollscan.com",
        "nativeCurrency": {
          "name": "Ether",
          "symbol": "ETH",
          "decimals": 18
        }
      },
      "SCROLL_SEPOLIA": {
        "chainId": 534351,
        "title": "Scroll Sepolia testnet",
        "explorer": "https://sepolia.scrollscan.dev",
        "nativeCurrency": {
          "name": "Ether",
          "symbol": "ETH",
          "decimals": 18
        }
      }
    }
  },
  "LINEA": {
    "title": "Linea",
    "icon": "/assets/chains/linea.svg",
    "chains": {
      "LINEA_MAINNET": {
        "chainId": 59144,
        "title": "Linea mainnet",
        "explorer": "https://lineascan.build",
        "nativeCurrency": {
          "name": "Linea Ether",
          "symbol": "ETH",
          "decimals": 18
        }
      },
      "LINEA_GOERLI": {
        "chainId": 59140,
        "title": "Linea Goerli testnet",
        "explorer": "https://goerli.lineascan.build",
        "nativeCurrency": {
          "name": "Linea Ether",
          "symbol": "ETH",
          "decimals": 18
        }
      }
    }
  },
  "ZKSYNC": {
    "title": "zkSync",
    "icon": "/assets/chains/zksync.svg",
    "chains": {
      "ZKSYNC_MAINNET": {
        "chainId": 324,
        "title": "zkSync mainnet",
        "explorer": "https://explorer.zksync.io",
        "nativeCurrency": {
          "name": "zkSync Ether",
          "symbol": "ETH",
          "decimals": 18
        }
      },
      "ZKSYNC_GOERLI": {
        "chainId": 280,
        "title": "zkSync Goerli Testnet",
        "explorer": "https://goerli.explorer.zksync.io",
        "nativeCurrency": {
          "name": "zkSync Ether",
          "symbol": "ETH",
          "decimals": 18
        }
      }
    }
  },
  "POLYGON_ZKEVM": {
    "title": "Polygon zkEVM",
    "icon": "/assets/chains/polygonzkevm.svg",
    "chains": {
      "POLYGON_ZKEVM_MAINNET": {
        "chainId": 1101,
        "title": "Polygon zkEVM mainnet",
        "explorer": "https://zkevm.polygonscan.com",
        "nativeCurrency": {
          "name": "Polygon zkEVM Ether",
          "symbol": "ETH",
          "decimals": 18
        }
      },
      "POLYGON_ZKEVM_TESTNET": {
        "chainId": 1442,
        "title": "Polygon zkEVM testnet",
        "explorer": "https://testnet-zkevm.polygonscan.com",
        "nativeCurrency": {
          "name": "Polygon zkEVM Ether",
          "symbol": "ETH",
          "decimals": 18
        }
      }
    }
  },
  "WEMIX": {
    "title": "Wemix",
    "icon": "/assets/chains/wemix.svg",
    "chains": {
      "WEMIX_MAINNET": {
        "chainId": 1111,
        "title": "Wemix mainnet",
        "explorer": "https://wemixscan.com",
        "nativeCurrency": {
          "name": "Wemix",
          "symbol": "WEMIX",
          "decimals": 18
        }
      },
      "WEMIX_TESTNET": {
        "chainId": 1112,
        "title": "Wemix testnet",
        "explorer": "https://testnet.wemixscan.com",
        "nativeCurrency": {
          "name": "Testnet Wemix",
          "symbol": "tWEMIX",
          "decimals": 18
        }
      }
    }
  },
  "KROMA": {
    "title": "Kroma",
    "icon": "/assets/chains/kroma.svg",
    "chains": {
      "KROMA_MAINNET": {
        "chainId": 255,
        "title": "Kroma mainnet",
        "explorer": "https://kromascan.com",
        "nativeCurrency": {
          "name": "Kroma Ether",
          "symbol": "ETH",
          "decimals": 18
        }
      },
      "KROMA_SEPOLIA": {
        "chainId": 2358,
        "title": "Kroma Sepolia testnet",
        "explorer": "https://sepolia.kromascan.com",
        "nativeCurrency": {
          "name": "Kroma Sepolia Ether",
          "symbol": "ETH",
          "decimals": 18
        }
      }
    }
  }
}<|MERGE_RESOLUTION|>--- conflicted
+++ resolved
@@ -65,17 +65,10 @@
           "decimals": 18
         }
       },
-<<<<<<< HEAD
-      "POLYGON_MUMBAI": {
-        "chainId": 80001,
-        "title": "Mumbai testnet",
-        "explorer": "https://mumbai.polygonscan.com",
-=======
       "POLYGON_AMOY": {
         "chainId": 80002,
         "title": "Amoy testnet",
         "explorer": "https://amoy.polygonscan.com/",
->>>>>>> 9dbe0ccb
         "nativeCurrency": {
           "name": "MATIC",
           "symbol": "MATIC",
@@ -91,28 +84,17 @@
       "GNOSIS_MAINNET": {
         "chainId": 100,
         "title": "Gnosis Chain mainnet",
-<<<<<<< HEAD
-        "explorer": "https://gnosisscan.io",
-=======
         "explorer": "https://gnosis.blockscout.com",
->>>>>>> 9dbe0ccb
         "nativeCurrency": {
           "name": "xDAI",
           "symbol": "XDAI",
           "decimals": 18
         }
       },
-<<<<<<< HEAD
-      "GNOSIS_TESTNET": {
-        "chainId": 10200,
-        "title": "Gnosis Chain testnet",
-        "explorer": "https://gnosis-chiado.blockscout.com/",
-=======
       "GNOSIS_CHIADO": {
         "chainId": 10200,
         "title": "Gnosis Chiado testnet",
         "explorer": "https://gnosis-chiado.blockscout.com",
->>>>>>> 9dbe0ccb
         "nativeCurrency": {
           "name": "xDAI",
           "symbol": "XDAI",
@@ -306,11 +288,7 @@
       "CELO_MAINNET": {
         "chainId": 42220,
         "title": "Celo mainnet",
-<<<<<<< HEAD
-        "explorer": "https://explorer.celo.org/",
-=======
         "explorer": "https://celoscan.io",
->>>>>>> 9dbe0ccb
         "nativeCurrency": {
           "name": "CELO",
           "symbol": "CELO",
@@ -320,11 +298,7 @@
       "CELO_ALFAJORES": {
         "chainId": 44787,
         "title": "Celo Alfajores testnet",
-<<<<<<< HEAD
-        "explorer": "https://explorer.celo.org/alfajores/",
-=======
         "explorer": "https://alfajores.celoscan.io",
->>>>>>> 9dbe0ccb
         "nativeCurrency": {
           "name": "CELO",
           "symbol": "CELO",
