---
import { GetStaticPathsResult } from "astro"
import redirects from "../features/redirects/redirects.json"

export async function getStaticPaths(): Promise<GetStaticPathsResult> {
  const sanitizeSource = (source: string) => {
<<<<<<< HEAD
    let newSource = source
    if (newSource[newSource.length - 1] === "/") {
      newSource = newSource.slice(0, newSource.length - 1)
    }
    return newSource[0] === "/" ? newSource.slice(1, newSource.length) : newSource
=======
    if (source.endsWith("/")) {
      source = source.slice(0, -1)
    }
    if (source.startsWith("/")) {
      source = source.slice(1)
    }
    return source
>>>>>>> 36d85ca0
  }
  return redirects.redirects.map((entry) => {
    return {
      params: { redirect: sanitizeSource(entry.source) },
      props: {
        to:
          entry.destination.charAt(0) === "/" || entry.destination.includes("https://")
            ? entry.destination
            : "/" + entry.destination,
      },
    }
  })
}

const { to } = Astro.props
---

<meta http-equiv="refresh" content={`0; url=${to}`} /><|MERGE_RESOLUTION|>--- conflicted
+++ resolved
@@ -4,13 +4,6 @@
 
 export async function getStaticPaths(): Promise<GetStaticPathsResult> {
   const sanitizeSource = (source: string) => {
-<<<<<<< HEAD
-    let newSource = source
-    if (newSource[newSource.length - 1] === "/") {
-      newSource = newSource.slice(0, newSource.length - 1)
-    }
-    return newSource[0] === "/" ? newSource.slice(1, newSource.length) : newSource
-=======
     if (source.endsWith("/")) {
       source = source.slice(0, -1)
     }
@@ -18,7 +11,6 @@
       source = source.slice(1)
     }
     return source
->>>>>>> 36d85ca0
   }
   return redirects.redirects.map((entry) => {
     return {
