--- conflicted
+++ resolved
@@ -42,13 +42,6 @@
     <div id="right-bg"></div>
   </main>
 
-<<<<<<< HEAD
-      main {
-        background: linear-gradient(180deg, rgba(245, 247, 253, 0.75) 0%, rgba(245, 247, 253, 0) 20%),
-          url("/images/quickstarts/cube.svg") top left no-repeat;
-        margin-bottom: 0;
-      }
-=======
   <style>
     main {
       background: linear-gradient(180deg, rgba(245, 247, 253, 0.75) 0%, rgba(245, 247, 253, 0) 20%),
@@ -56,7 +49,6 @@
       background-size: 100%;
       margin-bottom: 0;
     }
->>>>>>> 2a0e0e1a
 
     .layout {
       display: grid;
@@ -82,7 +74,7 @@
       main {
         display: grid;
         grid-template-columns: auto fit-content(100%) auto;
-        background-size: 50%;
+        background: none;
       }
       .layout {
         max-width: var(--fullwidth-max-width);
@@ -100,41 +92,11 @@
         background: var(--gray-100, #fafafb);
       }
 
-<<<<<<< HEAD
-      @media (min-width: 50em) {
-        main {
-          display: grid;
-          grid-template-columns: auto fit-content(100%) auto;
-          background: none;
-        }
-        .layout {
-          max-width: var(--fullwidth-max-width);
-          grid-template-areas: "top main_content" "bottom main_content";
-          grid-template-columns: 2fr 1fr;
-          gap: 2em;
-        }
-
-        #right-bg {
-          background: var(--gray-100, #fafafb);
-        }
-
-        #grid-right {
-          grid-area: main_content;
-          background: var(--gray-100, #fafafb);
-        }
-
-        #grid-top {
-          width: 100%;
-          height: fit-content;
-          grid-area: top;
-        }
-=======
       #grid-top {
         width: 100%;
         height: fit-content;
         grid-area: top;
       }
->>>>>>> 2a0e0e1a
 
       #grid-main {
         grid-area: bottom;
