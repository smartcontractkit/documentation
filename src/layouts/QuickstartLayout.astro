--- conflicted
+++ resolved
@@ -74,11 +74,7 @@
       main {
         display: grid;
         grid-template-columns: auto fit-content(100%) auto;
-<<<<<<< HEAD
-        background-size: 50%;
-=======
         background: none;
->>>>>>> 36d85ca0
       }
       .layout {
         max-width: var(--fullwidth-max-width);
@@ -109,10 +105,6 @@
   </style>
 
   <script>
-<<<<<<< HEAD
-    import "../scripts/index.ts"
-=======
     import "~/scripts"
->>>>>>> 36d85ca0
   </script>
 </BaseLayout>