--- conflicted
+++ resolved
@@ -3,13 +3,7 @@
 import LeftSidebar from "~/components/LeftSidebar/LeftSidebar.astro"
 import RightSidebar from "~/components/RightSidebar/RightSidebar.astro"
 import * as CONFIG from "~/config"
-<<<<<<< HEAD
-import { NewsletterCTA } from "~/components/Footer/NewsletterCTA"
-import Footer from "~/components/Footer/Footer.astro"
 import type { BaseFrontmatter } from "~/content/config"
-=======
-import { BaseFrontmatter } from "~/content/config"
->>>>>>> 0da62c63
 import WhatsNext from "~/components/PageContent/WhatsNext.astro"
 import type { MarkdownHeading } from "astro"
 import StickyHeader from "~/components/StickyHeader/StickyHeader"
@@ -91,10 +85,9 @@
       }
 
       .layout {
-        grid-template-columns: auto 2fr 1fr;
+        grid-template-columns: 260px auto 283px;
         gap: var(--gutter);
-        max-width: var(--fullwidth-max-width);
-        align-self: center;
+        max-width: 1440px;
       }
 
       #grid-left,
@@ -107,104 +100,31 @@
         display: flex;
       }
 
-<<<<<<< HEAD
-      @media (min-width: 50em) {
-        main {
-          display: grid;
-          grid-template-columns: auto fit-content(100%) auto;
-          margin-bottom: 0 !important;
-        }
-
-        .layout {
-          grid-template-columns: 260px auto 283px;
-          gap: var(--gutter);
-          max-width: 1440px;
-        }
-
-        #grid-left,
-        #left-bg {
-          background: #fafbfd;
-        }
-
-        #grid-left,
-        #grid-right {
-          display: flex;
-        }
-
-        #grid-main {
-          padding: 0 0 var(--doc-padding) 0;
-        }
-
-        #grid-left {
-          padding-left: var(--space-8x);
-        }
-
-        #grid-right {
-          padding-right: var(--space-4x);
-        }
-=======
       #grid-main {
         padding: 0 0 var(--doc-padding) 0;
->>>>>>> 0da62c63
+      }
+
+      #grid-left {
+        padding-left: var(--space-8x);
+      }
+
+      #grid-right {
+        padding-right: var(--space-4x);
       }
     }
 
-<<<<<<< HEAD
-      @media (min-width: 992px) {
-        .layout {
-          grid-template-columns: 285px auto 315px;
-          gap: var(--doc-padding);
-        }
+    @media (min-width: 992px) {
+      .layout {
+        grid-template-columns: 285px auto 315px;
+        gap: var(--doc-padding);
+      }
 
-        #grid-left {
-          padding-left: var(--space-16x);
-        }
+      #grid-left {
+        padding-left: var(--space-16x);
+      }
 
-        #grid-right {
-          padding-right: var(--space-16x);
-        }
-      }
-    </style>
-    <script>
-      import "../scripts/index.ts"
-    </script>
-    <script define:vars={{ includeLinkToWalletScript }}>
-      window.includeLinkToWalletScript = includeLinkToWalletScript
-    </script>
-  </head>
-
-  <body>
-    <Header section={frontmatter.section} />
-    <StickyHeader client:media="(max-width: 50em)" {initialHeadings} />
-    <main>
-      <div id="left-bg"></div>
-      <div class="layout">
-        <aside id="grid-left" title="Site Navigation">
-          <LeftSidebar currentPage={currentPage} section={frontmatter.section} />
-        </aside>
-        <div id="grid-main">
-          <PageContent {titleHeading}>
-            <slot />
-          </PageContent>
-          {whatsNext && <WhatsNext content={whatsNext} />}
-        </div>
-        <aside id="grid-right" title="Table of Contents">
-          <RightSidebar {githubEditUrl} headings={initialHeadings} />
-        </aside>
-      </div>
-      <div hidden="true"></div>
-    </main>
-    <NewsletterCTA client:visible />
-    <Footer />
-
-    <script>
-      if (window.includeLinkToWalletScript) {
-        import("../scripts/link-to-wallet.ts")
-=======
-    @media (min-width: 72em) {
-      .layout {
-        gap: var(--doc-padding);
->>>>>>> 0da62c63
+      #grid-right {
+        padding-right: var(--space-16x);
       }
     }
   </style>
