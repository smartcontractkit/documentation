---
import PageContent from "~/components/PageContent/PageContent.astro"
import LeftSidebar from "~/components/LeftSidebar/LeftSidebar.astro"
import RightSidebar from "~/components/RightSidebar/RightSidebar.astro"
import * as CONFIG from "~/config"
<<<<<<< HEAD
import { BaseFrontmatter } from "~/content/config"
=======
import type { BaseFrontmatter } from "~/content/config"
>>>>>>> 36d85ca0
import WhatsNext from "~/components/PageContent/WhatsNext.astro"
import type { MarkdownHeading } from "astro"
import StickyHeader from "~/components/StickyHeader/StickyHeader"
import BaseLayout from "./BaseLayout.astro"

interface Props {
  frontmatter: BaseFrontmatter
  headings?: MarkdownHeading[]
}
const { frontmatter, headings } = Astro.props

const titleHeading: MarkdownHeading = {
  text: frontmatter.title,
  slug: "overview",
  depth: 1,
}

const filteredHeadings = headings?.filter((h) => h.depth < 5)
const initialHeadings = [titleHeading].concat(filteredHeadings ?? [])

const whatsNext = frontmatter.whatsnext

const currentPage = new URL(Astro.request.url).pathname

const currentFile = `src/content${currentPage.replace(/\/$/, "")}${frontmatter.isIndex ? "/index" : ""}.mdx`
const githubEditUrl = CONFIG.GITHUB_EDIT_URL + currentFile
const formattedContentTitle = `${frontmatter.title} | ${CONFIG.SITE.title}`

<<<<<<< HEAD
const includeLinkToWalletScript = !!Astro.props?.frontmatter?.metadata?.linkToWallet
=======
const includeLinkToWalletScript = !!Astro.props.frontmatter.metadata?.linkToWallet
>>>>>>> 36d85ca0
---

<BaseLayout title={formattedContentTitle} metadata={frontmatter.metadata}>
  <StickyHeader client:media="(max-width: 50em)" {initialHeadings} />
  <main>
    <div id="left-bg"></div>
    <div class="layout">
      <aside id="grid-left" title="Site Navigation">
        <LeftSidebar currentPage={currentPage} section={frontmatter.section} />
      </aside>
      <div id="grid-main">
        <PageContent {titleHeading}>
          <slot />
        </PageContent>
        {whatsNext && <WhatsNext content={whatsNext} />}
      </div>
      <aside id="grid-right" title="Table of Contents">
        <RightSidebar {githubEditUrl} headings={initialHeadings} />
      </aside>
    </div>
<<<<<<< HEAD
    <div hidden="true"></div>
  </main>

  <style>
=======
  </main>

  <style>
    main {
      margin-bottom: 0 !important;
    }

>>>>>>> 36d85ca0
    .layout {
      display: grid;
      grid-template-columns: auto;
      --gutter: var(--space-6x);
      --doc-padding: 2rem;
      margin-bottom: 0;
    }

    #grid-left,
    #grid-right {
      display: none;
    }

    #grid-main {
      padding: var(--doc-padding) var(--gutter);
      display: flex;
      flex-direction: column;
      margin-bottom: var(--space-10x);
      min-width: 0;
    }

    @media (min-width: 50em) {
      main {
        display: grid;
        grid-template-columns: auto fit-content(100%) auto;
<<<<<<< HEAD
        margin-bottom: 0 !important;
      }

      .layout {
        grid-template-columns: auto 2fr 1fr;
        gap: var(--gutter);
        max-width: var(--fullwidth-max-width);
        align-self: center;
      }

      #grid-left,
      #left-bg {
        background: #fafbfd;
      }

      #grid-left {
        display: flex;
        justify-content: flex-end;
      }

      #grid-main {
        padding: 0 0 var(--doc-padding) 0;
      }

      #grid-right {
        display: flex;
      }
    }

    @media (min-width: 72em) {
      .layout {
        gap: var(--doc-padding);
=======
      }

      .layout {
        grid-template-columns: auto auto auto;
        gap: var(--gutter);
        max-width: 1440px;
      }

      #grid-left,
      #left-bg {
        background: #fafbfd;
      }

      #grid-left,
      #grid-right {
        display: flex;
      }

      #grid-main {
        padding: 0 0 var(--doc-padding) 0;
      }

      #grid-left {
        width: 260px;
        padding-left: var(--space-8x);
      }

      #grid-right {
        width: 0;
        padding-right: 0;
        transition: 300ms ease-in-out;
        transition-property: width padding-right;
      }
    }

    @media (min-width: 992px) {
      .layout {
        gap: var(--doc-padding);
      }

      #grid-left {
        width: 285px;
        padding-left: var(--space-16x);
      }
    }

    @media (min-width: 1200px) {
      #grid-right {
        width: 315px;
        padding-right: var(--space-16x);
>>>>>>> 36d85ca0
      }
    }
  </style>

  <script define:vars={{ includeLinkToWalletScript }}>
<<<<<<< HEAD
    window.includeLinkToWalletScript = includeLinkToWalletScript
  </script>

  <script>
    import "../scripts/index.ts"
    if (window["includeLinkToWalletScript"]) {
      import("../scripts/link-to-wallet.ts")
=======
    window["includeLinkToWalletScript"] = includeLinkToWalletScript
  </script>

  <script>
    import "~/scripts"
    if (window["includeLinkToWalletScript"]) {
      import("~/scripts/link-to-wallet")
>>>>>>> 36d85ca0
    }
  </script>
</BaseLayout><|MERGE_RESOLUTION|>--- conflicted
+++ resolved
@@ -3,11 +3,7 @@
 import LeftSidebar from "~/components/LeftSidebar/LeftSidebar.astro"
 import RightSidebar from "~/components/RightSidebar/RightSidebar.astro"
 import * as CONFIG from "~/config"
-<<<<<<< HEAD
-import { BaseFrontmatter } from "~/content/config"
-=======
 import type { BaseFrontmatter } from "~/content/config"
->>>>>>> 36d85ca0
 import WhatsNext from "~/components/PageContent/WhatsNext.astro"
 import type { MarkdownHeading } from "astro"
 import StickyHeader from "~/components/StickyHeader/StickyHeader"
@@ -36,11 +32,7 @@
 const githubEditUrl = CONFIG.GITHUB_EDIT_URL + currentFile
 const formattedContentTitle = `${frontmatter.title} | ${CONFIG.SITE.title}`
 
-<<<<<<< HEAD
-const includeLinkToWalletScript = !!Astro.props?.frontmatter?.metadata?.linkToWallet
-=======
 const includeLinkToWalletScript = !!Astro.props.frontmatter.metadata?.linkToWallet
->>>>>>> 36d85ca0
 ---
 
 <BaseLayout title={formattedContentTitle} metadata={frontmatter.metadata}>
@@ -61,12 +53,6 @@
         <RightSidebar {githubEditUrl} headings={initialHeadings} />
       </aside>
     </div>
-<<<<<<< HEAD
-    <div hidden="true"></div>
-  </main>
-
-  <style>
-=======
   </main>
 
   <style>
@@ -74,7 +60,6 @@
       margin-bottom: 0 !important;
     }
 
->>>>>>> 36d85ca0
     .layout {
       display: grid;
       grid-template-columns: auto;
@@ -100,40 +85,6 @@
       main {
         display: grid;
         grid-template-columns: auto fit-content(100%) auto;
-<<<<<<< HEAD
-        margin-bottom: 0 !important;
-      }
-
-      .layout {
-        grid-template-columns: auto 2fr 1fr;
-        gap: var(--gutter);
-        max-width: var(--fullwidth-max-width);
-        align-self: center;
-      }
-
-      #grid-left,
-      #left-bg {
-        background: #fafbfd;
-      }
-
-      #grid-left {
-        display: flex;
-        justify-content: flex-end;
-      }
-
-      #grid-main {
-        padding: 0 0 var(--doc-padding) 0;
-      }
-
-      #grid-right {
-        display: flex;
-      }
-    }
-
-    @media (min-width: 72em) {
-      .layout {
-        gap: var(--doc-padding);
-=======
       }
 
       .layout {
@@ -184,21 +135,11 @@
       #grid-right {
         width: 315px;
         padding-right: var(--space-16x);
->>>>>>> 36d85ca0
       }
     }
   </style>
 
   <script define:vars={{ includeLinkToWalletScript }}>
-<<<<<<< HEAD
-    window.includeLinkToWalletScript = includeLinkToWalletScript
-  </script>
-
-  <script>
-    import "../scripts/index.ts"
-    if (window["includeLinkToWalletScript"]) {
-      import("../scripts/link-to-wallet.ts")
-=======
     window["includeLinkToWalletScript"] = includeLinkToWalletScript
   </script>
 
@@ -206,7 +147,6 @@
     import "~/scripts"
     if (window["includeLinkToWalletScript"]) {
       import("~/scripts/link-to-wallet")
->>>>>>> 36d85ca0
     }
   </script>
 </BaseLayout>