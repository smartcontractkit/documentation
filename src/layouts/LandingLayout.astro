--- conflicted
+++ resolved
@@ -7,61 +7,11 @@
 
 <BaseLayout title={formattedContentTitle}>
   <main class="layout">
-<<<<<<< HEAD
-    <div id="grid-main">
-      <slot />
-    </div>
-=======
     <slot />
->>>>>>> 36d85ca0
   </main>
 
   <style>
     .layout {
-<<<<<<< HEAD
-      --gutter: var(--space-6x);
-      --doc-padding: 2rem;
-
-      display: grid;
-      grid-auto-flow: column;
-      grid-template-columns: minmax(0, var(--max-width));
-      overflow-x: hidden;
-      justify-content: center;
-    }
-
-    #grid-left {
-      position: fixed;
-      background-color: var(--theme-bg);
-      z-index: 10;
-      display: none;
-    }
-
-    #grid-main {
-      padding: 0 var(--gutter);
-      grid-column: 1;
-      display: flex;
-      flex-direction: column;
-      height: 100%;
-      top: 2rem;
-    }
-    @media (min-width: 50em) {
-      .layout {
-        overflow: initial;
-        grid-template-columns: minmax(0, var(--fullwidth-max-width));
-        gap: 1em;
-      }
-    }
-    @media (min-width: 72em) {
-      .layout {
-        grid-template-columns: min(calc(1440px - 2 * var(--space-16x)), calc(100% - 2 * var(--space-16x)));
-        padding-left: 0;
-        padding-right: 0;
-        margin-left: auto;
-        margin-right: auto;
-      }
-
-      #grid-main {
-=======
       display: flex;
       flex-direction: column;
       align-self: center;
@@ -76,7 +26,6 @@
     @media (min-width: 72em) {
       .layout {
         max-width: min(calc(1440px - 2 * var(--space-16x)), calc(100% - 2 * var(--space-16x)));
->>>>>>> 36d85ca0
         padding: 0;
       }
     }
