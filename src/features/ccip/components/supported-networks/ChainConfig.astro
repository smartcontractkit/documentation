---
import type { ChainConfig } from "@config/data/ccip/types"
import { loadReferenceData, Environment, Version } from "@config/data/ccip/"
import { Address, CopyText, Accordion } from "@components"
import { Tooltip } from "@features/common/Tooltip"
import {
  getTitle,
  getExplorer,
  getExplorerAddressUrl,
  getNativeCurrency,
  directoryToSupportedChain,
  getChainIcon,
  getTokenIconUrl,
  fallbackTokenIconUrl,
} from "@features/utils"
import LaneConfig from "./LaneConfig.astro"

type ConfigProps = {
  chainConfig: ChainConfig
  chainTitle: string
  sourceChainRefId: string // id in reference directory
  environment: Environment
  version: Version
}

const { chainConfig, chainTitle, environment, sourceChainRefId, version } = Astro.props as ConfigProps
<<<<<<< HEAD
const { router, chainSelector, feeTokens, rmnProxy, registryModuleOwnerCustom, tokenAdminRegistry } = chainConfig
=======
const { router, chainSelector, feeTokens, armProxy, registryModule, tokenAdminRegistry } = chainConfig
>>>>>>> e0ee72c2
const sourceChainKey = directoryToSupportedChain(sourceChainRefId)
const sourceChainTitle = getTitle(sourceChainKey)
if (!sourceChainTitle) throw Error(`Title not found for chain ${sourceChainKey}`)
const sourceChainIcon = getChainIcon(sourceChainKey)
if (!sourceChainIcon) throw Error(`Icon not found for chain ${sourceChainKey}`)
const explorerUrl = getExplorer(sourceChainKey)
if (!explorerUrl) throw Error(`Explorer url not found for ${sourceChainKey}`)
<<<<<<< HEAD
const routerExplorerUrl = getExplorerAddressUrl(explorerUrl)(router)
let rmnProxyExplorerUrl, registryModuleOwnerCustomExplorerUrl, tokenAdminRegistryExplorerUrl
if (rmnProxy) {
  rmnProxyExplorerUrl = getExplorerAddressUrl(explorerUrl)(rmnProxy)
}
if (registryModuleOwnerCustom) {
  registryModuleOwnerCustomExplorerUrl = getExplorerAddressUrl(explorerUrl)(registryModuleOwnerCustom)
}
if (tokenAdminRegistry) {
  tokenAdminRegistryExplorerUrl = getExplorerAddressUrl(explorerUrl)(tokenAdminRegistry)
=======
const routerExplorerUrl = getExplorerAddressUrl(explorerUrl)(router.address)
let rmnProxyExplorerUrl, registryModuleOwnerCustomExplorerUrl, tokenAdminRegistryExplorerUrl
if (armProxy) {
  rmnProxyExplorerUrl = getExplorerAddressUrl(explorerUrl)(armProxy.address)
}
if (registryModule) {
  registryModuleOwnerCustomExplorerUrl = getExplorerAddressUrl(explorerUrl)(registryModule.address)
}
if (tokenAdminRegistry) {
  tokenAdminRegistryExplorerUrl = getExplorerAddressUrl(explorerUrl)(tokenAdminRegistry.address)
>>>>>>> e0ee72c2
}

const nativeCurrency = getNativeCurrency(sourceChainKey)
if (!nativeCurrency) throw Error(`Native currency not found for ${sourceChainKey}`)
// sort tokens - LINK first
feeTokens.sort((feeToken1, feeToken2) => {
  if (feeToken1 === "LINK") {
    return -1
  } else if (feeToken2 === "LINK") {
    return 1
  } else {
    return 0
  }
})

let tokensReferenceData
try {
  tokensReferenceData = loadReferenceData({ environment, version }).tokensReferenceData
} catch (error) {
  console.error(error)
  throw Error(`Error while loading CCIP reference data`)
}
const feeTokensWithAddresses = feeTokens.map((feeToken) => {
  if (!tokensReferenceData[feeToken]) throw Error(`Fee token ${feeToken} not defined`)
  if (!tokensReferenceData[feeToken][sourceChainRefId])
    throw Error(`Fee token ${feeToken} not defined for chain ${sourceChainRefId}`)
  const tokenAddress = tokensReferenceData[feeToken][sourceChainRefId].tokenAddress
  return {
    token: feeToken,
    address: tokenAddress,
  }
})

const nativeTokenHasAddress = feeTokensWithAddresses.some(
  (feeToken) => feeToken.token.toLowerCase() === nativeCurrency.symbol.toLowerCase()
)

const laneReferenceData = loadReferenceData({ environment, version }).lanesReferenceData[sourceChainRefId]

const sortedLaneEntries = Object.entries(laneReferenceData).sort(
  ([destinationChainRefIdA, laneConfigA], [destinationChainRefIdB, laneConfigB]) => {
    const destinationChainTitleA = getTitle(directoryToSupportedChain(destinationChainRefIdA)) || ""
    const destinationChainTitleB = getTitle(directoryToSupportedChain(destinationChainRefIdB)) || ""
    return destinationChainTitleA.localeCompare(destinationChainTitleB)
  }
)
---

<table>
  <thead><tr><th>Parameter</th><th>Value</th></tr></thead>
  <tbody>
    <tr>
      <td>Router address</td>
      <td
        ><Address
          contractUrl={routerExplorerUrl}
          eventName="docs_product_interaction"
          additionalInfo={{
            product: "CCIP",
            action: "routerAddress_copied",
            extraInfo1: sourceChainRefId,
          }}
          client:only="preact"
        /></td
      >
    </tr>
    {
<<<<<<< HEAD
      rmnProxy && (
=======
      armProxy && (
>>>>>>> e0ee72c2
        <tr>
          <td>RMN address</td>
          <td>
            <Address
              contractUrl={rmnProxyExplorerUrl}
              eventName="docs_product_interaction"
              additionalInfo={{
                product: "CCIP",
                action: "rmnProxyAddress_copied",
                extraInfo1: sourceChainRefId,
              }}
              client:only="preact"
            />
          </td>
        </tr>
      )
    }
    {
<<<<<<< HEAD
      registryModuleOwnerCustom && (
=======
      registryModule && (
>>>>>>> e0ee72c2
        <tr>
          <td>Registry Module Owner Custom address</td>
          <td>
            <Address
              contractUrl={registryModuleOwnerCustomExplorerUrl}
              eventName="docs_product_interaction"
              additionalInfo={{
                product: "CCIP",
                action: "registryModuleOwnerCustomAddress_copied",
                extraInfo1: sourceChainRefId,
              }}
              client:only="preact"
            />
          </td>
        </tr>
      )
    }
    {
      tokenAdminRegistry && (
        <tr>
          <td>Token Admin Registry address</td>
          <td>
            <Address
              contractUrl={tokenAdminRegistryExplorerUrl}
              eventName="docs_product_interaction"
              additionalInfo={{
                product: "CCIP",
                action: "tokenAdminRegistryAddress_copied",
                extraInfo1: sourceChainRefId,
              }}
              client:only="preact"
            />
          </td>
        </tr>
      )
    }
    <tr>
      <td><Tooltip tip="CCIP Blockchain identifier" label="Chain selector" style={{ marginTop: "0" }} client:load /></td
      >
      <td
        ><CopyText
          text={chainSelector}
          eventName="docs_product_interaction"
          additionalInfo={{
            product: "CCIP",
            action: "ccip_sourceChainSelector_copied",
            extraInfo1: sourceChainRefId,
          }}
          code
          client:only="preact"
        /></td
      >
    </tr>
    <tr>
      <td>Fee tokens</td>
      <td>
        <table>
          <tbody>
            {
              feeTokensWithAddresses.map((feeTokenWithAddress) => (
                <tr>
                  <td>
                    <img
                      width="16"
                      height="16"
                      src={`${getTokenIconUrl(feeTokenWithAddress.token)}`}
                      alt={`${feeTokenWithAddress.token} icon`}
                      onerror={`this.onerror=null; this.src='${fallbackTokenIconUrl}'`}
                    />{" "}
                    {feeTokenWithAddress.token}
                  </td>
                  <td>
                    <Address
                      contractUrl={getExplorerAddressUrl(explorerUrl)(feeTokenWithAddress.address)}
                      endLength={7}
                      eventName="docs_product_interaction"
                      additionalInfo={{
                        product: "CCIP",
                        action: "ccip_feeToken_copied",
                        extraInfo1: sourceChainRefId,
                        extraInfo2: feeTokenWithAddress.token,
                      }}
                      client:only="preact"
                    />
                  </td>
                </tr>
              ))
            }
            {
              !nativeTokenHasAddress && (
                <tr>
                  <td>
                    <img
                      width="16"
                      height="16"
                      src={`${getTokenIconUrl(nativeCurrency.symbol)}`}
                      alt={`${nativeCurrency.symbol} icon`}
                      onerror={`this.onerror=null; this.src='${fallbackTokenIconUrl}'`}
                    />{" "}
                    {nativeCurrency.symbol}
                  </td>
                  <td>Native gas token</td>
                </tr>
              )
            }
          </tbody>
        </table>
      </td>
    </tr>
  </tbody>
</table>
<br />

{
  sortedLaneEntries.map(([destinationChainRefId, laneConfig], index) => {
    const destinationChainKey = directoryToSupportedChain(destinationChainRefId)
    const destinationChainTitle = getTitle(destinationChainKey)
    if (!destinationChainTitle) throw Error(`Title not found for chain ${destinationChainKey}`)
    const destinationChainIcon = getChainIcon(destinationChainKey)
    if (!destinationChainIcon) throw Error(`Icon not found for chain ${destinationChainKey}`)
    const id = `${sourceChainKey}-${destinationChainKey}`.replace(/_/g, "-").toLowerCase()
    const destinationChainSelector = loadReferenceData({ environment, version }).chainsReferenceData[
      destinationChainRefId
    ].chainSelector
    if (!destinationChainSelector) throw Error(`Chain selector not found for chain ${destinationChainKey}`)

    return (
      <>
        <Accordion title={`From ${sourceChainTitle} to ${destinationChainTitle}`} contentReference={id}>
          <div slot="title" style="display: flex; align-items: center;">
            <div class="logo-title-container">
              <img src={sourceChainIcon} class="logo-image" />
              <span>{sourceChainTitle}</span>
            </div>
            <span class="arrow">➡️</span>
            <div class="logo-title-container">
              <img src={destinationChainIcon} class="logo-image" />
              <span>{destinationChainTitle}</span>
            </div>
          </div>
          <LaneConfig
            laneConfig={laneConfig}
            sourceChain={sourceChainKey}
            sourceChainRefId={sourceChainRefId}
            destinationChainRefId={destinationChainRefId}
            destinationChainSelector={destinationChainSelector}
            environment={environment}
            version={version}
          />
        </Accordion>
      </>
    )
  })
}

<style>
  .logo-title-container {
    display: flex;
    align-items: center;
  }

  .arrow {
    margin: 0 5px;
    font-size: 15px;
  }

  .logo-image {
    width: 24px;
    height: 24px;
    margin-right: 5px;
  }
</style><|MERGE_RESOLUTION|>--- conflicted
+++ resolved
@@ -24,11 +24,7 @@
 }
 
 const { chainConfig, chainTitle, environment, sourceChainRefId, version } = Astro.props as ConfigProps
-<<<<<<< HEAD
-const { router, chainSelector, feeTokens, rmnProxy, registryModuleOwnerCustom, tokenAdminRegistry } = chainConfig
-=======
 const { router, chainSelector, feeTokens, armProxy, registryModule, tokenAdminRegistry } = chainConfig
->>>>>>> e0ee72c2
 const sourceChainKey = directoryToSupportedChain(sourceChainRefId)
 const sourceChainTitle = getTitle(sourceChainKey)
 if (!sourceChainTitle) throw Error(`Title not found for chain ${sourceChainKey}`)
@@ -36,18 +32,6 @@
 if (!sourceChainIcon) throw Error(`Icon not found for chain ${sourceChainKey}`)
 const explorerUrl = getExplorer(sourceChainKey)
 if (!explorerUrl) throw Error(`Explorer url not found for ${sourceChainKey}`)
-<<<<<<< HEAD
-const routerExplorerUrl = getExplorerAddressUrl(explorerUrl)(router)
-let rmnProxyExplorerUrl, registryModuleOwnerCustomExplorerUrl, tokenAdminRegistryExplorerUrl
-if (rmnProxy) {
-  rmnProxyExplorerUrl = getExplorerAddressUrl(explorerUrl)(rmnProxy)
-}
-if (registryModuleOwnerCustom) {
-  registryModuleOwnerCustomExplorerUrl = getExplorerAddressUrl(explorerUrl)(registryModuleOwnerCustom)
-}
-if (tokenAdminRegistry) {
-  tokenAdminRegistryExplorerUrl = getExplorerAddressUrl(explorerUrl)(tokenAdminRegistry)
-=======
 const routerExplorerUrl = getExplorerAddressUrl(explorerUrl)(router.address)
 let rmnProxyExplorerUrl, registryModuleOwnerCustomExplorerUrl, tokenAdminRegistryExplorerUrl
 if (armProxy) {
@@ -58,7 +42,6 @@
 }
 if (tokenAdminRegistry) {
   tokenAdminRegistryExplorerUrl = getExplorerAddressUrl(explorerUrl)(tokenAdminRegistry.address)
->>>>>>> e0ee72c2
 }
 
 const nativeCurrency = getNativeCurrency(sourceChainKey)
@@ -126,11 +109,7 @@
       >
     </tr>
     {
-<<<<<<< HEAD
-      rmnProxy && (
-=======
       armProxy && (
->>>>>>> e0ee72c2
         <tr>
           <td>RMN address</td>
           <td>
@@ -149,11 +128,7 @@
       )
     }
     {
-<<<<<<< HEAD
-      registryModuleOwnerCustom && (
-=======
       registryModule && (
->>>>>>> e0ee72c2
         <tr>
           <td>Registry Module Owner Custom address</td>
           <td>
