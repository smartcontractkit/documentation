---
import {
  loadReferenceData,
  Environment,
  Version,
  PoolType,
  type LaneConfig,
  determineTokenMechanism,
  TokenMechanism,
} from "@config/data/ccip/"
import { SupportedChain } from "@config"
import { Address, Aside, CopyText } from "@components"
import BigNumber from "bignumber.js"
import { utils } from "ethers"
import { getExplorer, getExplorerAddressUrl } from "@features/utils"
import { TokenExtraInfo } from "./types"
import TokenSearch from "./TokenSearch"
import { Tooltip } from "@features/common/Tooltip"

type ConfigProps = {
  laneConfig: LaneConfig
  sourceChain: SupportedChain // key in SupportedChain
  sourceChainRefId: string // id in reference directory
  destinationChainRefId: string // id in reference directory
  destinationChainSelector: string
  environment: Environment
  version: Version
}

const contactUrl = "https://chainlinkcommunity.typeform.com/ccip-form?typeform-source=docs.chain.link#ref_id=ccip_docs"
const {
  laneConfig,
  sourceChain,
  environment,
  sourceChainRefId,
  destinationChainRefId,
  version,
  destinationChainSelector,
} = Astro.props as ConfigProps

<<<<<<< HEAD
const { rateLimiterConfig, supportedTokens, onRamp, offRamp } = laneConfig
=======
const { rateLimiterConfig, supportedTokens, onRamp, rmnPermeable } = laneConfig
>>>>>>> 96b05c0c

const normalizeNumber = (bigNum: BigNumber, decimals: number = 18) => {
  const divisor = new BigNumber(10).pow(decimals)
  const normalized = bigNum.dividedBy(divisor)

  return normalized.toNumber()
}

const display = (bigNum: string, decimals: number = 18) => {
  const numberWithoutDecimals = normalizeNumber(new BigNumber(bigNum), decimals).toString()
  return utils.commify(numberWithoutDecimals)
}

const formatTime = (seconds: number) => {
  const minute = 60
  const hour = 3600 // 60*60

  if (seconds < minute) {
    return `${seconds} second${seconds > 1 ? "s" : ""}`
  } else if (seconds < hour && hour - seconds > 300) {
    // if the difference less than 5 minutes(300 seconds), round to hours
    const minutes = Math.round(seconds / minute)
    return `${minutes} minute${minutes > 1 ? "s" : ""}`
  } else {
    let hours = Math.floor(seconds / hour)
    let remainingSeconds = seconds % hour

    // Determine the nearest 5-minute interval
    let minutes = Math.round(remainingSeconds / minute / 5) * 5

    // Round up to the next hour if minutes are 60
    if (minutes === 60) {
      hours += 1
      minutes = 0
    }

    return `${hours}${
      minutes > 0
        ? ` hour${hours > 1 ? "s" : ""} and ${minutes} minute${minutes > 1 ? "s" : ""}`
        : ` hour${hours > 1 ? "s" : ""}`
    }`
  }
}

const displayRate = (capacity: string, rate: string, symbol: string, decimals: number = 18) => {
  const capacityNormalized = normalizeNumber(new BigNumber(capacity), decimals) // normalize capacity
  const rateNormalized = normalizeNumber(new BigNumber(rate), decimals) // normalize capacity

  const totalRefillTime = capacityNormalized / rateNormalized // in seconds
  const displayTime = `${formatTime(totalRefillTime)}`

  return {
    rateSecond: `${rateNormalized} ${symbol}/second`,
    maxThroughput: `Refills from 0 to ${utils.commify(capacityNormalized)} ${symbol} in ${displayTime}`,
  }
}

const explorerUrl = getExplorer(sourceChain)

if (!explorerUrl) throw Error(`Explorer url not found for ${sourceChain}`)

const onRampExplorerUrl = getExplorerAddressUrl(explorerUrl)(onRamp.address)
const enforceOutOfOrder = onRamp.enforceOutOfOrder
const enforceOutOfOrderText = enforceOutOfOrder === undefined ? "N/A" : enforceOutOfOrder ? "Required" : "Optional"

const rmnStatusText = rmnPermeable ? "Coming Soon" : "Enabled"

const offRampExplorerUrl = getExplorerAddressUrl(explorerUrl)(offRamp.address)

let tokensWithExtraInfo: TokenExtraInfo[] = []

const determineMechanism = (
  supportedToken: string,
  sourcePoolType: PoolType | undefined,
  destinationPoolType: PoolType | undefined
): string => {
  const mechanism = determineTokenMechanism(sourcePoolType, destinationPoolType)
  if (
    mechanism === TokenMechanism.NoPoolSourceChain ||
    mechanism === TokenMechanism.NoPoolDestinationChain ||
    mechanism === TokenMechanism.NoPoolsOnBothChains ||
    mechanism === TokenMechanism.Unsupported
  ) {
    console.error(`Error: ${mechanism} for token ${supportedToken} on ${sourceChainRefId} to ${destinationChainRefId}`)
    return ""
  }

  return mechanism
}

const tokensReferenceData = loadReferenceData({ environment, version }).tokensReferenceData
if (supportedTokens) {
  tokensWithExtraInfo = Object.entries(supportedTokens)
    .filter(([supportedToken]) => {
      const tokenData = tokensReferenceData[supportedToken]
      if (!tokenData || !tokenData[sourceChainRefId]) {
        console.error(`Data not found for supportedToken: ${supportedToken}, chainRefId: ${sourceChainRefId}`)
        return false
      }

      return !tokenData[sourceChainRefId].allowListEnabled
    })
    .map(([supportedToken, { rateLimiterConfig }]): TokenExtraInfo | null => {
      const tokenData = tokensReferenceData[supportedToken]
      const sourceData = tokenData[sourceChainRefId]
      const destinationData = tokenData[destinationChainRefId]

      if (!sourceData || !destinationData) {
        console.error(`Pool type not found for token: ${supportedToken}`)
        return null
      }

      const mechanism = determineMechanism(supportedToken, sourceData.poolType, destinationData.poolType)

      return {
        token: supportedToken,
        symbol: sourceData.symbol,
        address: sourceData.tokenAddress,
        rateLimiterConfig: rateLimiterConfig,
        decimals: sourceData.decimals,
        poolMechanism: mechanism,
      }
    })
    .filter((item): item is TokenExtraInfo => item !== null && item.token !== undefined)
    .sort((itemA, itemB) => itemA.token.localeCompare(itemB.token, undefined, { sensitivity: "base" }))
}
---

<table>
  <thead><tr><th>Parameter</th><th>Value</th></tr></thead>
  <tbody>
    <tr>
      <td>OnRamp address</td>
      <td
        ><Address
          contractUrl={onRampExplorerUrl}
          eventName="docs_product_interaction"
          additionalInfo={{
            product: "CCIP",
            action: "ccip_onRampAddress_copied",
            extraInfo1: sourceChain,
            extraInfo2: destinationChainRefId,
          }}
          client:only="preact"
        /></td
      >
    </tr>
    <tr>
      <td>OffRamp address</td>
      <td
        ><Address
          contractUrl={offRampExplorerUrl}
          eventName="docs_product_interaction"
          additionalInfo={{
            product: "CCIP",
            action: "ccip_offRampAddress_copied",
            extraInfo1: sourceChain,
            extraInfo2: destinationChainRefId,
          }}
          client:only="preact"
        /></td
      >
      <tr>
        <td>Destination chain selector</td>
        <td
          ><CopyText
            text={destinationChainSelector}
            code
            eventName="docs_product_interaction"
            additionalInfo={{
              product: "CCIP",
              action: "ccip_destinationChainSelector_copied",
              extraInfo1: sourceChain,
              extraInfo2: destinationChainRefId,
            }}
            client:only="preact"
          /></td
        >
      </tr>
    </tr>
  </tbody>
  <br />

<<<<<<< HEAD
  {
    enforceOutOfOrder !== undefined && (
      <table>
        <>
          <thead>
            <tr>
              <>
                <th>Property</th>
                <th>Value</th>
              </>
            </tr>
          </thead>
          <tbody>
            <>
=======
<table>
  <>
    <thead>
      <tr>
        <>
          <th>Property</th>
          <th>Value</th>
        </>
      </tr>
    </thead>
    <tbody>
      <tr>
        <>
          <td>
            <Tooltip
              tip="This field shows the status of the Risk Management Network (RMN) for this lane. Enabled: RMN is active. Coming Soon: RMN is not yet deployed."
              label="RMN"
              style={{ marginTop: "0" }}
              client:load
            />
          </td>
          <td>{rmnStatusText}</td>
        </>
      </tr>
      <tr>
        <>
          <td>
            <Tooltip
              tip="Controls the execution order of your messages on the destination blockchain. Setting this to true allows messages to be executed in any order. Setting it to false ensures messages are executed in sequence, so a message will only be executed if the preceding one has been executed. On lanes where 'Out of Order Execution' is required, you must set this to true; otherwise, the transaction will revert."
              label="Out of Order Execution"
              style={{ marginTop: "0" }}
              client:load
            />
          </td>
          <td>{enforceOutOfOrderText}</td>
        </>
      </tr>
    </tbody>
  </>
</table>

<br />
{
  tokensWithExtraInfo.length > 0 ? (
    <>
      {rateLimiterConfig && rateLimiterConfig.isEnabled ? (
        <table>
          <>
            <thead>
>>>>>>> 96b05c0c
              <tr>
                <>
                  <td>
                    <Tooltip
                      tip="Controls the execution order of your messages on the destination blockchain. Setting this to true allows messages to be executed in any order. Setting it to false ensures messages are executed in sequence, so a message will only be executed if the preceding one has been executed. On lanes where 'Out of Order Execution' is required, you must set this to true; otherwise, the transaction will revert."
                      label="Out of Order Execution"
                      style={{ marginTop: "0" }}
                      client:load
                    />
                  </td>
                  <td>{enforceOutOfOrderText}</td>
                </>
              </tr>
            </>
          </tbody>
        </>
      </table>
    )
  }<br />
  {
    tokensWithExtraInfo.length > 0 ? (
      <>
        <>
          <p>
            <strong>Transferable tokens</strong>
          </p>
          <TokenSearch tokens={tokensWithExtraInfo} sourceChain={sourceChain} client:only="preact" />
        </>
      </>
    ) : (
      <Aside>
        No tokens have currently been listed on this lane. Token issuers may <a href={contactUrl}>contact us</a> to have
        their token listed.
      </Aside>
    )
  }
</table><|MERGE_RESOLUTION|>--- conflicted
+++ resolved
@@ -38,11 +38,7 @@
   destinationChainSelector,
 } = Astro.props as ConfigProps
 
-<<<<<<< HEAD
-const { rateLimiterConfig, supportedTokens, onRamp, offRamp } = laneConfig
-=======
-const { rateLimiterConfig, supportedTokens, onRamp, rmnPermeable } = laneConfig
->>>>>>> 96b05c0c
+const { rateLimiterConfig, supportedTokens, onRamp, rmnPermeable, offRamp } = laneConfig
 
 const normalizeNumber = (bigNum: BigNumber, decimals: number = 18) => {
   const divisor = new BigNumber(10).pow(decimals)
@@ -109,8 +105,6 @@
 const enforceOutOfOrderText = enforceOutOfOrder === undefined ? "N/A" : enforceOutOfOrder ? "Required" : "Optional"
 
 const rmnStatusText = rmnPermeable ? "Coming Soon" : "Enabled"
-
-const offRampExplorerUrl = getExplorerAddressUrl(explorerUrl)(offRamp.address)
 
 let tokensWithExtraInfo: TokenExtraInfo[] = []
 
@@ -226,7 +220,6 @@
   </tbody>
   <br />
 
-<<<<<<< HEAD
   {
     enforceOutOfOrder !== undefined && (
       <table>
@@ -240,72 +233,32 @@
             </tr>
           </thead>
           <tbody>
-            <>
-=======
-<table>
-  <>
-    <thead>
-      <tr>
-        <>
-          <th>Property</th>
-          <th>Value</th>
-        </>
-      </tr>
-    </thead>
-    <tbody>
-      <tr>
-        <>
-          <td>
-            <Tooltip
-              tip="This field shows the status of the Risk Management Network (RMN) for this lane. Enabled: RMN is active. Coming Soon: RMN is not yet deployed."
-              label="RMN"
-              style={{ marginTop: "0" }}
-              client:load
-            />
-          </td>
-          <td>{rmnStatusText}</td>
-        </>
-      </tr>
-      <tr>
-        <>
-          <td>
-            <Tooltip
-              tip="Controls the execution order of your messages on the destination blockchain. Setting this to true allows messages to be executed in any order. Setting it to false ensures messages are executed in sequence, so a message will only be executed if the preceding one has been executed. On lanes where 'Out of Order Execution' is required, you must set this to true; otherwise, the transaction will revert."
-              label="Out of Order Execution"
-              style={{ marginTop: "0" }}
-              client:load
-            />
-          </td>
-          <td>{enforceOutOfOrderText}</td>
-        </>
-      </tr>
-    </tbody>
-  </>
-</table>
-
-<br />
-{
-  tokensWithExtraInfo.length > 0 ? (
-    <>
-      {rateLimiterConfig && rateLimiterConfig.isEnabled ? (
-        <table>
-          <>
-            <thead>
->>>>>>> 96b05c0c
-              <tr>
-                <>
-                  <td>
-                    <Tooltip
-                      tip="Controls the execution order of your messages on the destination blockchain. Setting this to true allows messages to be executed in any order. Setting it to false ensures messages are executed in sequence, so a message will only be executed if the preceding one has been executed. On lanes where 'Out of Order Execution' is required, you must set this to true; otherwise, the transaction will revert."
-                      label="Out of Order Execution"
-                      style={{ marginTop: "0" }}
-                      client:load
-                    />
-                  </td>
-                  <td>{enforceOutOfOrderText}</td>
-                </>
-              </tr>
-            </>
+            <tr>
+              <>
+                <td>
+                  <Tooltip
+                    tip="This field shows the status of the Risk Management Network (RMN) for this lane. Enabled: RMN is active. Coming Soon: RMN is not yet deployed."
+                    label="RMN"
+                    style={{ marginTop: "0" }}
+                    client:load
+                  />
+                </td>
+                <td>{rmnStatusText}</td>
+              </>
+            </tr>
+            <tr>
+              <>
+                <td>
+                  <Tooltip
+                    tip="Controls the execution order of your messages on the destination blockchain. Setting this to true allows messages to be executed in any order. Setting it to false ensures messages are executed in sequence, so a message will only be executed if the preceding one has been executed. On lanes where 'Out of Order Execution' is required, you must set this to true; otherwise, the transaction will revert."
+                    label="Out of Order Execution"
+                    style={{ marginTop: "0" }}
+                    client:load
+                  />
+                </td>
+                <td>{enforceOutOfOrderText}</td>
+              </>
+            </tr>
           </tbody>
         </>
       </table>
