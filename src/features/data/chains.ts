--- conflicted
+++ resolved
@@ -395,24 +395,42 @@
     ],
   },
   {
-<<<<<<< HEAD
+    page: "zksync",
+    label: "zkSync",
+    title: "zkSync Data Feeds",
+    img: "/assets/chains/zksync.svg",
+    networkStatusUrl: "https://uptime.com/statuspage/zkSync",
+    tags: ["default"],
+    supportedFeatures: ["feeds"],
+    networks: [
+      {
+        name: "zkSync Era Mainnet",
+        explorerUrl: "https://explorer.zksync.io/address/%s",
+        networkType: "mainnet",
+        rddUrl:
+          "https://reference-data-directory-qy7u5hvya-chainlinklabs.vercel.app/feeds-ethereum-mainnet-zksync-1.json",
+        queryString: "zksync-mainnet",
+      },
+      {
+        name: "zkSync Goerli testnet",
+        explorerUrl: "https://goerli.explorer.zksync.io/address/%s",
+        networkType: "testnet",
+        rddUrl:
+          "https://reference-data-directory-qy7u5hvya-chainlinklabs.vercel.app/feeds-ethereum-testnet-goerli-zksync-1.json",
+        queryString: "zksync-goerli-testnet",
+      },
+    ],
+  },
+  {
     page: "polygonzkevm",
     label: "Polygon zkEVM",
     title: "Polygon zkEVM",
     img: "/assets/chains/polygonzkevm.svg",
     networkStatusUrl: "https://polygonscan.freshstatus.io/",
-=======
-    page: "zksync",
-    label: "zkSync",
-    title: "zkSync Data Feeds",
-    img: "/assets/chains/zksync.svg",
-    networkStatusUrl: "https://uptime.com/statuspage/zkSync",
->>>>>>> 82073258
-    tags: ["default"],
-    supportedFeatures: ["feeds"],
-    networks: [
-      {
-<<<<<<< HEAD
+    tags: ["default"],
+    supportedFeatures: ["feeds"],
+    networks: [
+      {
         name: "Polygon zkEVM Mainnet",
         explorerUrl: "https://zkevm.polygonscan.com/address/%s",
         networkType: "mainnet",
@@ -427,22 +445,6 @@
         rddUrl:
           "https://reference-data-directory-qy7u5hvya-chainlinklabs.vercel.app/feeds-ethereum-testnet-goerli-polygon-zkevm-1.json",
         queryString: "polygon-zkevm-testnet",
-=======
-        name: "zkSync Era Mainnet",
-        explorerUrl: "https://explorer.zksync.io/address/%s",
-        networkType: "mainnet",
-        rddUrl:
-          "https://reference-data-directory-qy7u5hvya-chainlinklabs.vercel.app/feeds-ethereum-mainnet-zksync-1.json",
-        queryString: "zksync-mainnet",
-      },
-      {
-        name: "zkSync Goerli testnet",
-        explorerUrl: "https://goerli.explorer.zksync.io/address/%s",
-        networkType: "testnet",
-        rddUrl:
-          "https://reference-data-directory-qy7u5hvya-chainlinklabs.vercel.app/feeds-ethereum-testnet-goerli-zksync-1.json",
-        queryString: "zksync-goerli-testnet",
->>>>>>> 82073258
       },
     ],
   },
@@ -585,21 +587,6 @@
       {
         name: "BASE Mainnet",
         explorerUrl: "https://basescan.org/address/%s",
-<<<<<<< HEAD
-        networkType: "mainnet",
-        rddUrl: "https://reference-data-directory.vercel.app/feeds-ethereum-mainnet-base-1.json",
-      },
-      {
-        name: "Celo Mainnet",
-        explorerUrl: "https://explorer.celo.org/address/%s",
-        networkType: "mainnet",
-        rddUrl: "https://reference-data-directory.vercel.app/feeds-celo-mainnet.json",
-      },
-      {
-        name: "Solana Mainnet",
-        explorerUrl: "https://solscan.io/account/%s",
-=======
->>>>>>> 82073258
         networkType: "mainnet",
         rddUrl: "https://reference-data-directory.vercel.app/feeds-ethereum-mainnet-base-1.json",
         queryString: "base-mainnet",
@@ -634,12 +621,12 @@
         queryString: "zksync-mainnet",
       },
       {
-        name: "zkSync Goerli testnet",
-        explorerUrl: "https://goerli.explorer.zksync.io/address/%s",
-        networkType: "testnet",
+        name: "Polygon zkEVM Mainnet",
+        explorerUrl: "https://zkevm.polygonscan.com/address/%s",
+        networkType: "mainnet",
         rddUrl:
-          "https://reference-data-directory-qy7u5hvya-chainlinklabs.vercel.app/feeds-ethereum-testnet-goerli-zksync-1.json",
-        queryString: "zksync-goerli-testnet",
+          "https://reference-data-directory-qy7u5hvya-chainlinklabs.vercel.app/feeds-ethereum-mainnet-polygon-zkevm-1.json",
+        queryString: "polygon-zkevm-mainnet",
       },
       {
         name: "Solana Mainnet",
