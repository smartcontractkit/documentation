--- conflicted
+++ resolved
@@ -7,12 +7,8 @@
 export type ProductCardProps = {
   title: string
   description: string
-<<<<<<< HEAD
-  image: string
-  shape: string
-=======
   image: ImageMetadata
->>>>>>> 74cbdfea
+  shape: ImageMetadata
   learnMorelink: string
   chains: { id: string; title: string }[]
 }
@@ -24,7 +20,6 @@
   })
 
   return (
-<<<<<<< HEAD
     <div class={productCard.productCardWrapper}>
       <a href={props.learnMorelink} class={productCardClasses}>
         <img
@@ -46,33 +41,6 @@
                   <img src={`/assets/chains/${chain.id}.svg`} class={productCard.chainsLogo} title={chain.title} />
                 ))}
               </div>
-=======
-    <div class={clsx("card", productCard.productCard)}>
-      <div class={clsx(productCard.firstCol)}>
-        <img src={props.image.src} width={64} height={64} alt={`Chainlink ${props.title}`} />
-        <div class={productCard.ctaCol}>
-          <h4>
-            <a href={props.learnMorelink} class="product-card-title">
-              {props.title}
-            </a>
-          </h4>
-          <p>{props.description}</p>
-        </div>
-      </div>
-      <div class={productCard.linksWrapper}>
-        <div class={productCard.links}>
-          {props.links.map((link) => (
-            <div>
-              <a href={link[1]}>{link[0]}</a>
-            </div>
-          ))}
-          <div class={productCard.separator} />
-          {props.video && (
-            <div>
-              <a href={props.video} target="_blank">
-                <VideoPlayerIcon /> Video tutorials
-              </a>
->>>>>>> 74cbdfea
             </div>
           )}
         </div>
