.tabContent {
<<<<<<< HEAD
  display: flex;
  flex-wrap: wrap;
  width: 100%;
  gap: 16px;
=======
  display: grid;
  gap: 32px;
  grid-template-columns: 1fr;
>>>>>>> 883ce397
}

@media screen and (min-width: 768px) {
  .tabContent {
<<<<<<< HEAD
    gap: 32px;
=======
    grid-template-columns: 1fr 1fr;
  }
}

@media screen and (min-width: 1300px) {
  .tabContent {
    grid-template-columns: 1fr 1fr 1fr;
>>>>>>> 883ce397
  }
}<|MERGE_RESOLUTION|>--- conflicted
+++ resolved
@@ -1,28 +1,18 @@
 .tabContent {
-<<<<<<< HEAD
-  display: flex;
-  flex-wrap: wrap;
-  width: 100%;
+  display: grid;
+  grid-template-columns: 1fr;
   gap: 16px;
-=======
-  display: grid;
-  gap: 32px;
-  grid-template-columns: 1fr;
->>>>>>> 883ce397
 }
 
 @media screen and (min-width: 768px) {
   .tabContent {
-<<<<<<< HEAD
+    grid-template-columns: 1fr 1fr;
     gap: 32px;
-=======
-    grid-template-columns: 1fr 1fr;
   }
 }
 
 @media screen and (min-width: 1300px) {
   .tabContent {
     grid-template-columns: 1fr 1fr 1fr;
->>>>>>> 883ce397
   }
 }