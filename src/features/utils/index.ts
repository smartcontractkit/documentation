import {
  chains,
  chainToTechnology,
  ExplorerInfo,
  SupportedChain,
  SupportedTechnology,
  web3Providers,
  ChainType,
  ChainFamily,
} from "@config/index.ts"
import { toQuantity } from "ethers"
import referenceChains from "src/scripts/reference/chains.json" with { type: "json" }

interface AddEthereumChainParameter {
  chainId: string
  blockExplorerUrls?: string[]
  chainName?: string
  iconUrls?: string[]
  nativeCurrency?: {
    name: string
    symbol: string
    decimals: number
  }
  rpcUrls?: string[]
}

export const getEthereumChainParameter = (chainId: string) => {
  // eslint-disable-next-line @typescript-eslint/no-explicit-any
  const chain = referenceChains.find((c: any) => toQuantity(c.chainId) === chainId)
  if (!chain || !chain.chainId) {
    throw new Error(`Chain with chainId '${chainId}' not found in reference data`)
  }

  const params: AddEthereumChainParameter = {
    chainId,
    chainName: chain.name,
    nativeCurrency: chain?.nativeCurrency,
    blockExplorerUrls:
      chain.explorers && chain.explorers.length > 0 && chain.explorers[0].url
        ? // eslint-disable-next-line @typescript-eslint/no-explicit-any
          chain.explorers.map((explorer: any) => explorer.url)
        : [chain.infoURL],
    rpcUrls: chain.rpc,
  }
  return params
}
export const getWeb3Provider = (supportedChain: SupportedChain) => {
  const provider = web3Providers.chainToProvider[supportedChain]()
  if (!provider) return
  return provider
}

export const getExplorer = (supportedChain: SupportedChain) => {
  const technology = chainToTechnology[supportedChain]
  if (!technology) return
  return chains[technology]?.chains[supportedChain]?.explorer
}

export const getNativeCurrency = (supportedChain: SupportedChain) => {
  const technology = chainToTechnology[supportedChain]
  if (!technology) return
  return chains[technology]?.chains[supportedChain]?.nativeCurrency
}

export const getExplorerAddressUrl = (explorer: ExplorerInfo) => (contractAddress: string) => {
  const url = `${explorer.baseUrl}/address/${contractAddress}`
  if (!explorer.queryParameters) return url

  const queryString = Object.entries(explorer.queryParameters)
    .map(([key, value]) => `${encodeURIComponent(key)}=${encodeURIComponent(value)}`)
    .join("&")

  return queryString ? `${url}?${queryString}` : url
}

export const getTitle = (supportedChain: SupportedChain) => {
  const technology = chainToTechnology[supportedChain]
  if (!technology) return
  return chains[technology]?.chains[supportedChain]?.title
}

export type ChainTypeAndFamily = {
  chainType: ChainType
  chainFamily: ChainFamily
}

export const getChainTypeAndFamily = (supportedChain: SupportedChain): ChainTypeAndFamily => {
  const technology = chainToTechnology[supportedChain]
  if (!technology) {
    throw new Error(`Technology not found for chain: ${supportedChain}`)
  }

  const chainType = chains[technology]?.chainType
  if (!chainType) {
    throw new Error(`Chain type not found for technology: ${technology}`)
  }

  let chainFamily: ChainFamily
  switch (chainType) {
    case "evm":
      chainFamily = "evm"
      break
    case "aptos":
      chainFamily = "mvm"
      break
    case "solana":
      chainFamily = "svm"
      break
    default:
      throw new Error(`Unknown chain type: ${chainType}`)
  }

  return { chainType, chainFamily }
}

/**
 * Transforms a token name according to the following rules:
 * 1. Convert to lowercase
 * 2. Remove all dots (.)
 * 3. Replace plus signs (+) with %2B
 * @example
 * BTC.b → btcb
 * COMP+USDC → comp%2Busdc
 * TOKEN.A+B → tokena%2Bb
 */
const transformTokenName = (token: string): string => {
  if (!token) return ""
  return token
    .toLowerCase() // Step 1: Convert to lowercase
    .replace(/\./g, "") // Step 2: Remove all dots
    .replace(/\$/g, "") // Step 3: Remove all dollar signs
    .replace(/\+/g, "%2B") // Step 3: Replace plus signs with %2B
}

export const getTokenIconUrl = (token: string) => {
  if (!token) return
  return `https://d2f70xi62kby8n.cloudfront.net/tokens/${transformTokenName(token)}.webp?auto=compress%2Cformat`
}

export const fallbackTokenIconUrl = "/assets/icons/generic-token.svg"

export const getChainId = (supportedChain: SupportedChain) => {
  const technology = chainToTechnology[supportedChain]
  if (!technology) return
  return chains[technology]?.chains[supportedChain]?.chainId
}

export const getChainIcon = (supportedChain: SupportedChain) => {
  const technology = chainToTechnology[supportedChain]
  if (!technology) return
  return chains[technology].icon
}

type NormalizedConfig<T> = Partial<
  Record<
    SupportedTechnology,
    {
      title: string
      chains: Partial<Record<SupportedChain, T>>
    }
  >
>

export const normalizeConfig = <T>(config: Partial<Record<SupportedChain, T>>) => {
  const normalizedConfig: NormalizedConfig<T> = {}
  const supportedChains = Object.keys(config) as SupportedChain[]
  for (const chain of supportedChains) {
    const technology = chainToTechnology[chain]
    if (!normalizedConfig[technology])
      normalizedConfig[technology] = {
        title: chains[technology].title,
        chains: {},
      }
    if (normalizedConfig[technology]) {
      normalizedConfig[technology].chains[chain] = config[chain]
    }
  }
  return normalizedConfig
}

export const directoryToSupportedChain = (chainInRdd: string): SupportedChain => {
  switch (chainInRdd) {
    case "mainnet":
      return "ETHEREUM_MAINNET"
    case "ethereum-testnet-sepolia":
      return "ETHEREUM_SEPOLIA"
    case "ethereum-mainnet-optimism-1":
      return "OPTIMISM_MAINNET"
    case "ethereum-testnet-sepolia-optimism-1":
      return "OPTIMISM_SEPOLIA"
    case "ethereum-mainnet-arbitrum-1":
      return "ARBITRUM_MAINNET"
    case "ethereum-testnet-sepolia-arbitrum-1":
      return "ARBITRUM_SEPOLIA"
    case "matic-mainnet":
      return "POLYGON_MAINNET"
    case "polygon-testnet-amoy":
      return "POLYGON_AMOY"
    case "avalanche-mainnet":
      return "AVALANCHE_MAINNET"
    case "avalanche-fuji-testnet":
      return "AVALANCHE_FUJI"
    case "bsc-mainnet":
      return "BNB_MAINNET"
    case "bsc-testnet":
      return "BNB_TESTNET"
    case "ethereum-mainnet-base-1":
      return "BASE_MAINNET"
    case "ethereum-testnet-sepolia-base-1":
      return "BASE_SEPOLIA"
    case "wemix-mainnet":
      return "WEMIX_MAINNET"
    case "wemix-testnet":
      return "WEMIX_TESTNET"
    case "ethereum-mainnet-kroma-1":
      return "KROMA_MAINNET"
    case "ethereum-testnet-sepolia-kroma-1":
      return "KROMA_SEPOLIA"
    case "xdai-mainnet":
      return "GNOSIS_MAINNET"
    case "xdai-testnet-chiado":
      return "GNOSIS_CHIADO"
    case "celo-mainnet":
      return "CELO_MAINNET"
    case "celo-testnet-alfajores":
      return "CELO_ALFAJORES"
    case "ethereum-testnet-sepolia-mode-1":
      return "MODE_SEPOLIA"
    case "ethereum-mainnet-mode-1":
      return "MODE_MAINNET"
    case "ethereum-mainnet-blast-1":
      return "BLAST_MAINNET"
    case "ethereum-testnet-sepolia-blast-1":
      return "BLAST_SEPOLIA"
    case "ethereum-mainnet-andromeda-1":
      return "METIS_MAINNET"
    case "ethereum-testnet-sepolia-andromeda-1":
      return "METIS_SEPOLIA"
    case "ethereum-mainnet-zksync-1":
      return "ZKSYNC_MAINNET"
    case "ethereum-testnet-sepolia-zksync-1":
      return "ZKSYNC_SEPOLIA"
    case "ethereum-mainnet-linea-1":
      return "LINEA_MAINNET"
    case "ethereum-testnet-sepolia-linea-1":
      return "LINEA_SEPOLIA"
    case "ethereum-mainnet-scroll-1":
      return "SCROLL_MAINNET"
    case "ethereum-testnet-sepolia-scroll-1":
      return "SCROLL_SEPOLIA"
    case "soneium-mainnet":
      return "SONEIUM_MAINNET"
    case "ethereum-testnet-sepolia-soneium-1":
      return "SONEIUM_MINATO"
    case "ethereum-testnet-holesky":
      return "ETHEREUM_HOLESKY"
    case "polkadot-mainnet-astar":
      return "ASTAR_MAINNET"
    case "polkadot-testnet-astar-shibuya":
      return "ASTAR_SHIBUYA"
    case "ethereum-testnet-sepolia-zircuit-1":
      return "ZIRCUIT_TESTNET"
    case "ethereum-mainnet-zircuit-1":
      return "ZIRCUIT_MAINNET"
    case "ethereum-mainnet-mantle-1":
      return "MANTLE_MAINNET"
    case "ethereum-testnet-sepolia-mantle-1":
      return "MANTLE_SEPOLIA"
    case "ronin-mainnet":
      return "RONIN_MAINNET"
    case "ronin-testnet-saigon":
      return "RONIN_SAIGON"
    case "bitcoin-mainnet-bsquared-1":
      return "BSQUARED_MAINNET"
    case "bitcoin-testnet-bsquared-1":
      return "BSQUARED_TESTNET"
    case "shibarium-mainnet":
      return "SHIBARIUM_MAINNET"
    case "shibarium-testnet-puppynet":
      return "SHIBARIUM_PUPPYNET"
    case "sonic-mainnet":
      return "SONIC_MAINNET"
    case "sonic-testnet-blaze":
      return "SONIC_BLAZE"
    case "bitcoin-mainnet-bob-1":
      return "BOB_MAINNET"
    case "bitcoin-testnet-sepolia-bob-1":
      return "BOB_SEPOLIA"
    case "ethereum-mainnet-worldchain-1":
      return "WORLD_MAINNET"
    case "ethereum-testnet-sepolia-worldchain-1":
      return "WORLD_SEPOLIA"
    case "ethereum-mainnet-xlayer-1":
      return "XLAYER_MAINNET"
    case "ethereum-testnet-sepolia-xlayer-1":
      return "XLAYER_TESTNET"
    case "bitcoin-mainnet-bitlayer-1":
      return "BITLAYER_MAINNET"
    case "bitcoin-testnet-bitlayer-1":
      return "BITLAYER_TESTNET"
    case "ethereum-mainnet-ink-1":
      return "INK_MAINNET"
    case "ink-testnet-sepolia":
      return "INK_SEPOLIA"
    case "ethereum-mainnet-hashkey-1":
      return "HASHKEY_MAINNET"
    case "ethereum-testnet-sepolia-hashkey-1":
      return "HASHKEY_TESTNET"
    case "corn-mainnet":
      return "CORN_MAINNET"
    case "ethereum-testnet-sepolia-corn-1":
      return "CORN_TESTNET"
    case "ethereum-mainnet-polygon-zkevm-1":
      return "POLYGON_ZKEVM_MAINNET"
    case "ethereum-testnet-sepolia-polygon-zkevm-1":
      return "POLYGON_ZKEVM_CARDONA"
    case "bitcoin-testnet-botanix":
      return "BOTANIX_TESTNET"
    case "sei-mainnet":
      return "SEI_MAINNET"
    case "sei-testnet-atlantic":
      return "SEI_TESTNET"
    case "monad-testnet":
      return "MONAD_TESTNET"
    case "core-testnet":
      return "CORE_TESTNET"
    case "core-mainnet":
      return "CORE_MAINNET"
    case "treasure-mainnet":
      return "TREASURE_MAINNET"
    case "treasure-testnet-topaz":
      return "TREASURE_TOPAZ"
    case "ethereum-testnet-sepolia-lens-1":
      return "LENS_SEPOLIA"
    case "lens-mainnet":
      return "LENS_MAINNET"
    case "berachain-mainnet":
      return "BERACHAIN_MAINNET"
    case "berachain-testnet-bartio":
      return "BERACHAIN_BARTIO"
    case "hyperliquid-mainnet":
      return "HYPERLIQUID_MAINNET"
    case "hyperliquid-testnet":
      return "HYPERLIQUID_TESTNET"
    case "bitcoin-testnet-merlin":
      return "MERLIN_TESTNET"
    case "bitcoin-merlin-mainnet":
      return "MERLIN_MAINNET"
    case "ethereum-testnet-holesky-fraxtal-1":
      return "FRAXTAL_TESTNET"
    case "fraxtal-mainnet":
      return "FRAXTAL_MAINNET"
    case "hedera-testnet":
      return "HEDERA_TESTNET"
    case "hedera-mainnet":
      return "HEDERA_MAINNET"
    case "ethereum-testnet-sepolia-unichain-1":
      return "UNICHAIN_SEPOLIA"
    case "ethereum-mainnet-unichain-1":
      return "UNICHAIN_MAINNET"
    case "apechain-testnet-curtis":
      return "APECHAIN_CURTIS"
    case "apechain-mainnet":
      return "APECHAIN_MAINNET"
    case "hemi-testnet-sepolia":
      return "HEMI_SEPOLIA"
    case "hemi-mainnet":
      return "HEMI_MAINNET"
    case "cronos-testnet":
      return "CRONOS_TESTNET"
    case "cronos-mainnet":
      return "CRONOS_MAINNET"
    case "cronos-zkevm-testnet-sepolia":
      return "CRONOS_ZKEVM_TESTNET"
    case "cronos-zkevm-mainnet":
      return "CRONOS_ZKEVM_MAINNET"
    case "0g-testnet-newton":
      return "0G_NEWTON_TESTNET"
    case "megaeth-testnet":
      return "MEGAETH_TESTNET"
    case "mind-testnet":
      return "MIND_NETWORK_TESTNET"
    case "mind-mainnet":
      return "MIND_NETWORK_MAINNET"
    case "ethereum-mainnet-taiko-1":
      return "TAIKO_MAINNET"
    case "ethereum-testnet-holesky-taiko-1":
      return "TAIKO_HEKLA"
    case "plume-testnet-sepolia":
      return "PLUME_SEPOLIA"
    case "plume-mainnet":
      return "PLUME_MAINNET"
<<<<<<< HEAD
    case "solana-devnet":
      return "SOLANA_DEVNET"
    case "solana-mainnet":
      return "SOLANA_MAINNET"
=======
    case "tron-mainnetTRON_MAINNET":
      return "TRON_MAINNET"
    case "tron-testnet":
      return "TRON_TESTNET"
    case "abstract-mainnet":
      return "ABSTRACT_MAINNET"
    case "abstract-testnet":
      return "ABSTRACT_TESTNET"
    case "lisk-mainnet":
      return "LISK_MAINNET"
    case "lisk-testnet":
      return "LISK_TESTNET"
    case "zora-mainnet":
      return "ZORA_MAINNET"
    case "zora-testnet":
      return "ZORA_TESTNET"
    case "mint-mainnet":
      return "MINT_MAINNET"
    case "mint-testnet":
      return "MINT_TESTNET"
    case "superseed-mainnet":
      return "SUPERSEED_MAINNET"
    case "superseed-testnet":
      return "SUPERSEED_TESTNET"
    case "metal-mainnet":
      return "METAL_MAINNET"
    case "metal-testnet":
      return "METAL_TESTNET"
    case "ethereum-testnet-sepolia-lisk-1":
      return "LISK_TESTNET"
    case "rootstock-mainnet":
      return "ROOTSTOCK_MAINNET"
    case "bitcoin-testnet-rootstock":
      return "ROOTSTOCK_TESTNET"
    case "gravity-mainnet":
      return "GRAVITY_MAINNET"
    case "gravity-testnet":
      return "GRAVITY_TESTNET"
>>>>>>> b421df50
    default:
      throw Error(`Chain not found ${chainInRdd}`)
  }
}

export const supportedChainToChainInRdd = (supportedChain: SupportedChain): string => {
  switch (supportedChain) {
    case "ETHEREUM_MAINNET":
      return "mainnet"
    case "ETHEREUM_SEPOLIA":
      return "ethereum-testnet-sepolia"
    case "OPTIMISM_MAINNET":
      return "ethereum-mainnet-optimism-1"
    case "OPTIMISM_SEPOLIA":
      return "ethereum-testnet-sepolia-optimism-1"
    case "ARBITRUM_MAINNET":
      return "ethereum-mainnet-arbitrum-1"
    case "ARBITRUM_SEPOLIA":
      return "ethereum-testnet-sepolia-arbitrum-1"
    case "POLYGON_MAINNET":
      return "matic-mainnet"
    case "POLYGON_AMOY":
      return "polygon-testnet-amoy"
    case "AVALANCHE_MAINNET":
      return "avalanche-mainnet"
    case "AVALANCHE_FUJI":
      return "avalanche-fuji-testnet"
    case "BNB_MAINNET":
      return "bsc-mainnet"
    case "BNB_TESTNET":
      return "bsc-testnet"
    case "BASE_MAINNET":
      return "ethereum-mainnet-base-1"
    case "BASE_SEPOLIA":
      return "ethereum-testnet-sepolia-base-1"
    case "WEMIX_MAINNET":
      return "wemix-mainnet"
    case "WEMIX_TESTNET":
      return "wemix-testnet"
    case "KROMA_MAINNET":
      return "ethereum-mainnet-kroma-1"
    case "KROMA_SEPOLIA":
      return "ethereum-testnet-sepolia-kroma-1"
    case "GNOSIS_MAINNET":
      return "xdai-mainnet"
    case "GNOSIS_CHIADO":
      return "xdai-testnet-chiado"
    case "CELO_MAINNET":
      return "celo-mainnet"
    case "CELO_ALFAJORES":
      return "celo-testnet-alfajores"
    case "MODE_SEPOLIA":
      return "ethereum-testnet-sepolia-mode-1"
    case "MODE_MAINNET":
      return "ethereum-mainnet-mode-1"
    case "BLAST_MAINNET":
      return "ethereum-mainnet-blast-1"
    case "BLAST_SEPOLIA":
      return "ethereum-testnet-sepolia-blast-1"
    case "METIS_MAINNET":
      return "ethereum-mainnet-andromeda-1"
    case "METIS_SEPOLIA":
      return "ethereum-testnet-sepolia-andromeda-1"
    case "ZKSYNC_MAINNET":
      return "ethereum-mainnet-zksync-1"
    case "ZKSYNC_SEPOLIA":
      return "ethereum-testnet-sepolia-zksync-1"
    case "LINEA_MAINNET":
      return "ethereum-mainnet-linea-1"
    case "LINEA_SEPOLIA":
      return "ethereum-testnet-sepolia-linea-1"
    case "SCROLL_MAINNET":
      return "ethereum-mainnet-scroll-1"
    case "SCROLL_SEPOLIA":
      return "ethereum-testnet-sepolia-scroll-1"
    case "SONEIUM_MAINNET":
      return "soneium-mainnet"
    case "SONEIUM_MINATO":
      return "ethereum-testnet-sepolia-soneium-1"
    case "ETHEREUM_HOLESKY":
      return "ethereum-testnet-holesky"
    case "ASTAR_MAINNET":
      return "polkadot-mainnet-astar"
    case "ASTAR_SHIBUYA":
      return "polkadot-testnet-astar-shibuya"
    case "ZIRCUIT_TESTNET":
      return "ethereum-testnet-sepolia-zircuit-1"
    case "ZIRCUIT_MAINNET":
      return "ethereum-mainnet-zircuit-1"
    case "MANTLE_MAINNET":
      return "ethereum-mainnet-mantle-1"
    case "MANTLE_SEPOLIA":
      return "ethereum-testnet-sepolia-mantle-1"
    case "RONIN_MAINNET":
      return "ronin-mainnet"
    case "RONIN_SAIGON":
      return "ronin-testnet-saigon"
    case "BSQUARED_MAINNET":
      return "bitcoin-mainnet-bsquared-1"
    case "BSQUARED_TESTNET":
      return "bitcoin-testnet-bsquared-1"
    case "SHIBARIUM_MAINNET":
      return "shibarium-mainnet"
    case "SHIBARIUM_PUPPYNET":
      return "shibarium-testnet-puppynet"
    case "SONIC_MAINNET":
      return "sonic-mainnet"
    case "SONIC_BLAZE":
      return "sonic-testnet-blaze"
    case "BOB_MAINNET":
      return "bitcoin-mainnet-bob-1"
    case "BOB_SEPOLIA":
      return "bitcoin-testnet-sepolia-bob-1"
    case "WORLD_MAINNET":
      return "ethereum-mainnet-worldchain-1"
    case "WORLD_SEPOLIA":
      return "ethereum-testnet-sepolia-worldchain-1"
    case "XLAYER_MAINNET":
      return "ethereum-mainnet-xlayer-1"
    case "XLAYER_TESTNET":
      return "ethereum-testnet-sepolia-xlayer-1"
    case "BITLAYER_MAINNET":
      return "bitcoin-mainnet-bitlayer-1"
    case "BITLAYER_TESTNET":
      return "bitcoin-testnet-bitlayer-1"
    case "INK_MAINNET":
      return "ethereum-mainnet-ink-1"
    case "INK_SEPOLIA":
      return "ink-testnet-sepolia"
    case "HASHKEY_MAINNET":
      return "ethereum-mainnet-hashkey-1"
    case "HASHKEY_TESTNET":
      return "ethereum-testnet-sepolia-hashkey-1"
    case "CORN_MAINNET":
      return "corn-mainnet"
    case "CORN_TESTNET":
      return "ethereum-testnet-sepolia-corn-1"
    case "POLYGON_ZKEVM_MAINNET":
      return "ethereum-mainnet-polygon-zkevm-1"
    case "POLYGON_ZKEVM_CARDONA":
      return "ethereum-testnet-sepolia-polygon-zkevm-1"
    case "BOTANIX_TESTNET":
      return "bitcoin-testnet-botanix"
    case "CORE_TESTNET":
      return "core-testnet"
    case "CORE_MAINNET":
      return "core-mainnet"
    case "MONAD_TESTNET":
      return "monad-testnet"
    case "TREASURE_MAINNET":
      return "treasure-mainnet"
    case "TREASURE_TOPAZ":
      return "treasure-testnet-topaz"
    case "LENS_SEPOLIA":
      return "ethereum-testnet-sepolia-lens-1"
    case "LENS_MAINNET":
      return "lens-mainnet"
    case "BERACHAIN_MAINNET":
      return "berachain-mainnet"
    case "BERACHAIN_BARTIO":
      return "berachain-testnet-bartio"
    case "HYPERLIQUID_MAINNET":
      return "hyperliquid-mainnet"
    case "HYPERLIQUID_TESTNET":
      return "hyperliquid-testnet"
    case "MERLIN_TESTNET":
      return "bitcoin-testnet-merlin"
    case "MERLIN_MAINNET":
      return "bitcoin-mainnet-merlin"
    case "FRAXTAL_TESTNET":
      return "ethereum-testnet-holesky-fraxtal-1"
    case "FRAXTAL_MAINNET":
      return "fraxtal-mainnet"
    case "HEDERA_TESTNET":
      return "hedera-testnet"
    case "HEDERA_MAINNET":
      return "hedera-mainnet"
    case "UNICHAIN_SEPOLIA":
      return "ethereum-testnet-sepolia-unichain-1"
    case "UNICHAIN_MAINNET":
      return "ethereum-mainnet-unichain-1"
    case "APECHAIN_CURTIS":
      return "apechain-testnet-curtis"
    case "APECHAIN_MAINNET":
      return "apechain-mainnet"
    case "HEMI_SEPOLIA":
      return "hemi-testnet-sepolia"
    case "HEMI_MAINNET":
      return "hemi-mainnet"
    case "CRONOS_TESTNET":
      return "cronos-testnet"
    case "CRONOS_MAINNET":
      return "cronos-mainnet"
    case "CRONOS_ZKEVM_TESTNET":
      return "cronos-zkevm-testnet-sepolia"
    case "CRONOS_ZKEVM_MAINNET":
      return "cronos-zkevm-mainnet"
    case "0G_NEWTON_TESTNET":
      return "0g-testnet-newton"
    case "MEGAETH_TESTNET":
      return "megaeth-testnet"
    case "MIND_NETWORK_TESTNET":
      return "mind-testnet"
    case "MIND_NETWORK_MAINNET":
      return "mind-mainnet"
    case "TAIKO_MAINNET":
      return "ethereum-mainnet-taiko-1"
    case "TAIKO_HEKLA":
      return "ethereum-testnet-holesky-taiko-1"
    case "PLUME_SEPOLIA":
      return "plume-testnet-sepolia"
    case "PLUME_MAINNET":
      return "plume-mainnet"
<<<<<<< HEAD
    case "SOLANA_DEVNET":
      return "solana-devnet"
    case "SOLANA_MAINNET":
      return "solana-mainnet"
=======
    case "TRON_MAINNET":
      return "tron-mainnet"
    case "TRON_TESTNET":
      return "tron-testnet"
    case "ABSTRACT_MAINNET":
      return "abstract-mainnet"
    case "ABSTRACT_TESTNET":
      return "abstract-testnet"
    case "LISK_MAINNET":
      return "lisk-mainnet"
    case "LISK_TESTNET":
      return "ethereum-testnet-sepolia-lisk-1"
    case "ZORA_MAINNET":
      return "zora-mainnet"
    case "ZORA_TESTNET":
      return "zora-testnet"
    case "MINT_MAINNET":
      return "mint-mainnet"
    case "MINT_TESTNET":
      return "mint-testnet"
    case "SUPERSEED_MAINNET":
      return "superseed-mainnet"
    case "SUPERSEED_TESTNET":
      return "superseed-testnet"
    case "METAL_MAINNET":
      return "metal-mainnet"
    case "METAL_TESTNET":
      return "metal-testnet"
    case "ROOTSTOCK_MAINNET":
      return "rootstock-mainnet"
    case "ROOTSTOCK_TESTNET":
      return "bitcoin-testnet-rootstock"
    case "GRAVITY_MAINNET":
      return "gravity-mainnet"
    case "GRAVITY_TESTNET":
      return "gravity-testnet"
>>>>>>> b421df50
    default:
      throw Error(`Chain not found ${supportedChain}`)
  }
}

export * from "./networkIcons.ts"<|MERGE_RESOLUTION|>--- conflicted
+++ resolved
@@ -390,12 +390,10 @@
       return "PLUME_SEPOLIA"
     case "plume-mainnet":
       return "PLUME_MAINNET"
-<<<<<<< HEAD
     case "solana-devnet":
       return "SOLANA_DEVNET"
     case "solana-mainnet":
       return "SOLANA_MAINNET"
-=======
     case "tron-mainnetTRON_MAINNET":
       return "TRON_MAINNET"
     case "tron-testnet":
@@ -434,7 +432,6 @@
       return "GRAVITY_MAINNET"
     case "gravity-testnet":
       return "GRAVITY_TESTNET"
->>>>>>> b421df50
     default:
       throw Error(`Chain not found ${chainInRdd}`)
   }
@@ -648,12 +645,10 @@
       return "plume-testnet-sepolia"
     case "PLUME_MAINNET":
       return "plume-mainnet"
-<<<<<<< HEAD
     case "SOLANA_DEVNET":
       return "solana-devnet"
     case "SOLANA_MAINNET":
       return "solana-mainnet"
-=======
     case "TRON_MAINNET":
       return "tron-mainnet"
     case "TRON_TESTNET":
@@ -690,7 +685,6 @@
       return "gravity-mainnet"
     case "GRAVITY_TESTNET":
       return "gravity-testnet"
->>>>>>> b421df50
     default:
       throw Error(`Chain not found ${supportedChain}`)
   }
