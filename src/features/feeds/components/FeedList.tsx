/** @jsxImportSource preact */
import { useEffect, useState, useRef } from "preact/hooks"
import { MainnetTable, TestnetTable } from "./Tables"
import feedList from "./FeedList.module.css"
import { clsx } from "~/lib"
import { Chain, CHAINS, ALL_CHAINS, ChainNetwork } from "~/features/data/chains"
import { useGetChainMetadata } from "./useGetChainMetadata"
import { ChainMetadata } from "../../data/api"
import useQueryString from "~/hooks/useQueryString"
<<<<<<< HEAD
import { updateTableOfContents } from "~/components/RightSidebar/TableOfContents/tocStore"
=======
import { RefObject } from "preact"
>>>>>>> 6b1a2ecb

export type DataFeedType = "default" | "por" | "nftFloor" | "rates"
export const FeedList = ({
  dataFeedType = "default",
  ecosystem = "",
  initialCache,
}: {
  initialNetwork: string
  dataFeedType: DataFeedType
  ecosystem?: string
  initialCache?: Record<string, ChainMetadata>
}) => {
  const chains = ecosystem === "deprecating" ? ALL_CHAINS : CHAINS

  const [selectedChain, setSelectedChain] = useQueryString("network", chains[0].page)
  const [searchValue, setSearchValue] = useQueryString("search", "")
  const [selectedFeedCategories, setSelectedFeedCategories] = useQueryString("categories", [])
  const [showCategoriesDropdown, setShowCategoriesDropdown] = useState<boolean>(false)
  const [showExtraDetails, setShowExtraDetails] = useState(false)
<<<<<<< HEAD

  const chain = chains.filter((chain) => chain.page === selectedChain)[0]
  const chainMetadata = useGetChainMetadata(chain, initialCache && initialCache[chain.page])
=======
  const [currentPage, setCurrentPage] = useQueryString("page", "1")
  const paginate = (pageNumber) => setCurrentPage(String(pageNumber))
  const addrPerPage = 8
  const lastAddr = Number(currentPage) * addrPerPage
  const firstAddr = lastAddr - addrPerPage
  const dataFeedCategory = ["verified", "monitored", "provisional", "custom", "specialized", "deprecating"]
  const chainMetadata = useGetChainMetadata(chains.filter((chain) => chain.page === selectedChain)[0], { initialCache })
  const wrapperRef = useRef(null)
>>>>>>> 6b1a2ecb

  function handleNetworkSelect(chain: Chain) {
    setSelectedChain(chain.page)
    setSearchValue("")
    setSelectedFeedCategories([])
    setCurrentPage("1")
  }

  const handleCategorySelection = (category) => {
    paginate(1)
    if (typeof selectedFeedCategories === "string" && selectedFeedCategories !== category) {
      setSelectedFeedCategories([selectedFeedCategories, category])
    } else if (typeof selectedFeedCategories === "string" && selectedFeedCategories === category) {
      setSelectedFeedCategories([])
    }
    if (Array.isArray(selectedFeedCategories) && selectedFeedCategories.includes(category)) {
      setSelectedFeedCategories(selectedFeedCategories.filter((item) => item !== category))
    } else if (Array.isArray(selectedFeedCategories)) {
      setSelectedFeedCategories([...selectedFeedCategories, category])
    }
  }

  useEffect(() => {
<<<<<<< HEAD
    if (chainMetadata.processedData) {
      updateTableOfContents()
    }
  }, [chainMetadata.processedData])
=======
    updateTableOfContents()
    if (searchValue === "") {
      const searchParams = new URLSearchParams(window.location.search)
      searchParams.delete("search")
      const newUrl = window.location.pathname + "?" + searchParams.toString()
      window.history.replaceState({ path: newUrl }, "", newUrl)
      const inputElement = document.getElementById("search") as HTMLInputElement
      if (inputElement) {
        inputElement.placeholder = "Search price feeds"
      }
    }
  }, [chainMetadata.processedData, searchValue])
>>>>>>> 6b1a2ecb

  const useOutsideAlerter = (ref: RefObject<HTMLDivElement>) => {
    useEffect(() => {
      function handleClickOutside(event: MouseEvent) {
        if (ref.current && event.target instanceof Node && !ref.current.contains(event.target)) {
          setShowCategoriesDropdown(false)
        }
      }
      document.addEventListener("mousedown", handleClickOutside)
      return () => {
        document.removeEventListener("mousedown", handleClickOutside)
      }
    }, [ref])
  }
  useOutsideAlerter(wrapperRef)
  const isPor = dataFeedType === "por"
  const isNftFloor = dataFeedType === "nftFloor"
  const isRates = dataFeedType === "rates"
  const isDeprecating = ecosystem === "deprecating"
  let netCount = 0
  const id = "network-list"

  return (
    <section id={id}>
      {!isDeprecating && (
        <>
          <h2 id={id}>
            <a href={`#${id}`}>Networks</a>
          </h2>
          <section id={id}>
            <div class={feedList.clChainnavProduct} role="tablist">
              {chains
                .filter((chain) => {
                  if (isPor) return chain.tags?.includes("proofOfReserve")

                  if (isNftFloor) return chain.tags?.includes("nftFloorPrice")

                  if (isRates) return chain.tags?.includes("rates")

                  return chain.tags?.includes("default")
                })
                .map((chain) => (
                  <button
                    key={chain.page}
                    id={chain.page}
                    role="tab"
                    aria-selected={selectedChain === chain.page}
                    class={clsx(feedList.networkSwitchButton)}
                    onClick={() => handleNetworkSelect(chain)}
                  >
                    <img src={chain.img} title={chain.label} loading="lazy" width={32} height={32} />
                    <span>{chain.label}</span>
                  </button>
                ))}
            </div>
            {chainMetadata.processedData?.networkStatusUrl && !isDeprecating && (
              <p>
                Track the status of this network at{" "}
                <a href={chainMetadata.processedData?.networkStatusUrl}>
                  {chainMetadata.processedData?.networkStatusUrl}
                </a>
              </p>
            )}
          </section>
        </>
      )}

      {chainMetadata.error && <p>There was an error loading the feeds...</p>}

      {chainMetadata.loading && !chainMetadata.processedData && <p>Loading...</p>}

      {chainMetadata.processedData?.networks
        .filter((network: { metadata: unknown[]; tags: string | string[] }) => {
          if (isDeprecating) {
            let foundDeprecated = false
            network.metadata?.forEach((feed: { docs: { shutdownDate: unknown } }) => {
              if (feed.docs?.shutdownDate) {
                foundDeprecated = true
                netCount++
              }
            })
<<<<<<< HEAD
            return foundDeprecated
          }

          if (isPor) return network.tags?.includes("proofOfReserve")

          if (isNftFloor) return network.tags?.includes("nftFloorPrice")

          if (isRates) return network.tags?.includes("rates")

          return true
        })
        .map((network: ChainNetwork) => {
          const slug = network.name.toLowerCase().split(" ").join("-")
          return (
            <section key={network.name} id={slug}>
              {network.networkType === "mainnet" ? (
                <>
                  <h3 id={slug}>
                    <a href={`#${slug}`}>{network.name}</a>
                  </h3>
                  {(selectedChain === "arbitrum" || selectedChain === "optimism" || selectedChain === "metis") && (
                    <p>
                      {network.name} is an L2 network. As a best practice, use the L2 sequencer feed to verify the
                      status of the sequencer when running applications on L2 networks. See the{" "}
                      <a href="/docs/data-feeds/l2-sequencer-feeds/">L2 Sequencer Uptime Feeds</a> page for examples.
                    </p>
                  )}
                  <label>
                    <input
                      type="checkbox"
                      style="width:15px;height:15px;display:inline;"
                      checked={showExtraDetails}
                      onChange={() => setShowExtraDetails((old) => !old)}
=======
            .map((network) => (
              <>
                {network.networkType === "mainnet" ? (
                  <div key={network.name}>
                    <h2 id={network.name}>
                      {network.name}{" "}
                      <a className="anchor" href={`#${network.name}`}>
                        <img src="/images/link.svg" alt="Link to this section" />
                      </a>
                    </h2>
                    {(selectedChain === "arbitrum" || selectedChain === "optimism" || selectedChain === "metis") && (
                      <p>
                        {network.name} is an L2 network. As a best practice, use the L2 sequencer feed to verify the
                        status of the sequencer when running applications on L2 networks. See the{" "}
                        <a href="/docs/data-feeds/l2-sequencer-feeds/">L2 Sequencer Uptime Feeds</a> page for examples.
                      </p>
                    )}

                    <details class={feedList.filterDropdown_details}>
                      <summary
                        class={feedList.filterDropdown_details}
                        className="text-200"
                        onClick={() => setShowCategoriesDropdown((prev) => !prev)}
                      >
                        Data Feed Categories
                      </summary>
                      <nav ref={wrapperRef} style={!showCategoriesDropdown ? { display: "none" } : {}}>
                        <ul>
                          {dataFeedCategory.map((category) => (
                            <li>
                              <button onClick={() => handleCategorySelection(category)}>
                                <input
                                  type="checkbox"
                                  checked={selectedFeedCategories?.includes(category)}
                                  readonly
                                  style="cursor:pointer;"
                                />
                                <span> {category}</span>
                              </button>
                            </li>
                          ))}
                        </ul>
                      </nav>
                    </details>

                    <div class={feedList.filterDropdown_search}>
                      <input
                        id="search"
                        class={feedList.filterDropdown_searchInput}
                        placeholder="Search price feeds"
                        onInput={(event) => {
                          setSearchValue((event.target as HTMLInputElement).value)
                          setCurrentPage("1")
                        }}
                      />
                    </div>
                    <label class={feedList.detailsLabel}>
                      <input
                        type="checkbox"
                        style="width:15px;height:15px;display:inline;"
                        checked={showExtraDetails}
                        onChange={() => setShowExtraDetails((old) => !old)}
                      />{" "}
                      Show more details
                    </label>
                    <MainnetTable
                      selectedFeedCategories={
                        Array.isArray(selectedFeedCategories)
                          ? selectedFeedCategories
                          : selectedFeedCategories
                          ? [selectedFeedCategories]
                          : []
                      }
                      network={network}
                      showExtraDetails={showExtraDetails}
                      dataFeedType={dataFeedType}
                      ecosystem={ecosystem}
                      lastAddr={lastAddr}
                      firstAddr={firstAddr}
                      addrPerPage={addrPerPage}
                      currentPage={Number(currentPage)}
                      paginate={paginate}
                      searchValue={typeof searchValue === "string" ? searchValue : ""}
>>>>>>> 6b1a2ecb
                    />
                    Show more details
                  </label>
                  <MainnetTable
                    network={network}
                    showExtraDetails={showExtraDetails}
                    dataFeedType={dataFeedType}
                    ecosystem={ecosystem}
                  />
                </>
              ) : (
                <>
                  <h3 id={slug}>
                    <a href={`#${slug}`}>{network.name}</a>
                  </h3>
                  <label>
                    <input
                      type="checkbox"
                      style="width:15px;height:15px;display:inline;"
                      checked={showExtraDetails}
                      onChange={() => setShowExtraDetails((old) => !old)}
                    />{" "}
                    Show more details
                  </label>
                  <TestnetTable network={network} showExtraDetails={showExtraDetails} dataFeedType={dataFeedType} />
                </>
              )}
            </section>
          )
        })}
      {isDeprecating && netCount === 0 && (
        <div>
          <strong>No data feeds are scheduled for deprecation at this time.</strong>
        </div>
      )}
    </section>
  )
}<|MERGE_RESOLUTION|>--- conflicted
+++ resolved
@@ -7,11 +7,8 @@
 import { useGetChainMetadata } from "./useGetChainMetadata"
 import { ChainMetadata } from "../../data/api"
 import useQueryString from "~/hooks/useQueryString"
-<<<<<<< HEAD
+import { RefObject } from "preact"
 import { updateTableOfContents } from "~/components/RightSidebar/TableOfContents/tocStore"
-=======
-import { RefObject } from "preact"
->>>>>>> 6b1a2ecb
 
 export type DataFeedType = "default" | "por" | "nftFloor" | "rates"
 export const FeedList = ({
@@ -31,20 +28,15 @@
   const [selectedFeedCategories, setSelectedFeedCategories] = useQueryString("categories", [])
   const [showCategoriesDropdown, setShowCategoriesDropdown] = useState<boolean>(false)
   const [showExtraDetails, setShowExtraDetails] = useState(false)
-<<<<<<< HEAD
-
-  const chain = chains.filter((chain) => chain.page === selectedChain)[0]
-  const chainMetadata = useGetChainMetadata(chain, initialCache && initialCache[chain.page])
-=======
   const [currentPage, setCurrentPage] = useQueryString("page", "1")
   const paginate = (pageNumber) => setCurrentPage(String(pageNumber))
   const addrPerPage = 8
   const lastAddr = Number(currentPage) * addrPerPage
   const firstAddr = lastAddr - addrPerPage
   const dataFeedCategory = ["verified", "monitored", "provisional", "custom", "specialized", "deprecating"]
-  const chainMetadata = useGetChainMetadata(chains.filter((chain) => chain.page === selectedChain)[0], { initialCache })
+  const chain = chains.filter((chain) => chain.page === selectedChain)[0]
+  const chainMetadata = useGetChainMetadata(chain, initialCache && initialCache[chain.page])
   const wrapperRef = useRef(null)
->>>>>>> 6b1a2ecb
 
   function handleNetworkSelect(chain: Chain) {
     setSelectedChain(chain.page)
@@ -68,13 +60,9 @@
   }
 
   useEffect(() => {
-<<<<<<< HEAD
     if (chainMetadata.processedData) {
       updateTableOfContents()
     }
-  }, [chainMetadata.processedData])
-=======
-    updateTableOfContents()
     if (searchValue === "") {
       const searchParams = new URLSearchParams(window.location.search)
       searchParams.delete("search")
@@ -86,7 +74,6 @@
       }
     }
   }, [chainMetadata.processedData, searchValue])
->>>>>>> 6b1a2ecb
 
   const useOutsideAlerter = (ref: RefObject<HTMLDivElement>) => {
     useEffect(() => {
@@ -116,41 +103,39 @@
           <h2 id={id}>
             <a href={`#${id}`}>Networks</a>
           </h2>
-          <section id={id}>
-            <div class={feedList.clChainnavProduct} role="tablist">
-              {chains
-                .filter((chain) => {
-                  if (isPor) return chain.tags?.includes("proofOfReserve")
-
-                  if (isNftFloor) return chain.tags?.includes("nftFloorPrice")
-
-                  if (isRates) return chain.tags?.includes("rates")
-
-                  return chain.tags?.includes("default")
-                })
-                .map((chain) => (
-                  <button
-                    key={chain.page}
-                    id={chain.page}
-                    role="tab"
-                    aria-selected={selectedChain === chain.page}
-                    class={clsx(feedList.networkSwitchButton)}
-                    onClick={() => handleNetworkSelect(chain)}
-                  >
-                    <img src={chain.img} title={chain.label} loading="lazy" width={32} height={32} />
-                    <span>{chain.label}</span>
-                  </button>
-                ))}
-            </div>
-            {chainMetadata.processedData?.networkStatusUrl && !isDeprecating && (
-              <p>
-                Track the status of this network at{" "}
-                <a href={chainMetadata.processedData?.networkStatusUrl}>
-                  {chainMetadata.processedData?.networkStatusUrl}
-                </a>
-              </p>
-            )}
-          </section>
+          <div class={feedList.clChainnavProduct} role="tablist">
+            {chains
+              .filter((chain) => {
+                if (isPor) return chain.tags?.includes("proofOfReserve")
+
+                if (isNftFloor) return chain.tags?.includes("nftFloorPrice")
+
+                if (isRates) return chain.tags?.includes("rates")
+
+                return chain.tags?.includes("default")
+              })
+              .map((chain) => (
+                <button
+                  key={chain.page}
+                  id={chain.page}
+                  role="tab"
+                  aria-selected={selectedChain === chain.page}
+                  class={clsx(feedList.networkSwitchButton)}
+                  onClick={() => handleNetworkSelect(chain)}
+                >
+                  <img src={chain.img} title={chain.label} loading="lazy" width={32} height={32} />
+                  <span>{chain.label}</span>
+                </button>
+              ))}
+          </div>
+          {chainMetadata.processedData?.networkStatusUrl && !isDeprecating && (
+            <p>
+              Track the status of this network at{" "}
+              <a href={chainMetadata.processedData?.networkStatusUrl}>
+                {chainMetadata.processedData?.networkStatusUrl}
+              </a>
+            </p>
+          )}
         </>
       )}
 
@@ -168,7 +153,6 @@
                 netCount++
               }
             })
-<<<<<<< HEAD
             return foundDeprecated
           }
 
@@ -196,105 +180,72 @@
                       <a href="/docs/data-feeds/l2-sequencer-feeds/">L2 Sequencer Uptime Feeds</a> page for examples.
                     </p>
                   )}
-                  <label>
+
+                  <details class={feedList.filterDropdown_details}>
+                    <summary
+                      class={feedList.filterDropdown_details}
+                      className="text-200"
+                      onClick={() => setShowCategoriesDropdown((prev) => !prev)}
+                    >
+                      Data Feed Categories
+                    </summary>
+                    <nav ref={wrapperRef} style={!showCategoriesDropdown ? { display: "none" } : {}}>
+                      <ul>
+                        {dataFeedCategory.map((category) => (
+                          <li>
+                            <button onClick={() => handleCategorySelection(category)}>
+                              <input
+                                type="checkbox"
+                                checked={selectedFeedCategories?.includes(category)}
+                                readonly
+                                style="cursor:pointer;"
+                              />
+                              <span> {category}</span>
+                            </button>
+                          </li>
+                        ))}
+                      </ul>
+                    </nav>
+                  </details>
+
+                  <div class={feedList.filterDropdown_search}>
+                    <input
+                      id="search"
+                      class={feedList.filterDropdown_searchInput}
+                      placeholder="Search price feeds"
+                      onInput={(event) => {
+                        setSearchValue((event.target as HTMLInputElement).value)
+                        setCurrentPage("1")
+                      }}
+                    />
+                  </div>
+                  <label class={feedList.detailsLabel}>
                     <input
                       type="checkbox"
                       style="width:15px;height:15px;display:inline;"
                       checked={showExtraDetails}
                       onChange={() => setShowExtraDetails((old) => !old)}
-=======
-            .map((network) => (
-              <>
-                {network.networkType === "mainnet" ? (
-                  <div key={network.name}>
-                    <h2 id={network.name}>
-                      {network.name}{" "}
-                      <a className="anchor" href={`#${network.name}`}>
-                        <img src="/images/link.svg" alt="Link to this section" />
-                      </a>
-                    </h2>
-                    {(selectedChain === "arbitrum" || selectedChain === "optimism" || selectedChain === "metis") && (
-                      <p>
-                        {network.name} is an L2 network. As a best practice, use the L2 sequencer feed to verify the
-                        status of the sequencer when running applications on L2 networks. See the{" "}
-                        <a href="/docs/data-feeds/l2-sequencer-feeds/">L2 Sequencer Uptime Feeds</a> page for examples.
-                      </p>
-                    )}
-
-                    <details class={feedList.filterDropdown_details}>
-                      <summary
-                        class={feedList.filterDropdown_details}
-                        className="text-200"
-                        onClick={() => setShowCategoriesDropdown((prev) => !prev)}
-                      >
-                        Data Feed Categories
-                      </summary>
-                      <nav ref={wrapperRef} style={!showCategoriesDropdown ? { display: "none" } : {}}>
-                        <ul>
-                          {dataFeedCategory.map((category) => (
-                            <li>
-                              <button onClick={() => handleCategorySelection(category)}>
-                                <input
-                                  type="checkbox"
-                                  checked={selectedFeedCategories?.includes(category)}
-                                  readonly
-                                  style="cursor:pointer;"
-                                />
-                                <span> {category}</span>
-                              </button>
-                            </li>
-                          ))}
-                        </ul>
-                      </nav>
-                    </details>
-
-                    <div class={feedList.filterDropdown_search}>
-                      <input
-                        id="search"
-                        class={feedList.filterDropdown_searchInput}
-                        placeholder="Search price feeds"
-                        onInput={(event) => {
-                          setSearchValue((event.target as HTMLInputElement).value)
-                          setCurrentPage("1")
-                        }}
-                      />
-                    </div>
-                    <label class={feedList.detailsLabel}>
-                      <input
-                        type="checkbox"
-                        style="width:15px;height:15px;display:inline;"
-                        checked={showExtraDetails}
-                        onChange={() => setShowExtraDetails((old) => !old)}
-                      />{" "}
-                      Show more details
-                    </label>
-                    <MainnetTable
-                      selectedFeedCategories={
-                        Array.isArray(selectedFeedCategories)
-                          ? selectedFeedCategories
-                          : selectedFeedCategories
-                          ? [selectedFeedCategories]
-                          : []
-                      }
-                      network={network}
-                      showExtraDetails={showExtraDetails}
-                      dataFeedType={dataFeedType}
-                      ecosystem={ecosystem}
-                      lastAddr={lastAddr}
-                      firstAddr={firstAddr}
-                      addrPerPage={addrPerPage}
-                      currentPage={Number(currentPage)}
-                      paginate={paginate}
-                      searchValue={typeof searchValue === "string" ? searchValue : ""}
->>>>>>> 6b1a2ecb
                     />
                     Show more details
                   </label>
                   <MainnetTable
+                    selectedFeedCategories={
+                      Array.isArray(selectedFeedCategories)
+                        ? selectedFeedCategories
+                        : selectedFeedCategories
+                        ? [selectedFeedCategories]
+                        : []
+                    }
                     network={network}
                     showExtraDetails={showExtraDetails}
                     dataFeedType={dataFeedType}
                     ecosystem={ecosystem}
+                    lastAddr={lastAddr}
+                    firstAddr={firstAddr}
+                    addrPerPage={addrPerPage}
+                    currentPage={Number(currentPage)}
+                    paginate={paginate}
+                    searchValue={typeof searchValue === "string" ? searchValue : ""}
                   />
                 </>
               ) : (
