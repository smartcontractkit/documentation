--- conflicted
+++ resolved
@@ -901,64 +901,7 @@
                   key={network.name}
                   idOverride={network.name.toLowerCase().replace(/\s+/g, "-")}
                 >
-<<<<<<< HEAD
-                  {network.name === "Solana Mainnet" && (
-                    <div
-                      style={{
-                        padding: "var(--space-4x)",
-                        gap: "var(--space-4x)",
-                        backgroundColor: "var(--color-background-warning)",
-                        border: "1px solid #eee",
-                        borderRadius: "var(--border-radius-10)",
-                        outline: "1px solid transparent",
-                        display: "flex",
-                        marginBottom: "1rem",
-                      }}
-                    >
-                      <div style={{ flexShrink: 0, width: "1.5em" }}>
-                        <img src={alertIcon.src} style={{ width: "1.5em", height: "1.5em" }} alt="caution" />
-                      </div>
-                      <div>
-                        <p
-                          style={{
-                            fontWeight: 600,
-                            textTransform: "uppercase",
-                            color: "var(--theme-text)",
-                            fontSize: "14px",
-                            marginBottom: "0.5rem",
-                            fontFamily: "TASAOrbiterDisplay",
-                          }}
-                        >
-                          Solana Data Feeds Deprecation
-                        </p>
-                        <p style={{ color: "var(--theme-text-light)", lineHeight: 1.5, fontSize: "14px" }}>
-                          Several Data Feeds on Solana{" "}
-                          <a
-                            href="/data-feeds/deprecating-feeds"
-                            target="_blank"
-                            rel="noopener noreferrer"
-                            style={{ color: "var(--color-text-link)", textDecoration: "underline" }}
-                          >
-                            are being deprecated
-                          </a>{" "}
-                          as Chainlink migrates support to Data Streams' pull-based model. See{" "}
-                          <a
-                            href="/data-streams/crypto-streams"
-                            target="_blank"
-                            rel="noopener noreferrer"
-                            style={{ color: "var(--color-text-link)", textDecoration: "underline" }}
-                          >
-                            this page
-                          </a>{" "}
-                          for the complete list of Data Streams available on Solana.
-                        </p>
-                      </div>
-                    </div>
-                  )}
-                  {selectedNetworkType === "mainnet" ? (
-=======
                   {network.networkType === "mainnet" ? (
->>>>>>> db2380fa
                     <>
                       {!isStreams && selectedChain.l2SequencerFeed && (
                         <p>
