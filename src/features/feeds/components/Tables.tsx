/** @jsxImportSource preact */
import feedList from "./FeedList.module.css"
import { clsx } from "../../../lib"
import { ChainNetwork } from "~/features/data/chains"
import tableStyles from "./Tables.module.css"
import button from "@chainlink/design-system/button.module.css"
import { CheckHeartbeat } from "./pause-notice/CheckHeartbeat"
import { monitoredFeeds, FeedDataItem } from "~/features/data"

const feedItems = monitoredFeeds.mainnet
const feedCategories = {
  low: (
    <span className={clsx(feedList.hoverText, tableStyles.statusIcon, "feed-category")} title="Low Market Risk">
      <a href="/data-feeds/selecting-data-feeds#-low-market-risk-feeds" alt="Low Market Risk" target="_blank">
        🟢
      </a>
    </span>
  ),
  medium: (
    <span className={clsx(feedList.hoverText, tableStyles.statusIcon, "feed-category")} title="Medium Market Risk">
      <a href="/data-feeds/selecting-data-feeds#-medium-market-risk-feeds" alt="Medium Market Risk" target="_blank">
        🟡
      </a>
    </span>
  ),
  high: (
    <span className={clsx(feedList.hoverText, tableStyles.statusIcon, "feed-category")} title="High Market Risk">
      <a href="/data-feeds/selecting-data-feeds#-high-market-risk-feeds" alt="High Market Risk" target="_blank">
        🔴
      </a>
    </span>
  ),
  new: (
    <span className={clsx(feedList.hoverText, tableStyles.statusIcon, "feed-category")} title="New Token">
      <a href="/data-feeds/selecting-data-feeds#-new-token-feeds" alt="New Token" target="_blank">
        🟠
      </a>
    </span>
  ),
  custom: (
    <span className={clsx(feedList.hoverText, tableStyles.statusIcon, "feed-category")} title="Custom">
      <a href="/data-feeds/selecting-data-feeds#-custom-feeds" alt="Custom" target="_blank">
        🔵
      </a>
    </span>
  ),
  deprecating: (
    <span className={clsx(feedList.hoverText, tableStyles.statusIcon, "feed-category")} title="Deprecating">
      <a href="/data-feeds/deprecating-feeds" alt="Deprecating" target="_blank">
        ⭕
      </a>
    </span>
  ),
}

const Pagination = ({ addrPerPage, totalAddr, paginate, currentPage, firstAddr, lastAddr }) => {
  const pageNumbers: number[] = []

  for (let i = 1; i <= Math.ceil(totalAddr / addrPerPage); i++) {
    pageNumbers.push(i)
  }

  return (
    <div class={tableStyles.pagination}>
      {totalAddr !== 0 && (
        <>
          <button
            className={button.secondary}
            style={"outline-offset: 2px"}
            disabled={currentPage === 1}
            onClick={() => paginate(Number(currentPage) - 1)}
          >
            Prev
          </button>
          <p>
            Showing {firstAddr + 1} to {lastAddr > totalAddr ? totalAddr : lastAddr} of {totalAddr} entries
          </p>
          <button
            className={button.secondary}
            style={"outline-offset: 2px"}
            disabled={lastAddr >= totalAddr}
            onClick={() => paginate(Number(currentPage) + 1)}
          >
            Next
          </button>
        </>
      )}
    </div>
  )
}

const DefaultTHead = ({ showExtraDetails }: { showExtraDetails: boolean }) => (
  <thead>
    <tr>
      <th class={tableStyles.heading}>Pair</th>
      <th aria-hidden={!showExtraDetails}>Deviation</th>
      <th aria-hidden={!showExtraDetails}>Heartbeat</th>
      <th aria-hidden={!showExtraDetails}>Dec</th>
      <th>Address and info</th>
    </tr>
  </thead>
)

const DefaultTr = ({ network, proxy, showExtraDetails, isTestnet = false }) => (
  <tr>
    <td class={tableStyles.pairCol}>
      <div className={tableStyles.assetPair}>
        {feedCategories[proxy.docs.feedCategory] || ""}
        {proxy.name}
      </div>
      {proxy.docs.shutdownDate && (
        <div className={clsx(feedList.shutDate)}>
          <hr />
          Deprecating:
          <br />
          {proxy.docs.shutdownDate}
        </div>
      )}
    </td>
    <td aria-hidden={!showExtraDetails}>{proxy.threshold ? proxy.threshold + "%" : "N/A"}</td>
    <td aria-hidden={!showExtraDetails}>{proxy.heartbeat ? proxy.heartbeat + "s" : "N/A"}</td>
    <td aria-hidden={!showExtraDetails}>{proxy.decimals ? proxy.decimals : "N/A"}</td>
    <td>
      <div className={tableStyles.assetAddress}>
        <button
          class={clsx(tableStyles.copyBtn, "copy-iconbutton")}
          data-clipboard-text={proxy.proxyAddress ?? proxy.transmissionsAccount}
        >
          <img src="/assets/icons/copyIcon.svg" alt="copy to clipboard" />
        </button>
        <a
          class={tableStyles.addressLink}
          href={network.explorerUrl.replace("%s", proxy.proxyAddress ?? proxy.transmissionsAccount)}
          target="_blank"
        >
          {proxy.proxyAddress ?? proxy.transmissionsAccount}
        </a>
      </div>
      {!isTestnet && (
        <div>
          <dl class={tableStyles.porDl}>
            {proxy.docs.assetName && (
              <div>
                <dt>
                  <span class="label">Asset name:</span>
                </dt>
                <dd>{proxy.docs.assetName}</dd>
              </div>
            )}
            {proxy.docs.feedType && (
              <div>
                <dt>
                  <span class="label">Asset type:</span>
                </dt>
                <dd>
                  {proxy.docs.feedType}
                  {proxy.docs.assetSubClass === "UK" ? " - " + proxy.docs.assetSubClass : ""}
                </dd>
              </div>
            )}
            {proxy.docs.marketHours && (
              <div>
                <dt>
                  <span class="label">Market hours:</span>
                </dt>
                <dd>
                  <a href="/data-feeds/selecting-data-feeds#market-hours" target="_blank">
                    {proxy.docs.marketHours}
                  </a>
                </dd>
              </div>
            )}
          </dl>
        </div>
      )}
    </td>
  </tr>
)

const ProofOfReserveTHead = ({ showExtraDetails }: { showExtraDetails: boolean }) => (
  <thead>
    <tr>
      <th class={tableStyles.heading}>Proof of Reserve Feed</th>
      <th aria-hidden={!showExtraDetails}>Deviation</th>
      <th aria-hidden={!showExtraDetails}>Heartbeat</th>
      <th aria-hidden={!showExtraDetails}>Dec</th>
      <th>Address and Info</th>
    </tr>
  </thead>
)

const ProofOfReserveTr = ({ network, proxy, showExtraDetails }) => (
  <tr>
    <td class={tableStyles.pairCol}>
      {feedItems.map((feedItem: FeedDataItem) => {
        const [feedAddress] = Object.keys(feedItem)
        if (feedAddress === proxy.proxyAddress) {
          return (
            <CheckHeartbeat
              feedAddress={proxy.proxyAddress}
              supportedChain="ETHEREUM_MAINNET"
              feedName="TUSD Reserves"
              list
              currencyName={feedItem[feedAddress]}
            />
          )
        }
        return ""
      })}
      <div className={tableStyles.assetPair}>
        {feedCategories[proxy.docs.feedCategory] || ""}
        {proxy.name}
      </div>
      {proxy.docs.shutdownDate && (
        <div className={clsx(feedList.shutDate)}>
          <hr />
          Deprecating:
          <br />
          {proxy.docs.shutdownDate}
        </div>
      )}
    </td>

    <td aria-hidden={!showExtraDetails}>{proxy.threshold ? proxy.threshold + "%" : "N/A"}</td>
    <td aria-hidden={!showExtraDetails}>{proxy.heartbeat ? proxy.heartbeat : "N/A"}</td>
    <td aria-hidden={!showExtraDetails}>{proxy.decimals ? proxy.decimals : "N/A"}</td>
    <td>
      <div className={tableStyles.assetAddress}>
        <a class={tableStyles.addressLink} href={network.explorerUrl.replace("%s", proxy.proxyAddress)} target="_blank">
          {proxy.proxyAddress}
        </a>
        <button
          class={clsx(tableStyles.copyBtn, "copy-iconbutton")}
          style={{ height: "16px", width: "16px" }}
          data-clipboard-text={proxy.proxyAddress}
        >
          <img src="/assets/icons/copyIcon.svg" alt="copy to clipboard" />
        </button>
      </div>
      <div>
        <dl class={tableStyles.porDl}>
          <div>
            <dt>
              <span class="label">Asset name:</span>
            </dt>
            <dd>{proxy.docs.assetName}</dd>
          </div>
          <div>
            <dt>
              <span class="label">Reserve type:</span>
            </dt>
            <dd>{proxy.docs.porType}</dd>
          </div>
          <div>
            <dt>
              <span class="label">Data source:</span>
            </dt>
            <dd>{proxy.docs.porAuditor}</dd>
          </div>
          <div>
            <dt>
              <span class="label">
                {proxy.docs.porSource === "Third-party" ? "Auditor verification:" : "Reporting:"}
              </span>
            </dt>
            <dd>{proxy.docs.porSource}</dd>
          </div>
        </dl>
      </div>
    </td>
  </tr>
)

<<<<<<< HEAD
const NftFloorTHead = ({ showExtraDetails }: { showExtraDetails: boolean }) => (
  <thead>
    <tr>
      <th class={tableStyles.heading}>NFT Floor Pricing Feed</th>
      <th>Price units</th>
      <th aria-hidden={!showExtraDetails}>Deviation</th>
      <th aria-hidden={!showExtraDetails}>Heartbeat</th>
      <th aria-hidden={!showExtraDetails}>Dec</th>
      <th>Address</th>
    </tr>
  </thead>
)
const NftFloorTr = ({ network, proxy, showExtraDetails }) => (
  <tr>
    <td class={tableStyles.pairCol}>
      <div className={tableStyles.assetPair}>
        {feedCategories[proxy.docs.feedCategory] || ""}
        {proxy.name}
      </div>
      {proxy.docs.shutdownDate && (
        <div className={clsx(feedList.shutDate)}>
          <hr />
          Deprecating:
          <br />
          {proxy.docs.shutdownDate}
        </div>
      )}
    </td>
    <td>{proxy.docs.nftFloorUnits}</td>
    <td aria-hidden={!showExtraDetails}>{proxy.threshold ? proxy.threshold + "%" : "N/A"}</td>
    <td aria-hidden={!showExtraDetails}>{proxy.heartbeat ? proxy.heartbeat : "N/A"}</td>
    <td aria-hidden={!showExtraDetails}>{proxy.decimals ? proxy.decimals : "N/A"}</td>
    <td>
      <div className={tableStyles.assetAddress}>
        <button
          class={clsx(tableStyles.copyBtn, "copy-iconbutton")}
          style={{ height: "16px", width: "16px" }}
          data-clipboard-text={proxy.proxyAddress}
        >
          <img src="/assets/icons/copyIcon.svg" alt="copy to clipboard" />
        </button>
        <a class={tableStyles.addressLink} href={network.explorerUrl.replace("%s", proxy.proxyAddress)} target="_blank">
          {proxy.proxyAddress}
        </a>
      </div>
    </td>
  </tr>
)

const StreamsNetworksData = [
  {
    network: "Arbitrum",
    logoUrl: "/assets/chains/arbitrum.svg",
    networkStatus: "https://arbiscan.freshstatus.io/",
    mainnet: {
      label: "Arbitrum Mainnet",
      verifierProxy: "0x478Aa2aC9F6D65F84e09D9185d126c3a17c2a93C",
      explorerUrl: "https://arbiscan.io/address/%s",
    },
    testnet: {
      label: "Arbitrum Sepolia",
      verifierProxy: "0x2ff010DEbC1297f19579B4246cad07bd24F2488A",
      explorerUrl: "https://sepolia.arbiscan.io/address/%s",
    },
  },
]

export const StreamsVerifierProxyTable = () => {
  return (
    <table class={clsx(feedList.verifierProxyTable, tableStyles.table)}>
      <thead>
        <tr>
          <th>Network</th>
          <th>Verifier proxy address</th>
        </tr>
      </thead>
      <tbody>
        {StreamsNetworksData.map((network) => (
          <tr key={network.network}>
            <td class={tableStyles.pairCol} style={{ textAlign: "center" }}>
              <img src={network.logoUrl} alt={`${network.network} logo`} width={24} height={24} />
              <div className={tableStyles.assetPair}>{network.network}</div>
            </td>
            <td style="width:80%;">
              <div className={tableStyles.assetAddress}>
                <span style="font-size: 0.9em;">{network.mainnet.label}: </span>
                <a
                  style={{ fontSize: "0.9em" }}
                  class={tableStyles.addressLink}
                  href={network.mainnet.explorerUrl.replace("%s", network.mainnet.verifierProxy)}
                  target="_blank"
                >
                  {network.mainnet.verifierProxy}
                </a>
                <button
                  class={clsx(tableStyles.copyBtn, "copy-iconbutton")}
                  data-clipboard-text={network.mainnet.verifierProxy}
                  onClick={() => navigator.clipboard.writeText(network.mainnet.verifierProxy)}
                >
                  <img src="/assets/icons/copyIcon.svg" alt="Copy to clipboard" />
                </button>
              </div>
              <div className={tableStyles.assetAddress}>
                <span style="font-size: 0.9em;">{network.testnet.label}: </span>
                <a
                  style={{ fontSize: "0.9em" }}
                  class={tableStyles.addressLink}
                  href={network.testnet.explorerUrl.replace("%s", network.testnet.verifierProxy)}
                  target="_blank"
                >
                  {network.testnet.verifierProxy}
                </a>
                <button
                  class={clsx(tableStyles.copyBtn, "copy-iconbutton")}
                  data-clipboard-text={network.testnet.verifierProxy}
                  onClick={() => navigator.clipboard.writeText(network.testnet.verifierProxy)}
                >
                  <img src="/assets/icons/copyIcon.svg" alt="Copy to clipboard" />
                </button>
              </div>
              <div className={tableStyles.assetAddress}>
                <span style="font-size: 0.9em; padding-top: 1em;">
                  Track the status of this network at <a href={network.networkStatus}>{network.networkStatus}</a>
                </span>
              </div>
            </td>
          </tr>
        ))}
      </tbody>
    </table>
  )
}

=======
>>>>>>> 34cc77cd
const StreamsTHead = () => (
  <thead>
    <tr>
      <th class={tableStyles.heading}>Stream</th>
      <th>Stream info</th>
    </tr>
  </thead>
)

const StreamsTr = ({ network, proxy, showExtraDetails }) => (
  <tr>
    <td class={tableStyles.pairCol}>
      <div className={tableStyles.assetPair}>
        {proxy.pair[0]}/{proxy.pair[1]}
      </div>
      {proxy.docs.shutdownDate && (
        <div className={clsx(feedList.shutDate)}>
          <hr />
          Deprecating:
          <br />
          {proxy.docs.shutdownDate}
        </div>
      )}
    </td>
    <td style="width:80%;">
      <div className={tableStyles.assetAddress}>
        <span class="label">ID:</span>
        {proxy.feedId}
        <button
          class={clsx(tableStyles.copyBtn, "copy-iconbutton")}
          style={{ height: "16px", width: "16px" }}
          data-clipboard-text={proxy.feedId}
        >
          <img src="/assets/icons/copyIcon.svg" alt="copy to clipboard" />
        </button>
      </div>
      <div>
        <dl class={tableStyles.porDl}>
          {proxy.docs.productType ? (
            <div>
              <dt>
                <span class="label">Data type:</span>
              </dt>
              <dd>
                {proxy.docs.productType}
                {proxy.docs.productSubType ? " - " + proxy.docs.productSubType : ""}
              </dd>
            </div>
          ) : (
            ""
          )}
          {proxy.docs.assetClass ? (
            <div>
              <dt>
                <span class="label">Asset class:</span>
              </dt>
              <dd>
                {proxy.docs.assetClass}
                {proxy.docs.assetSubClass ? " - " + proxy.docs.assetSubClass : ""}
              </dd>
            </div>
          ) : (
            ""
          )}
          {proxy.docs.quoteAsset ? (
            <div aria-hidden={!showExtraDetails}>
              <dt>
                <span class="label">Quote asset:</span>
              </dt>
              <dd>{proxy.docs.quoteAsset}</dd>
            </div>
          ) : (
            ""
          )}
          {proxy.docs.marketHours ? (
            <div aria-hidden={!showExtraDetails}>
              <dt>
                <span class="label">Market hours:</span>
              </dt>
              <dd>
                <a href="/data-feeds/selecting-data-feeds#market-hours" target="_blank">
                  {proxy.docs.marketHours}
                </a>
              </dd>
            </div>
          ) : (
            ""
          )}
          {proxy.decimals ? (
            <div>
              <dt>
                <span class="label">Decimals:</span>
              </dt>
              <dd>{proxy.decimals}</dd>
            </div>
          ) : (
            ""
          )}
        </dl>
      </div>
    </td>
  </tr>
)

export const MainnetTable = ({
  network,
  showExtraDetails,
  dataFeedType,
  ecosystem,
  selectedFeedCategories,
  firstAddr,
  lastAddr,
  addrPerPage,
  currentPage,
  paginate,
  searchValue,
}: {
  network: ChainNetwork
  showExtraDetails: boolean
  dataFeedType: string
  ecosystem: string
  selectedFeedCategories: string[]
  firstAddr: number
  lastAddr: number
  addrPerPage: number
  currentPage: number
  paginate
  searchValue: string
}) => {
  if (!network.metadata) return null
  const isDeprecating = ecosystem === "deprecating"
  const isStreams = dataFeedType === "streams"
  const isPor = dataFeedType === "por"
  const isDefault = !isPor && !isStreams
  const filteredMetadata = network.metadata
    .sort((a, b) => (a.name < b.name ? -1 : 1))
    .filter((chain) => {
      if (isDeprecating) return !!chain.docs.shutdownDate
      if (isStreams) return chain.contractType === "verifier"
      if (isPor) return !!chain.docs.porType
      return !chain.docs.porType && chain.contractType !== "verifier"
    })
    .filter((chain) => selectedFeedCategories.length === 0 || selectedFeedCategories.includes(chain.feedCategory))
    .filter(
      (pair) =>
        pair.name.toLowerCase().replaceAll(" ", "").includes(searchValue.toLowerCase().replaceAll(" ", "")) ||
        pair.proxyAddress?.toLowerCase().replaceAll(" ", "").includes(searchValue.toLowerCase().replaceAll(" ", "")) ||
        pair.assetName.toLowerCase().replaceAll(" ", "").includes(searchValue.toLowerCase().replaceAll(" ", "")) ||
        pair.feedType.toLowerCase().replaceAll(" ", "").includes(searchValue.toLowerCase().replaceAll(" ", "")) ||
        pair.docs.porType?.toLowerCase().replaceAll(" ", "").includes(searchValue.toLowerCase().replaceAll(" ", "")) ||
        pair.docs.porAuditor
          ?.toLowerCase()
          .replaceAll(" ", "")
          .includes(searchValue.toLowerCase().replaceAll(" ", "")) ||
        pair.docs.porSource?.toLowerCase().replaceAll(" ", "").includes(searchValue.toLowerCase().replaceAll(" ", ""))
    )
  const slicedFilteredMetadata = filteredMetadata.slice(firstAddr, lastAddr)
  return (
    <>
      <div class={tableStyles.tableWrapper}>
        <table class={tableStyles.table}>
          {slicedFilteredMetadata.length === 0 ? (
            <tr>
              <td style={{ textAlign: "center" }}>
                <img
                  src="https://smartcontract.imgix.net/icons/null-search.svg?auto=compress%2Cformat"
                  style={{ height: "160px" }}
                />
                <h4>No results found</h4>
                <p>There are no data feeds in this category at the moment.</p>
              </td>
            </tr>
          ) : (
            <>
              {isStreams && <StreamsTHead />}
              {isPor && <ProofOfReserveTHead showExtraDetails={showExtraDetails} />}
              {isDefault && <DefaultTHead showExtraDetails={showExtraDetails} />}
              <tbody>
                {slicedFilteredMetadata.map((proxy) => (
                  <>
                    {isStreams && <StreamsTr network={network} proxy={proxy} showExtraDetails={showExtraDetails} />}
                    {isPor && <ProofOfReserveTr network={network} proxy={proxy} showExtraDetails={showExtraDetails} />}
                    {isDefault && <DefaultTr network={network} proxy={proxy} showExtraDetails={showExtraDetails} />}
                  </>
                ))}
              </tbody>
            </>
          )}
        </table>
      </div>
      <Pagination
        addrPerPage={addrPerPage}
        totalAddr={filteredMetadata.length}
        currentPage={currentPage}
        firstAddr={firstAddr}
        lastAddr={lastAddr}
        paginate={paginate}
      />
    </>
  )
}

export const TestnetTable = ({
  network,
  showExtraDetails,
  dataFeedType,
}: {
  network: ChainNetwork
  showExtraDetails: boolean
  dataFeedType: string
}) => {
  if (!network.metadata) return null

  const isStreams = dataFeedType === "streams"
  const isPor = dataFeedType === "por"
  const isRates = dataFeedType === "rates"
  const isDefault = !isPor && !isRates && !isStreams
  const filteredMetadata = network.metadata
    .sort((a, b) => (a.name < b.name ? -1 : 1))
    .filter((chain) => {
      if (isStreams) return !!chain.contractType
      if (isPor) return !!chain.docs.porType
      if (isRates) return !!(chain.docs.productType === "Rates" || chain.docs.productSubType === "Realized Volatility")
      return (
        !chain.feedId &&
        !chain.docs.porType &&
        chain.docs.productType !== "Rates" &&
        chain.docs.productSubType !== "Realized Volatility"
      )
    })

  return (
    <div class={tableStyles.tableWrapper}>
      <table class={tableStyles.table}>
        {isStreams && <StreamsTHead />}
        {isPor && <ProofOfReserveTHead showExtraDetails={showExtraDetails} />}
        {isDefault && <DefaultTHead showExtraDetails={showExtraDetails} />}
        {isRates && <DefaultTHead showExtraDetails={showExtraDetails} />}
        <tbody>
          {filteredMetadata.map((proxy) => (
            <>
              {isStreams && <StreamsTr network={network} proxy={proxy} showExtraDetails={showExtraDetails} />}
              {isPor && <ProofOfReserveTr network={network} proxy={proxy} showExtraDetails={showExtraDetails} />}
              {isDefault && <DefaultTr network={network} proxy={proxy} showExtraDetails={showExtraDetails} isTestnet />}
              {isRates && <DefaultTr network={network} proxy={proxy} showExtraDetails={showExtraDetails} isTestnet />}
            </>
          ))}
        </tbody>
      </table>
    </div>
  )
}<|MERGE_RESOLUTION|>--- conflicted
+++ resolved
@@ -266,56 +266,6 @@
             <dd>{proxy.docs.porSource}</dd>
           </div>
         </dl>
-      </div>
-    </td>
-  </tr>
-)
-
-<<<<<<< HEAD
-const NftFloorTHead = ({ showExtraDetails }: { showExtraDetails: boolean }) => (
-  <thead>
-    <tr>
-      <th class={tableStyles.heading}>NFT Floor Pricing Feed</th>
-      <th>Price units</th>
-      <th aria-hidden={!showExtraDetails}>Deviation</th>
-      <th aria-hidden={!showExtraDetails}>Heartbeat</th>
-      <th aria-hidden={!showExtraDetails}>Dec</th>
-      <th>Address</th>
-    </tr>
-  </thead>
-)
-const NftFloorTr = ({ network, proxy, showExtraDetails }) => (
-  <tr>
-    <td class={tableStyles.pairCol}>
-      <div className={tableStyles.assetPair}>
-        {feedCategories[proxy.docs.feedCategory] || ""}
-        {proxy.name}
-      </div>
-      {proxy.docs.shutdownDate && (
-        <div className={clsx(feedList.shutDate)}>
-          <hr />
-          Deprecating:
-          <br />
-          {proxy.docs.shutdownDate}
-        </div>
-      )}
-    </td>
-    <td>{proxy.docs.nftFloorUnits}</td>
-    <td aria-hidden={!showExtraDetails}>{proxy.threshold ? proxy.threshold + "%" : "N/A"}</td>
-    <td aria-hidden={!showExtraDetails}>{proxy.heartbeat ? proxy.heartbeat : "N/A"}</td>
-    <td aria-hidden={!showExtraDetails}>{proxy.decimals ? proxy.decimals : "N/A"}</td>
-    <td>
-      <div className={tableStyles.assetAddress}>
-        <button
-          class={clsx(tableStyles.copyBtn, "copy-iconbutton")}
-          style={{ height: "16px", width: "16px" }}
-          data-clipboard-text={proxy.proxyAddress}
-        >
-          <img src="/assets/icons/copyIcon.svg" alt="copy to clipboard" />
-        </button>
-        <a class={tableStyles.addressLink} href={network.explorerUrl.replace("%s", proxy.proxyAddress)} target="_blank">
-          {proxy.proxyAddress}
-        </a>
       </div>
     </td>
   </tr>
@@ -405,8 +355,6 @@
   )
 }
 
-=======
->>>>>>> 34cc77cd
 const StreamsTHead = () => (
   <thead>
     <tr>
