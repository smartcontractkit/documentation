/** @jsxImportSource preact */
import feedList from "./FeedList.module.css"
import { clsx } from "../../../lib"
import { ChainNetwork } from "~/features/data/chains"
import tableStyles from "./Tables.module.css"
import button from "@chainlink/design-system/button.module.css"
import { CheckHeartbeat } from "./pause-notice/CheckHeartbeat"
import { monitoredFeeds, FeedDataItem } from "~/features/data"

const feedItems = monitoredFeeds.mainnet
const feedCategories = {
  low: (
    <span
      className={clsx(feedList.hoverText, tableStyles.statusIcon, "feed-category")}
      title="Low Market Risk - Feeds that deliver a market price for liquid assets with robust market structure."
    >
      <a href="/data-feeds/selecting-data-feeds#-low-market-risk-feeds" alt="Low Market Risk" target="_blank">
        🟢
      </a>
    </span>
  ),
  medium: (
    <span
      className={clsx(feedList.hoverText, tableStyles.statusIcon, "feed-category")}
      title="Medium Market Risk - Feeds that deliver a market price for assets that show signs of liquidity-related risk or other market structure-related risk."
    >
      <a href="/data-feeds/selecting-data-feeds#-medium-market-risk-feeds" alt="Medium Market Risk" target="_blank">
        🟡
      </a>
    </span>
  ),
  high: (
    <span
      className={clsx(feedList.hoverText, tableStyles.statusIcon, "feed-category")}
      title="High Market Risk - Feeds that deliver a heightened degree of some of the risk factors associated with Medium Market Risk Feeds, or a separate risk that makes the market price subject to uncertainty or volatile. In using a high market risk data feed you acknowledge that you understand the risks associated with such a feed and that you are solely responsible for monitoring and mitigating such risks."
    >
      <a href="/data-feeds/selecting-data-feeds#-high-market-risk-feeds" alt="High Market Risk" target="_blank">
        🔴
      </a>
    </span>
  ),
  new: (
    <span
      className={clsx(feedList.hoverText, tableStyles.statusIcon, "feed-category")}
      title="New Token - Tokens without the historical data required to implement a risk assessment framework may be launched in this category. Users must understand the additional market and volatility risks inherent with such assets. Users of New Token Feeds are responsible for independently verifying the liquidity and stability of the assets priced by feeds that they use."
    >
      <a href="/data-feeds/selecting-data-feeds#-new-token-feeds" alt="New Token" target="_blank">
        🟠
      </a>
    </span>
  ),
  custom: (
    <span
      className={clsx(feedList.hoverText, tableStyles.statusIcon, "feed-category")}
      title="Custom - Feeds built to serve a specific use case or rely on external contracts or data sources. These might not be suitable for general use or your use case's risk parameters. Users must evaluate the properties of a feed to make sure it aligns with their intended use case."
    >
      <a href="/data-feeds/selecting-data-feeds#-custom-feeds" alt="Custom" target="_blank">
        🔵
      </a>
    </span>
  ),
  deprecating: (
    <span
      className={clsx(feedList.hoverText, tableStyles.statusIcon, "feed-category")}
      title="Deprecating - These feeds are scheduled for deprecation. See the [Deprecation](/data-feeds/deprecating-feeds) page to learn more."
    >
      <a href="/data-feeds/deprecating-feeds" alt="Deprecating" target="_blank">
        ⭕
      </a>
    </span>
  ),
}

const Pagination = ({ addrPerPage, totalAddr, paginate, currentPage, firstAddr, lastAddr }) => {
  const pageNumbers: number[] = []

  for (let i = 1; i <= Math.ceil(totalAddr / addrPerPage); i++) {
    pageNumbers.push(i)
  }

  return (
    <div class={tableStyles.pagination}>
      {totalAddr !== 0 && (
        <>
          <button
            className={button.secondary}
            style={"outline-offset: 2px"}
            disabled={currentPage === 1}
            onClick={() => paginate(Number(currentPage) - 1)}
          >
            Prev
          </button>
          <p>
            Showing {firstAddr + 1} to {lastAddr > totalAddr ? totalAddr : lastAddr} of {totalAddr} entries
          </p>
          <button
            className={button.secondary}
            style={"outline-offset: 2px"}
            disabled={lastAddr >= totalAddr}
            onClick={() => paginate(Number(currentPage) + 1)}
          >
            Next
          </button>
        </>
      )}
    </div>
  )
}

const DefaultTHead = ({ showExtraDetails }: { showExtraDetails: boolean }) => (
  <thead>
    <tr>
      <th class={tableStyles.heading}>Pair</th>
      <th aria-hidden={!showExtraDetails}>Deviation</th>
      <th aria-hidden={!showExtraDetails}>Heartbeat</th>
      <th aria-hidden={!showExtraDetails}>Dec</th>
      <th>Address and info</th>
    </tr>
  </thead>
)

const DefaultTr = ({ network, proxy, showExtraDetails, isTestnet = false }) => (
  <tr>
    <td class={tableStyles.pairCol}>
      <div className={tableStyles.assetPair}>
        {feedCategories[proxy.docs.feedCategory] || ""}
        {proxy.name}
      </div>
      {proxy.docs.shutdownDate && (
        <div className={clsx(feedList.shutDate)}>
          <hr />
          Deprecating:
          <br />
          {proxy.docs.shutdownDate}
        </div>
      )}
    </td>
    <td aria-hidden={!showExtraDetails}>{proxy.threshold ? proxy.threshold + "%" : "N/A"}</td>
    <td aria-hidden={!showExtraDetails}>{proxy.heartbeat ? proxy.heartbeat + "s" : "N/A"}</td>
    <td aria-hidden={!showExtraDetails}>{proxy.decimals ? proxy.decimals : "N/A"}</td>
    <td>
      <div className={tableStyles.assetAddress}>
        <button
          class={clsx(tableStyles.copyBtn, "copy-iconbutton")}
          data-clipboard-text={proxy.proxyAddress ?? proxy.transmissionsAccount}
        >
          <img src="/assets/icons/copyIcon.svg" alt="copy to clipboard" />
        </button>
        <a
          class={tableStyles.addressLink}
          href={network.explorerUrl.replace("%s", proxy.proxyAddress ?? proxy.transmissionsAccount)}
          target="_blank"
        >
          {proxy.proxyAddress ?? proxy.transmissionsAccount}
        </a>
      </div>
      {!isTestnet && (
        <div>
          <dl class={tableStyles.porDl}>
            {proxy.docs.assetName && (
              <div>
                <dt>
                  <span class="label">Asset name:</span>
                </dt>
                <dd>{proxy.docs.assetName}</dd>
              </div>
            )}
            {proxy.docs.feedType && (
              <div>
                <dt>
                  <span class="label">Asset type:</span>
                </dt>
                <dd>
                  {proxy.docs.feedType}
                  {proxy.docs.assetSubClass === "UK" ? " - " + proxy.docs.assetSubClass : ""}
                </dd>
              </div>
            )}
            {proxy.docs.marketHours && (
              <div>
                <dt>
                  <span class="label">Market hours:</span>
                </dt>
                <dd>
                  <a href="/data-feeds/selecting-data-feeds#market-hours" target="_blank">
                    {proxy.docs.marketHours}
                  </a>
                </dd>
              </div>
            )}
          </dl>
        </div>
      )}
    </td>
  </tr>
)

const ProofOfReserveTHead = ({ showExtraDetails }: { showExtraDetails: boolean }) => (
  <thead>
    <tr>
      <th class={tableStyles.heading}>Proof of Reserve Feed</th>
      <th aria-hidden={!showExtraDetails}>Deviation</th>
      <th aria-hidden={!showExtraDetails}>Heartbeat</th>
      <th aria-hidden={!showExtraDetails}>Dec</th>
      <th>Address and Info</th>
    </tr>
  </thead>
)

const ProofOfReserveTr = ({ network, proxy, showExtraDetails }) => (
  <tr>
    <td class={tableStyles.pairCol}>
      {feedItems.map((feedItem: FeedDataItem) => {
        const [feedAddress] = Object.keys(feedItem)
        if (feedAddress === proxy.proxyAddress) {
          return (
            <CheckHeartbeat
              feedAddress={proxy.proxyAddress}
              supportedChain="ETHEREUM_MAINNET"
              feedName="TUSD Reserves"
              list
              currencyName={feedItem[feedAddress]}
            />
          )
        }
        return ""
      })}
      <div className={tableStyles.assetPair}>
        {feedCategories[proxy.docs.feedCategory] || ""}
        {proxy.name}
      </div>
      {proxy.docs.shutdownDate && (
        <div className={clsx(feedList.shutDate)}>
          <hr />
          Deprecating:
          <br />
          {proxy.docs.shutdownDate}
        </div>
      )}
    </td>

    <td aria-hidden={!showExtraDetails}>{proxy.threshold ? proxy.threshold + "%" : "N/A"}</td>
    <td aria-hidden={!showExtraDetails}>{proxy.heartbeat ? proxy.heartbeat : "N/A"}</td>
    <td aria-hidden={!showExtraDetails}>{proxy.decimals ? proxy.decimals : "N/A"}</td>
    <td>
      <div className={tableStyles.assetAddress}>
        <a class={tableStyles.addressLink} href={network.explorerUrl.replace("%s", proxy.proxyAddress)} target="_blank">
          {proxy.proxyAddress}
        </a>
        <button
          class={clsx(tableStyles.copyBtn, "copy-iconbutton")}
          style={{ height: "16px", width: "16px" }}
          data-clipboard-text={proxy.proxyAddress}
        >
          <img src="/assets/icons/copyIcon.svg" alt="copy to clipboard" />
        </button>
      </div>
      <div>
        <dl class={tableStyles.porDl}>
          <div>
            <dt>
              <span class="label">Asset name:</span>
            </dt>
            <dd>{proxy.docs.assetName}</dd>
          </div>
          <div>
            <dt>
              <span class="label">Reserve type:</span>
            </dt>
            <dd>{proxy.docs.porType}</dd>
          </div>
          <div>
            <dt>
              <span class="label">Data source:</span>
            </dt>
            <dd>{proxy.docs.porAuditor}</dd>
          </div>
          <div>
            <dt>
              <span class="label">
                {proxy.docs.porSource === "Third-party" ? "Auditor verification:" : "Reporting:"}
              </span>
            </dt>
            <dd>{proxy.docs.porSource}</dd>
          </div>
        </dl>
      </div>
    </td>
  </tr>
)

const StreamsNetworksData = [
  {
    network: "Arbitrum",
    logoUrl: "/assets/chains/arbitrum.svg",
    networkStatus: "https://arbiscan.freshstatus.io/",
    mainnet: {
      label: "Arbitrum Mainnet",
      verifierProxy: "0x478Aa2aC9F6D65F84e09D9185d126c3a17c2a93C",
      explorerUrl: "https://arbiscan.io/address/%s",
    },
    testnet: {
      label: "Arbitrum Sepolia",
      verifierProxy: "0x2ff010DEbC1297f19579B4246cad07bd24F2488A",
      explorerUrl: "https://sepolia.arbiscan.io/address/%s",
    },
  },
<<<<<<< HEAD
  {
    network: "Avalanche",
    logoUrl: "/assets/chains/avalanche.svg",
    networkStatus: "https://status.avax.network/",
    mainnet: {
      label: "Avalanche Mainnet",
      verifierProxy: "0x79BAa65505C6682F16F9b2C7F8afEBb1821BE3f6",
      explorerUrl: "https://snowtrace.io/address/%s",
    },
    testnet: {
      label: "Avalanche Fuji Testnet",
      verifierProxy: "0x2bf612C65f5a4d388E687948bb2CF842FFb8aBB3",
      explorerUrl: "https://testnet.snowtrace.io/address/%s",
    },
  },
=======
>>>>>>> 3ef1318b
]

export const StreamsVerifierProxyTable = () => {
  return (
    <table class={clsx(feedList.verifierProxyTable, tableStyles.table)}>
      <thead>
        <tr>
          <th>Network</th>
          <th>Verifier proxy address</th>
        </tr>
      </thead>
      <tbody>
        {StreamsNetworksData.map((network) => (
          <tr key={network.network}>
            <td class={tableStyles.pairCol} style={{ textAlign: "center" }}>
              <img src={network.logoUrl} alt={`${network.network} logo`} width={24} height={24} />
              <div className={tableStyles.assetPair}>{network.network}</div>
            </td>
            <td style="width:80%;">
              <div className={tableStyles.assetAddress}>
                <span style="font-size: 0.9em;">{network.mainnet.label}: </span>
                <a
                  style={{ fontSize: "0.9em" }}
                  class={tableStyles.addressLink}
                  href={network.mainnet.explorerUrl.replace("%s", network.mainnet.verifierProxy)}
                  target="_blank"
                >
                  {network.mainnet.verifierProxy}
                </a>
                <button
                  class={clsx(tableStyles.copyBtn, "copy-iconbutton")}
                  data-clipboard-text={network.mainnet.verifierProxy}
                  onClick={() => navigator.clipboard.writeText(network.mainnet.verifierProxy)}
                >
                  <img src="/assets/icons/copyIcon.svg" alt="Copy to clipboard" />
                </button>
              </div>
              <div className={tableStyles.assetAddress}>
                <span style="font-size: 0.9em;">{network.testnet.label}: </span>
                <a
                  style={{ fontSize: "0.9em" }}
                  class={tableStyles.addressLink}
                  href={network.testnet.explorerUrl.replace("%s", network.testnet.verifierProxy)}
                  target="_blank"
                >
                  {network.testnet.verifierProxy}
                </a>
                <button
                  class={clsx(tableStyles.copyBtn, "copy-iconbutton")}
                  data-clipboard-text={network.testnet.verifierProxy}
                  onClick={() => navigator.clipboard.writeText(network.testnet.verifierProxy)}
                >
                  <img src="/assets/icons/copyIcon.svg" alt="Copy to clipboard" />
                </button>
              </div>
              <div className={tableStyles.assetAddress}>
                <span style="font-size: 0.9em; padding-top: 1em;">
                  Track the status of this network at <a href={network.networkStatus}>{network.networkStatus}</a>
                </span>
              </div>
            </td>
          </tr>
        ))}
      </tbody>
    </table>
  )
}

const StreamsTHead = () => (
  <thead>
    <tr>
      <th class={tableStyles.heading}>Stream</th>
      <th>Stream info</th>
    </tr>
  </thead>
)

const StreamsTr = ({ proxy, showExtraDetails, isMainnet }) => (
  <tr>
    <td class={tableStyles.pairCol}>
      <div className={tableStyles.assetPair}>
        {proxy.pair[0]}/{proxy.pair[1]}
      </div>
      {proxy.docs.shutdownDate && (
        <div className={clsx(feedList.shutDate)}>
          <hr />
          Deprecating:
          <br />
          {proxy.docs.shutdownDate}
        </div>
      )}
    </td>
    <td style="width:80%;">
      <div className={tableStyles.assetAddress}>
        <span class="label">ID:</span>
        {proxy.feedId}
        <button
          class={clsx(tableStyles.copyBtn, "copy-iconbutton")}
          style={{ height: "16px", width: "16px" }}
          data-clipboard-text={proxy.feedId}
        >
          <img src="/assets/icons/copyIcon.svg" alt="copy to clipboard" />
        </button>
      </div>
      <div>
        <dl class={tableStyles.porDl}>
          {proxy.docs.productType ? (
            <div>
              <dt>
                <span class="label">Data type:</span>
              </dt>
              <dd>
                {proxy.docs.productType}
                {proxy.docs.productSubType ? " - " + proxy.docs.productSubType : ""}
              </dd>
            </div>
          ) : (
            ""
          )}
          {proxy.docs.assetClass ? (
            <div>
              <dt>
                <span class="label">Asset class:</span>
              </dt>
              <dd>
                {proxy.docs.assetClass}
                {proxy.docs.assetSubClass ? " - " + proxy.docs.assetSubClass : ""}
              </dd>
            </div>
          ) : (
            ""
          )}
          {proxy.docs.quoteAsset ? (
            <div aria-hidden={!showExtraDetails}>
              <dt>
                <span class="label">Quote asset:</span>
              </dt>
              <dd>{proxy.docs.quoteAsset}</dd>
            </div>
          ) : (
            ""
          )}
          {proxy.docs.marketHours ? (
            <div aria-hidden={!showExtraDetails}>
              <dt>
                <span class="label">Market hours:</span>
              </dt>
              <dd>
                <a href="/data-feeds/selecting-data-feeds#market-hours" target="_blank">
                  {proxy.docs.marketHours}
                </a>
              </dd>
            </div>
          ) : (
            ""
          )}
          {isMainnet && proxy.docs.clicProductName ? (
            <div>
              <dt>
                <span class="label">Full name:</span>
              </dt>
              <dd>{proxy.docs.clicProductName}</dd>
            </div>
          ) : (
            ""
          )}
          {proxy.decimals ? (
            <div>
              <dt>
                <span class="label">Decimals:</span>
              </dt>
              <dd>{proxy.decimals}</dd>
            </div>
          ) : (
            ""
          )}
        </dl>
      </div>
    </td>
  </tr>
)

export const MainnetTable = ({
  network,
  showExtraDetails,
  dataFeedType,
  ecosystem,
  selectedFeedCategories,
  firstAddr,
  lastAddr,
  addrPerPage,
  currentPage,
  paginate,
  searchValue,
}: {
  network: ChainNetwork
  showExtraDetails: boolean
  dataFeedType: string
  ecosystem: string
  selectedFeedCategories: string[]
  firstAddr: number
  lastAddr: number
  addrPerPage: number
  currentPage: number
  paginate
  searchValue: string
}) => {
  if (!network.metadata) return null
  const isDeprecating = ecosystem === "deprecating"
  const isStreams = dataFeedType === "streams"
  const isPor = dataFeedType === "por"
  const isDefault = !isPor && !isStreams
  const filteredMetadata = network.metadata
    .sort((a, b) => (a.name < b.name ? -1 : 1))
    .filter((chain) => {
      if (isDeprecating) return !!chain.docs.shutdownDate
      if (isStreams) return chain.contractType === "verifier"
      if (isPor) return !!chain.docs.porType
      return !chain.docs.porType && chain.contractType !== "verifier"
    })
    .filter((chain) => selectedFeedCategories.length === 0 || selectedFeedCategories.includes(chain.feedCategory))
    .filter(
      (pair) =>
        pair.name.toLowerCase().replaceAll(" ", "").includes(searchValue.toLowerCase().replaceAll(" ", "")) ||
        pair.proxyAddress?.toLowerCase().replaceAll(" ", "").includes(searchValue.toLowerCase().replaceAll(" ", "")) ||
        pair.assetName.toLowerCase().replaceAll(" ", "").includes(searchValue.toLowerCase().replaceAll(" ", "")) ||
        pair.feedType.toLowerCase().replaceAll(" ", "").includes(searchValue.toLowerCase().replaceAll(" ", "")) ||
        pair.docs.porType?.toLowerCase().replaceAll(" ", "").includes(searchValue.toLowerCase().replaceAll(" ", "")) ||
        pair.docs.porAuditor
          ?.toLowerCase()
          .replaceAll(" ", "")
          .includes(searchValue.toLowerCase().replaceAll(" ", "")) ||
        pair.docs.porSource?.toLowerCase().replaceAll(" ", "").includes(searchValue.toLowerCase().replaceAll(" ", ""))
    )
  const slicedFilteredMetadata = filteredMetadata.slice(firstAddr, lastAddr)
  return (
    <>
      <div class={tableStyles.tableWrapper}>
        <table class={tableStyles.table}>
          {slicedFilteredMetadata.length === 0 ? (
            <tr>
              <td style={{ textAlign: "center" }}>
                <img
                  src="https://smartcontract.imgix.net/icons/null-search.svg?auto=compress%2Cformat"
                  style={{ height: "160px" }}
                />
                <h4>No results found</h4>
                <p>There are no data feeds in this category at the moment.</p>
              </td>
            </tr>
          ) : (
            <>
              {isStreams && <StreamsTHead />}
              {isPor && <ProofOfReserveTHead showExtraDetails={showExtraDetails} />}
              {isDefault && <DefaultTHead showExtraDetails={showExtraDetails} />}
              <tbody>
                {slicedFilteredMetadata.map((proxy) => (
                  <>
                    {isStreams && <StreamsTr proxy={proxy} showExtraDetails={showExtraDetails} isMainnet />}
                    {isPor && <ProofOfReserveTr network={network} proxy={proxy} showExtraDetails={showExtraDetails} />}
                    {isDefault && <DefaultTr network={network} proxy={proxy} showExtraDetails={showExtraDetails} />}
                  </>
                ))}
              </tbody>
            </>
          )}
        </table>
      </div>
      <Pagination
        addrPerPage={addrPerPage}
        totalAddr={filteredMetadata.length}
        currentPage={currentPage}
        firstAddr={firstAddr}
        lastAddr={lastAddr}
        paginate={paginate}
      />
    </>
  )
}

export const TestnetTable = ({
  network,
  showExtraDetails,
  dataFeedType,
}: {
  network: ChainNetwork
  showExtraDetails: boolean
  dataFeedType: string
}) => {
  if (!network.metadata) return null

  const isStreams = dataFeedType === "streams"
  const isPor = dataFeedType === "por"
  const isRates = dataFeedType === "rates"
  const isDefault = !isPor && !isRates && !isStreams
  const filteredMetadata = network.metadata
    .sort((a, b) => (a.name < b.name ? -1 : 1))
    .filter((chain) => {
      if (isStreams) return !!chain.contractType
      if (isPor) return !!chain.docs.porType
      if (isRates) return !!(chain.docs.productType === "Rates" || chain.docs.productSubType === "Realized Volatility")
      return (
        !chain.feedId &&
        !chain.docs.porType &&
        chain.docs.productType !== "Rates" &&
        chain.docs.productSubType !== "Realized Volatility"
      )
    })

  return (
    <div class={tableStyles.tableWrapper}>
      <table class={tableStyles.table}>
        {isStreams && <StreamsTHead />}
        {isPor && <ProofOfReserveTHead showExtraDetails={showExtraDetails} />}
        {isDefault && <DefaultTHead showExtraDetails={showExtraDetails} />}
        {isRates && <DefaultTHead showExtraDetails={showExtraDetails} />}
        <tbody>
          {filteredMetadata.map((proxy) => (
            <>
              {isStreams && <StreamsTr proxy={proxy} showExtraDetails={showExtraDetails} isMainnet={false} />}
              {isPor && <ProofOfReserveTr network={network} proxy={proxy} showExtraDetails={showExtraDetails} />}
              {isDefault && <DefaultTr network={network} proxy={proxy} showExtraDetails={showExtraDetails} isTestnet />}
              {isRates && <DefaultTr network={network} proxy={proxy} showExtraDetails={showExtraDetails} isTestnet />}
            </>
          ))}
        </tbody>
      </table>
    </div>
  )
}<|MERGE_RESOLUTION|>--- conflicted
+++ resolved
@@ -305,7 +305,6 @@
       explorerUrl: "https://sepolia.arbiscan.io/address/%s",
     },
   },
-<<<<<<< HEAD
   {
     network: "Avalanche",
     logoUrl: "/assets/chains/avalanche.svg",
@@ -321,8 +320,6 @@
       explorerUrl: "https://testnet.snowtrace.io/address/%s",
     },
   },
-=======
->>>>>>> 3ef1318b
 ]
 
 export const StreamsVerifierProxyTable = () => {
