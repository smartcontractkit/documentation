--- conflicted
+++ resolved
@@ -20,6 +20,7 @@
 // Helper function to extract schema version from clicProductName
 // e.g., "HOOD/USD-Streams-RegularHoursEquityPrice-DS-Premium-Global-011" -> "v11"
 // e.g., "USD/SEK-Datalink-DeutscheBoerse-DS-Premium-Global-008" -> "v8"
+// e.g., "AAPL/USD-Streams-EquityPrice-DS-Premium-Global-004" -> "v8"
 const getSchemaVersion = (metadata: any): string | undefined => {
   // First try to get from docs.schema
   if (metadata.docs?.schema) {
@@ -32,7 +33,7 @@
     const match = clicProductName.match(/-0(\d{2})$/)
     if (match) {
       const version = match[1]
-      if (version === "08") return "v8"
+      if (version === "04" || version === "08") return "v8"
       if (version === "11") return "v11"
     }
   }
@@ -885,264 +886,6 @@
   },
 }
 
-<<<<<<< HEAD
-const StreamsTr = ({ metadata, isMainnet }) => (
-  <tr>
-    <td className={tableStyles.pairCol}>
-      <div className={tableStyles.assetPair}>
-        {metadata.pair[0]}/{metadata.pair[1]}
-        {metadata.feedType === "Crypto-DEX" && (
-          <a
-            href="/data-streams/concepts/dex-state-price-streams"
-            target="_blank"
-            className={tableStyles.feedVariantBadge}
-          >
-            DEX State Price
-          </a>
-        )}
-      </div>
-      {metadata.docs.shutdownDate && (
-        <div className={clsx(feedList.shutDate)}>
-          <hr />
-          Deprecating:
-          <br />
-          {metadata.docs.shutdownDate}
-        </div>
-      )}
-    </td>
-    <td style="width:80%;">
-      <div className={tableStyles.assetAddress}>
-        <span className={tableStyles.streamAddress}>{metadata.feedId}</span>
-        <button
-          className={clsx(tableStyles.copyBtn, "copy-iconbutton")}
-          style={{ height: "16px", width: "16px" }}
-          data-clipboard-text={metadata.feedId}
-          onClick={(e) =>
-            handleClick(e, {
-              product: "STREAMS",
-              action: "feedId_copied",
-              extraInfo1: isMainnet ? "Mainnet" : "Testnet",
-              extraInfo2: metadata.pair[0],
-              extraInfo3: metadata.feedId,
-            })
-          }
-        >
-          <img src="/assets/icons/copyIcon.svg" alt="copy to clipboard" />
-        </button>
-      </div>
-      <div>
-        <dl className={tableStyles.listContainer}>
-          {isMainnet && metadata.docs.clicProductName && metadata.feedType !== "Tokenized Equities" && (
-            <div className={tableStyles.definitionGroup}>
-              <dt>
-                <span className="label">Full name:</span>
-              </dt>
-              <dd>{metadata.docs.clicProductName}</dd>
-            </div>
-          )}
-          {metadata.assetName && (
-            <div className={tableStyles.definitionGroup}>
-              <dt>
-                <span className="label">Asset name:</span>
-              </dt>
-              <dd>{metadata.assetName}</dd>
-            </div>
-          )}
-          {metadata.docs.assetClass ? (
-            <div className={tableStyles.definitionGroup}>
-              <dt>
-                <span className="label">Asset class:</span>
-              </dt>
-              <dd>
-                {metadata.docs.assetClass}
-                {metadata.docs.assetSubClass &&
-                metadata.docs.assetSubClass !== "Crypto" &&
-                metadata.docs.assetSubClass !== "Equities"
-                  ? " - " + metadata.docs.assetSubClass
-                  : ""}
-              </dd>
-            </div>
-          ) : null}
-          {(() => {
-            const assetSubClass = (metadata.docs as any)?.assetSubClass
-            if (
-              assetSubClass === "Regular Hours" ||
-              assetSubClass === "Extended Hours" ||
-              assetSubClass === "Overnight Hours"
-            ) {
-              let timeRange = ""
-
-              if (assetSubClass === "Regular Hours") {
-                timeRange = "9:30am–4:00pm Mon–Fri"
-              } else if (assetSubClass === "Extended Hours") {
-                timeRange = "4:00am–9:30am & 4:00pm–8:00pm Mon–Fri"
-              } else if (assetSubClass === "Overnight Hours") {
-                timeRange = "8:00pm–4:00am Sun evening–Fri morning"
-              }
-
-              return (
-                <div className={tableStyles.definitionGroup}>
-                  <dt>
-                    <span className="label">Trading hours:</span>
-                  </dt>
-                  <dd>
-                    <a href="/data-streams/market-hours" target="_blank">
-                      <strong>{assetSubClass}</strong>
-                    </a>{" "}
-                    — {timeRange} ET
-                  </dd>
-                </div>
-              )
-            }
-            return null
-          })()}
-          {metadata.docs.marketHours ? (
-            <div className={tableStyles.definitionGroup}>
-              <dt>
-                <span className="label">Market hours:</span>
-              </dt>
-              <dd>
-                <a href="/data-streams/market-hours" target="_blank">
-                  {metadata.docs.marketHours}
-                </a>
-              </dd>
-            </div>
-          ) : null}
-          {streamsCategoryMap[metadata.feedCategory] ? (
-            <div className={tableStyles.definitionGroup}>
-              <dt>
-                <span className="label">Category:</span>
-              </dt>
-              <dd>
-                <a href={streamsCategoryMap[metadata.feedCategory].link}>
-                  {streamsCategoryMap[metadata.feedCategory].text}
-                </a>
-              </dd>
-            </div>
-          ) : null}
-          {metadata.decimals ? (
-            <div className={tableStyles.definitionGroup}>
-              <dt>
-                <span className="label">Decimals:</span>
-              </dt>
-              <dd>{metadata.decimals}</dd>
-            </div>
-          ) : null}
-          {metadata.feedType === "Crypto-DEX" && (
-            <div className={tableStyles.definitionGroup}>
-              <dt>
-                <span className="label">Report Schema:</span>
-              </dt>
-              <dd>
-                <a href="/data-streams/reference/report-schema-v3-dex" rel="noreferrer" target="_blank">
-                  Report Schema v3 (Crypto DEX)
-                </a>
-              </dd>
-            </div>
-          )}
-          {metadata.feedType === "Crypto" && metadata.docs?.productTypeCode !== "ExRate" && (
-            <div className={tableStyles.definitionGroup}>
-              <dt>
-                <span className="label">Report Schema:</span>
-              </dt>
-              <dd>
-                <a href="/data-streams/reference/report-schema-v3" rel="noreferrer" target="_blank">
-                  Report Schema v3 (Crypto)
-                </a>
-              </dd>
-            </div>
-          )}
-          {(() => {
-            const schemaVersion = getSchemaVersion(metadata)
-            const feedType = metadata.feedType || metadata.docs?.feedType
-
-            // RWA streams (Equities, Forex, Datalink) - v8 or v11
-            if (feedType === "Equities" || feedType === "Forex" || feedType === "Datalink") {
-              if (schemaVersion === "v11") {
-                return (
-                  <div className={tableStyles.definitionGroup}>
-                    <dt>
-                      <span className="label">Report Schema:</span>
-                    </dt>
-                    <dd>
-                      <a href="/data-streams/reference/report-schema-v11" rel="noreferrer" target="_blank">
-                        Report Schema v11 (RWA Advanced)
-                      </a>
-                    </dd>
-                  </div>
-                )
-              } else if (schemaVersion === "v8") {
-                return (
-                  <div className={tableStyles.definitionGroup}>
-                    <dt>
-                      <span className="label">Report Schema:</span>
-                    </dt>
-                    <dd>
-                      <a href="/data-streams/reference/report-schema-v8" rel="noreferrer" target="_blank">
-                        Report Schema v8 (RWA Standard)
-                      </a>
-                    </dd>
-                  </div>
-                )
-              }
-            }
-
-            // Exchange Rate streams
-            if (metadata.docs?.productTypeCode === "ExRate") {
-              return (
-                <div className={tableStyles.definitionGroup}>
-                  <dt>
-                    <span className="label">Report Schema:</span>
-                  </dt>
-                  <dd>
-                    <a href="/data-streams/reference/report-schema-v7" rel="noreferrer" target="_blank">
-                      Report Schema v7 (Redemption Rates)
-                    </a>
-                  </dd>
-                </div>
-              )
-            }
-
-            // NAV streams
-            if (feedType === "Net Asset Value") {
-              return (
-                <div className={tableStyles.definitionGroup}>
-                  <dt>
-                    <span className="label">Report Schema:</span>
-                  </dt>
-                  <dd>
-                    <a href="/data-streams/reference/report-schema-v9" rel="noreferrer" target="_blank">
-                      Report Schema v9 (NAV)
-                    </a>
-                  </dd>
-                </div>
-              )
-            }
-
-            // Tokenized Equities streams
-            if (feedType === "Tokenized Equities") {
-              return (
-                <div className={tableStyles.definitionGroup}>
-                  <dt>
-                    <span className="label">Report Schema:</span>
-                  </dt>
-                  <dd>
-                    <a href="/data-streams/reference/report-schema-v10" rel="noreferrer" target="_blank">
-                      Report Schema v10 (Tokenized Assets)
-                    </a>
-                  </dd>
-                </div>
-              )
-            }
-
-            return null
-          })()}
-        </dl>
-      </div>
-    </td>
-  </tr>
-)
-=======
 export const StreamsTr = ({ metadata, isMainnet }) => {
   // Determine if stream is deprecating
   const isDeprecating = !!metadata.docs?.shutdownDate
@@ -1229,6 +972,47 @@
                 </dd>
               </div>
             ) : null}
+            {(() => {
+              const assetSubClass = (metadata.docs as any)?.assetSubClass
+              const clicProductName = (metadata.docs as any)?.clicProductName || ""
+
+              // Determine the trading hours type from either assetSubClass or clicProductName
+              let hoursType = ""
+              let timeRange = ""
+
+              if (
+                assetSubClass === "Regular Hours" ||
+                (clicProductName.includes("RegularHours") &&
+                  !clicProductName.includes("ExtendedHours") &&
+                  !clicProductName.includes("OvernightHours"))
+              ) {
+                hoursType = "Regular Hours"
+                timeRange = "9:30am–4:00pm Mon–Fri"
+              } else if (assetSubClass === "Extended Hours" || clicProductName.includes("ExtendedHours")) {
+                hoursType = "Extended Hours"
+                timeRange = "4:00am–9:30am & 4:00pm–8:00pm Mon–Fri"
+              } else if (assetSubClass === "Overnight Hours" || clicProductName.includes("OvernightHours")) {
+                hoursType = "Overnight Hours"
+                timeRange = "8:00pm–4:00am Sun evening–Fri morning"
+              }
+
+              if (hoursType) {
+                return (
+                  <div className={tableStyles.definitionGroup}>
+                    <dt>
+                      <span className="label">Trading hours:</span>
+                    </dt>
+                    <dd>
+                      <a href="/data-streams/market-hours" target="_blank">
+                        <strong>{hoursType}</strong>
+                      </a>{" "}
+                      — {timeRange} ET
+                    </dd>
+                  </div>
+                )
+              }
+              return null
+            })()}
             {metadata.docs.marketHours ? (
               <div className={tableStyles.definitionGroup}>
                 <dt>
@@ -1285,73 +1069,97 @@
                 </dd>
               </div>
             )}
-            {(metadata.feedType === "Equities" || metadata.feedType === "Forex") && metadata.docs?.schema !== "v11" && (
-              <div className={tableStyles.definitionGroup}>
-                <dt>
-                  <span className="label">Report Schema:</span>
-                </dt>
-                <dd>
-                  <a href="/data-streams/reference/report-schema-v8" rel="noreferrer" target="_blank">
-                    Report Schema v8 (RWA)
-                  </a>
-                </dd>
-              </div>
-            )}
-            {metadata.docs?.productTypeCode === "ExRate" && (
-              <div className={tableStyles.definitionGroup}>
-                <dt>
-                  <span className="label">Report Schema:</span>
-                </dt>
-                <dd>
-                  <a href="/data-streams/reference/report-schema-v7" rel="noreferrer" target="_blank">
-                    Report Schema v7 (Redemption Rates)
-                  </a>
-                </dd>
-              </div>
-            )}
-            {metadata.feedType === "Net Asset Value" && (
-              <div className={tableStyles.definitionGroup}>
-                <dt>
-                  <span className="label">Report Schema:</span>
-                </dt>
-                <dd>
-                  <a href="/data-streams/reference/report-schema-v9" rel="noreferrer" target="_blank">
-                    Report Schema v9 (NAV)
-                  </a>
-                </dd>
-              </div>
-            )}
-            {metadata.feedType === "Tokenized Equities" && (
-              <div className={tableStyles.definitionGroup}>
-                <dt>
-                  <span className="label">Report Schema:</span>
-                </dt>
-                <dd>
-                  <a href="/data-streams/reference/report-schema-v10" rel="noreferrer" target="_blank">
-                    Report Schema v10 (Tokenized Assets)
-                  </a>
-                </dd>
-              </div>
-            )}
-            {metadata.docs?.schema === "v11" && (
-              <div className={tableStyles.definitionGroup}>
-                <dt>
-                  <span className="label">Report Schema:</span>
-                </dt>
-                <dd>
-                  <a href="/data-streams/reference/report-schema-v11" rel="noreferrer" target="_blank">
-                    RWA Advanced (v11)
-                  </a>
-                </dd>
-              </div>
-            )}
+            {(() => {
+              const schemaVersion = getSchemaVersion(metadata)
+              const feedType = metadata.feedType || metadata.docs?.feedType
+
+              // RWA streams (Equities, Forex, Datalink) - v8 or v11
+              if (feedType === "Equities" || feedType === "Forex" || feedType === "Datalink") {
+                if (schemaVersion === "v11") {
+                  return (
+                    <div className={tableStyles.definitionGroup}>
+                      <dt>
+                        <span className="label">Report Schema:</span>
+                      </dt>
+                      <dd>
+                        <a href="/data-streams/reference/report-schema-v11" rel="noreferrer" target="_blank">
+                          Report Schema v11 (RWA Advanced)
+                        </a>
+                      </dd>
+                    </div>
+                  )
+                } else if (schemaVersion === "v8") {
+                  return (
+                    <div className={tableStyles.definitionGroup}>
+                      <dt>
+                        <span className="label">Report Schema:</span>
+                      </dt>
+                      <dd>
+                        <a href="/data-streams/reference/report-schema-v8" rel="noreferrer" target="_blank">
+                          Report Schema v8 (RWA Standard)
+                        </a>
+                      </dd>
+                    </div>
+                  )
+                }
+              }
+
+              // Exchange Rate streams
+              if (metadata.docs?.productTypeCode === "ExRate") {
+                return (
+                  <div className={tableStyles.definitionGroup}>
+                    <dt>
+                      <span className="label">Report Schema:</span>
+                    </dt>
+                    <dd>
+                      <a href="/data-streams/reference/report-schema-v7" rel="noreferrer" target="_blank">
+                        Report Schema v7 (Redemption Rates)
+                      </a>
+                    </dd>
+                  </div>
+                )
+              }
+
+              // NAV streams
+              if (feedType === "Net Asset Value") {
+                return (
+                  <div className={tableStyles.definitionGroup}>
+                    <dt>
+                      <span className="label">Report Schema:</span>
+                    </dt>
+                    <dd>
+                      <a href="/data-streams/reference/report-schema-v9" rel="noreferrer" target="_blank">
+                        Report Schema v9 (NAV)
+                      </a>
+                    </dd>
+                  </div>
+                )
+              }
+
+              // Tokenized Equities streams
+              if (feedType === "Tokenized Equities") {
+                return (
+                  <div className={tableStyles.definitionGroup}>
+                    <dt>
+                      <span className="label">Report Schema:</span>
+                    </dt>
+                    <dd>
+                      <a href="/data-streams/reference/report-schema-v10" rel="noreferrer" target="_blank">
+                        Report Schema v10 (Tokenized Assets)
+                      </a>
+                    </dd>
+                  </div>
+                )
+              }
+
+              return null
+            })()}
           </dl>
         </div>
       </td>
     </tr>
   )
 }
->>>>>>> 881c94b1
 
 export const MainnetTable = ({
   network,
@@ -1440,108 +1248,9 @@
         return false
       }
 
-<<<<<<< HEAD
-      if (isDeprecating) return !!metadata.docs.shutdownDate
-
-      if (dataFeedType === "streamsCrypto") {
-        const isValidStreamsFeed =
-          metadata.contractType === "verifier" &&
-          (metadata.docs.feedType === "Crypto" || metadata.docs.feedType === "Crypto-DEX")
-
-        if (showOnlyDEXFeeds) {
-          return isValidStreamsFeed && metadata.docs.feedType === "Crypto-DEX"
-        }
-
-        return isValidStreamsFeed
-      }
-      if (dataFeedType === "streamsRwa") {
-        const isRwaFeed =
-          metadata.contractType === "verifier" &&
-          (metadata.docs.feedType === "Equities" ||
-            metadata.docs.feedType === "Forex" ||
-            metadata.docs.feedType === "Datalink")
-
-        if (!isRwaFeed) return false
-
-        // Get schema version using helper (fallback to clicProductName)
-        const schemaVersion = getSchemaVersion(metadata)
-
-        // Apply 24/5 filter (only v11 equity streams with assetSubClass)
-        if (show24x5Feeds) {
-          const assetSubClass = (metadata.docs as any)?.assetSubClass
-          const feedType = metadata.docs?.feedType || metadata.feedType
-
-          // For 24/5 testing: ignore hidden flag and check for equity streams with trading hours
-          const is24x5Feed =
-            feedType === "Equities" &&
-            schemaVersion === "v11" &&
-            assetSubClass &&
-            (assetSubClass === "Regular Hours" ||
-              assetSubClass === "Extended Hours" ||
-              assetSubClass === "Overnight Hours")
-
-          if (!is24x5Feed) return false
-
-          // Apply trading hours filter if specified
-          if (tradingHoursFilter && tradingHoursFilter !== "all") {
-            if (tradingHoursFilter === "regular" && assetSubClass !== "Regular Hours") return false
-            if (tradingHoursFilter === "extended" && assetSubClass !== "Extended Hours") return false
-            if (tradingHoursFilter === "overnight" && assetSubClass !== "Overnight Hours") return false
-          }
-
-          return true
-        }
-
-        // Apply feed type filter
-        if (streamCategoryFilter === "datalink") {
-          if (metadata.docs.feedType !== "Datalink") return false
-        } else if (streamCategoryFilter === "equities") {
-          if (metadata.docs.feedType !== "Equities") return false
-        } else if (streamCategoryFilter === "forex") {
-          if (metadata.docs.feedType !== "Forex") return false
-        }
-
-        // Apply schema filter using helper function
-        if (rwaSchemaFilter === "v8") {
-          return schemaVersion === "v8"
-        }
-        if (rwaSchemaFilter === "v11") {
-          return schemaVersion === "v11"
-        }
-
-        return true
-      }
-
-      if (dataFeedType === "streamsNav") {
-        return metadata.contractType === "verifier" && metadata.docs.feedType === "Net Asset Value"
-      }
-
-      if (dataFeedType === "streamsExRate") {
-        return metadata.contractType === "verifier" && metadata.docs?.productTypeCode === "ExRate"
-      }
-
-      if (dataFeedType === "streamsBacked") {
-        return metadata.contractType === "verifier" && metadata.docs.feedType === "Tokenized Equities"
-      }
-
-      if (isSmartData) {
-        if (showOnlyMVRFeeds) {
-          return !metadata.docs?.hidden && metadata.docs?.isMVR === true && metadata.docs?.deliveryChannelCode !== "DS"
-        }
-
-        return (
-          !metadata.docs?.hidden &&
-          metadata.docs?.deliveryChannelCode !== "DS" &&
-          (metadata.docs?.productType === "Proof of Reserve" ||
-            metadata.docs?.productType === "NAVLink" ||
-            metadata.docs?.productType === "SmartAUM" ||
-            metadata.docs?.isMVR === true)
-        )
-=======
       if (isDeprecating) {
         // Only show feeds (not streams) with shutdown dates
         return !!metadata.docs.shutdownDate && !(metadata.contractType === "verifier" && metadata.feedId)
->>>>>>> 881c94b1
       }
 
       // Use shared visibility logic with filters
@@ -1551,6 +1260,39 @@
         rwaSchemaFilter,
         showOnlyMVRFeeds,
       })
+    })
+    .filter((metadata) => {
+      // When 24/5 checkbox is checked, ONLY show 24/5 feeds
+      if (show24x5Feeds) {
+        const schemaVersion = getSchemaVersion(metadata)
+        const feedType = metadata.feedType || metadata.docs?.feedType
+
+        // 24/5 feeds are Equities/Forex with v11 schema
+        const is24x5Feed = (feedType === "Equities" || feedType === "Forex") && schemaVersion === "v11"
+
+        if (!is24x5Feed) return false
+
+        // Apply trading hours sub-filter
+        if (tradingHoursFilter && tradingHoursFilter !== "all") {
+          const assetSubClass = (metadata.docs as any)?.assetSubClass
+          const clicProductName = (metadata.docs as any)?.clicProductName || ""
+
+          // Check both assetSubClass and clicProductName for hours identification
+          const isRegularHours =
+            assetSubClass === "Regular Hours" ||
+            (clicProductName.includes("RegularHours") &&
+              !clicProductName.includes("ExtendedHours") &&
+              !clicProductName.includes("OvernightHours"))
+          const isExtendedHours = assetSubClass === "Extended Hours" || clicProductName.includes("ExtendedHours")
+          const isOvernightHours = assetSubClass === "Overnight Hours" || clicProductName.includes("OvernightHours")
+
+          if (tradingHoursFilter === "regular" && !isRegularHours) return false
+          if (tradingHoursFilter === "extended" && !isExtendedHours) return false
+          if (tradingHoursFilter === "overnight" && !isOvernightHours) return false
+        }
+      }
+
+      return true
     })
     .filter((metadata) => {
       if (isSmartData) {
@@ -1693,8 +1435,6 @@
   showOnlyDEXFeeds,
   rwaSchemaFilter,
   streamCategoryFilter,
-  show24x5Feeds,
-  tradingHoursFilter,
 }: {
   network: ChainNetwork
   showExtraDetails: boolean
@@ -1710,8 +1450,6 @@
   showOnlyDEXFeeds?: boolean
   rwaSchemaFilter?: "all" | "v8" | "v11"
   streamCategoryFilter?: "all" | "datalink" | "equities" | "forex"
-  show24x5Feeds?: boolean
-  tradingHoursFilter?: "all" | "regular" | "extended" | "overnight"
 }) => {
   if (!network.metadata) return null
 
@@ -1757,128 +1495,6 @@
       }
 
       if (batchCategory === "hidden") return false
-<<<<<<< HEAD
-      if (isStreams) {
-        if (dataFeedType === "streamsCrypto") {
-          const isValidStreamsFeed =
-            metadata.contractType === "verifier" &&
-            (metadata.feedType === "Crypto" || metadata.feedType === "Crypto-DEX")
-
-          if (showOnlyDEXFeeds) {
-            return isValidStreamsFeed && metadata.feedType === "Crypto-DEX"
-          }
-
-          return isValidStreamsFeed
-        }
-
-        if (dataFeedType === "streamsRwa") {
-          const isRwaFeed =
-            metadata.contractType === "verifier" &&
-            (metadata.docs.feedType === "Equities" ||
-              metadata.docs.feedType === "Forex" ||
-              metadata.docs.feedType === "Datalink")
-
-          if (!isRwaFeed) return false
-
-          // Get schema version using helper (fallback to clicProductName)
-          const schemaVersion = getSchemaVersion(metadata)
-
-          // Apply 24/5 filter (only v11 equity streams with assetSubClass)
-          if (show24x5Feeds) {
-            const assetSubClass = (metadata.docs as any)?.assetSubClass
-            const feedType = metadata.docs?.feedType || metadata.feedType
-
-            const is24x5Feed =
-              feedType === "Equities" &&
-              schemaVersion === "v11" &&
-              assetSubClass &&
-              (assetSubClass === "Regular Hours" ||
-                assetSubClass === "Extended Hours" ||
-                assetSubClass === "Overnight Hours")
-
-            if (!is24x5Feed) return false
-
-            // Apply trading hours filter if specified
-            if (tradingHoursFilter && tradingHoursFilter !== "all") {
-              if (tradingHoursFilter === "regular" && assetSubClass !== "Regular Hours") return false
-              if (tradingHoursFilter === "extended" && assetSubClass !== "Extended Hours") return false
-              if (tradingHoursFilter === "overnight" && assetSubClass !== "Overnight Hours") return false
-            }
-
-            return true
-          }
-
-          // Apply feed type filter
-          if (streamCategoryFilter === "datalink") {
-            if (metadata.docs.feedType !== "Datalink") return false
-          } else if (streamCategoryFilter === "equities") {
-            if (metadata.docs.feedType !== "Equities") return false
-          } else if (streamCategoryFilter === "forex") {
-            if (metadata.docs.feedType !== "Forex") return false
-          }
-
-          // Apply schema filter using helper function
-          if (rwaSchemaFilter === "v8") {
-            return schemaVersion === "v8"
-          }
-          if (rwaSchemaFilter === "v11") {
-            return schemaVersion === "v11"
-          }
-
-          return true
-        }
-
-        if (dataFeedType === "streamsExRate") {
-          return metadata.contractType === "verifier" && metadata.docs?.productTypeCode === "ExRate"
-        }
-
-        if (dataFeedType === "streamsNav") {
-          return metadata.contractType === "verifier" && metadata.docs.feedType === "Net Asset Value"
-        }
-
-        if (dataFeedType === "streamsBacked") {
-          return metadata.contractType === "verifier" && metadata.docs.feedType === "Tokenized Equities"
-        }
-
-        // If we're in streams mode but didn't match any specific stream type, exclude this feed
-        return false
-      }
-
-      if (isSmartData) {
-        if (showOnlyMVRFeeds) {
-          return !metadata.docs?.hidden && metadata.docs?.isMVR === true && metadata.docs?.deliveryChannelCode !== "DS"
-        }
-
-        // Otherwise, include all SmartData feeds (MVR, PoR, NAVLink, SmartAUM)
-        return (
-          !metadata.docs?.hidden &&
-          metadata.docs?.deliveryChannelCode !== "DS" &&
-          (metadata.docs?.productType === "Proof of Reserve" ||
-            metadata.docs?.productType === "NAVLink" ||
-            metadata.docs?.productType === "SmartAUM" ||
-            metadata.docs?.isMVR === true)
-        )
-      }
-
-      if (isRates)
-        return !!(metadata.docs.productType === "Rates" || metadata.docs.productSubType === "Realized Volatility")
-
-      if (isUSGovernmentMacroeconomicData) {
-        return metadata.docs?.productTypeCode === "RefMacro"
-      }
-
-      // Exclude MVR feeds from default view
-      return (
-        !metadata.feedId &&
-        !metadata.docs.porType &&
-        metadata.docs.productType !== "Rates" &&
-        metadata.docs.productSubType !== "Realized Volatility" &&
-        metadata.docs.productType !== "Proof of Reserve" &&
-        metadata.docs.productType !== "NAVLink" &&
-        metadata.docs.productType !== "SmartAUM" &&
-        metadata.docs?.productTypeCode !== "RefMacro"
-      )
-=======
       // Use shared visibility logic with filters
       return isFeedVisible(metadata, dataFeedType as any, undefined, {
         showOnlyDEXFeeds,
@@ -1886,7 +1502,6 @@
         rwaSchemaFilter,
         showOnlyMVRFeeds,
       })
->>>>>>> 881c94b1
     })
     .filter((metadata) => {
       if (isSmartData) {
