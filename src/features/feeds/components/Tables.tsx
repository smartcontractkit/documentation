/** @jsxImportSource preact */
import { useState } from "preact/hooks"
import { Fragment } from "preact"
import feedList from "./FeedList.module.css"
import { clsx } from "~/lib/clsx/clsx.ts"
import { ChainNetwork } from "~/features/data/chains.ts"
import tableStyles from "./Tables.module.css"
import button from "@chainlink/design-system/button.module.css"
import { CheckHeartbeat } from "./pause-notice/CheckHeartbeat.tsx"
import { monitoredFeeds, FeedDataItem } from "~/features/data/index.ts"
import { StreamsNetworksData, type NetworkData } from "../data/StreamsNetworksData.ts"
<<<<<<< HEAD
import { isSharedSVR, isAaveSVR } from "~/features/feeds/utils/svrDetection.ts"
=======
>>>>>>> 6b9922b9

const feedItems = monitoredFeeds.mainnet
const feedCategories = {
  low: (
    <span
      className={clsx(feedList.hoverText, tableStyles.statusIcon, "feed-category")}
      title="Low Market Risk - Feeds that deliver a market price for liquid assets with robust market structure."
    >
      <a href="/data-feeds/selecting-data-feeds#-low-market-risk-feeds" aria-label="Low Market Risk" target="_blank">
        🟢
      </a>
    </span>
  ),
  medium: (
    <span
      className={clsx(feedList.hoverText, tableStyles.statusIcon, "feed-category")}
      title="Medium Market Risk - Feeds that deliver a market price for assets that show signs of liquidity-related risk or other market structure-related risk."
    >
      <a
        href="/data-feeds/selecting-data-feeds#-medium-market-risk-feeds"
        aria-label="Medium Market Risk"
        target="_blank"
      >
        🟡
      </a>
    </span>
  ),
  high: (
    <span
      className={clsx(feedList.hoverText, tableStyles.statusIcon, "feed-category")}
      title="High Market Risk - Feeds that deliver a heightened degree of some of the risk factors associated with Medium Market Risk Feeds, or a separate risk that makes the market price subject to uncertainty or volatile. In using a high market risk data feed you acknowledge that you understand the risks associated with such a feed and that you are solely responsible for monitoring and mitigating such risks."
    >
      <a href="/data-feeds/selecting-data-feeds#-high-market-risk-feeds" aria-label="High Market Risk" target="_blank">
        🔴
      </a>
    </span>
  ),
  new: (
    <span
      className={clsx(feedList.hoverText, tableStyles.statusIcon, "feed-category")}
      title="New Token - Tokens without the historical data required to implement a risk assessment framework may be launched in this category. Users must understand the additional market and volatility risks inherent with such assets. Users of New Token Feeds are responsible for independently verifying the liquidity and stability of the assets priced by feeds that they use."
    >
      <a href="/data-feeds/selecting-data-feeds#-new-token-feeds" aria-label="New Token" target="_blank">
        🟠
      </a>
    </span>
  ),
  custom: (
    <span
      className={clsx(feedList.hoverText, tableStyles.statusIcon, "feed-category")}
      title="Custom - Feeds built to serve a specific use case or rely on external contracts or data sources. These might not be suitable for general use or your use case's risk parameters. Users must evaluate the properties of a feed to make sure it aligns with their intended use case."
    >
      <a href="/data-feeds/selecting-data-feeds#-custom-feeds" aria-label="Custom" target="_blank">
        🔵
      </a>
    </span>
  ),
  deprecating: (
    <span
      className={clsx(feedList.hoverText, tableStyles.statusIcon, "feed-category")}
      title="Deprecating - These feeds are scheduled for deprecation. See the [Deprecation](/data-feeds/deprecating-feeds) page to learn more."
    >
      <a href="/data-feeds/deprecating-feeds" aria-label="Deprecating" target="_blank">
        ⭕
      </a>
    </span>
  ),
}

const Pagination = ({ addrPerPage, totalAddr, paginate, currentPage, firstAddr, lastAddr }) => {
  const pageNumbers: number[] = []

  for (let i = 1; i <= Math.ceil(totalAddr / addrPerPage); i++) {
    pageNumbers.push(i)
  }

  return (
    <div className={tableStyles.pagination} role="navigation" aria-label="Table pagination">
      {totalAddr !== 0 && (
        <>
          <button
            className={button.secondary}
            style={"outline-offset: 2px"}
            disabled={currentPage === 1}
            onClick={() => paginate(Number(currentPage) - 1)}
            aria-label={`Go to previous page, page ${currentPage - 1}`}
          >
            Prev
          </button>
          <p aria-live="polite">
            Showing {firstAddr + 1} to {lastAddr > totalAddr ? totalAddr : lastAddr} of {totalAddr} entries
          </p>
          <button
            className={button.secondary}
            style={"outline-offset: 2px"}
            disabled={lastAddr >= totalAddr}
            onClick={() => paginate(Number(currentPage) + 1)}
            aria-label={`Go to next page, page ${currentPage + 1}`}
          >
            Next
          </button>
        </>
      )}
    </div>
  )
}

const handleClick = (e, additionalInfo) => {
  e.preventDefault()

  const dataLayerEvent = {
    event: "docs_product_interaction",
    ...additionalInfo,
  }
  window.dataLayer = window.dataLayer || []
  window.dataLayer.push(dataLayerEvent)
}

const CopyableAddress = ({
  address,
  explorerUrl,
  network,
  environment,
}: {
  address?: string
  explorerUrl: string
  network: NetworkData
  environment: string
}) => {
  if (!address) return null

  return (
    <div className={tableStyles.compactAddressContainer}>
      <a
        className={tableStyles.compactAddressLink}
        href={explorerUrl.replace("%s", address)}
        target="_blank"
        rel="noopener noreferrer"
      >
        {address}
      </a>
      <button
        className={clsx(tableStyles.copyBtn, "copy-iconbutton")}
        data-clipboard-text={address}
        onClick={(e) =>
          handleClick(e, {
            product: "STREAMS",
            action: "verifierProxyAddress_copied",
            extraInfo1: environment,
            extraInfo2: network.network,
          })
        }
      >
        <img src="/assets/icons/copyIcon.svg" alt="Copy to clipboard" />
      </button>
    </div>
  )
}

const getNetworkStatusUrl = (network: NetworkData): string | null => {
  if (network.networkStatus) {
    return network.networkStatus
  }

  if (network.mainnet?.explorerUrl) {
    try {
      return new URL(network.mainnet.explorerUrl.replace("%s", "")).origin
    } catch {
      return null
    }
  }

  return null
}

const DefaultTHead = ({
  showExtraDetails,
  networkName,
  dataFeedType,
}: {
  showExtraDetails: boolean
  networkName: string
  dataFeedType: string
}) => {
  const isAptosNetwork = networkName === "Aptos Mainnet" || networkName === "Aptos Testnet"
  const isUSGovernmentMacroeconomicData = dataFeedType === "usGovernmentMacroeconomicData"

  return (
    <thead>
      <tr>
        <th className={tableStyles.heading}>{isUSGovernmentMacroeconomicData ? "Feed" : "Pair"}</th>
        <th style={{ display: showExtraDetails ? "table-cell" : "none" }}>Deviation</th>
        <th style={{ display: showExtraDetails ? "table-cell" : "none" }}>Heartbeat</th>
        <th style={{ display: showExtraDetails ? "table-cell" : "none" }}>Dec</th>
        <th>{isAptosNetwork ? "Feed ID and info" : "Address and info"}</th>
      </tr>
    </thead>
  )
}

<<<<<<< HEAD
const DefaultTr = ({ network, metadata, showExtraDetails }) => (
  <tr>
    <td className={tableStyles.pairCol}>
      <div className={tableStyles.assetPair}>
        <div className={tableStyles.pairNameRow}>
          {feedCategories[metadata.feedCategory?.toLowerCase()] || ""}
          {metadata.name}
        </div>
        {metadata.secondaryProxyAddress && (
          <div style={{ marginTop: "5px" }}>
            <a
              href={
                isAaveSVR(metadata)
                  ? "/data-feeds/svr-feeds#aave-svr-feeds"
                  : isSharedSVR(metadata)
                    ? "/data-feeds/svr-feeds#canonical-svr-feeds"
                    : "/data-feeds/svr-feeds"
              }
              target="_blank"
              className={tableStyles.feedVariantBadge}
              title={
                isAaveSVR(metadata)
                  ? "Aave Dedicated SVR Feed"
                  : isSharedSVR(metadata)
                    ? "Canonical SVR Feed"
                    : "SVR-enabled Feed"
              }
            >
              {isAaveSVR(metadata) ? "Aave SVR" : isSharedSVR(metadata) ? "Canonical SVR" : "SVR"}
            </a>
          </div>
        )}
      </div>
      {metadata.docs.shutdownDate && (
        <div className={clsx(feedList.shutDate)}>
          <hr />
          Deprecating:
          <br />
          {metadata.docs.shutdownDate}
        </div>
      )}
    </td>
    <td aria-hidden={!showExtraDetails}>{metadata.threshold ? metadata.threshold + "%" : "N/A"}</td>
    <td aria-hidden={!showExtraDetails}>{metadata.heartbeat ? metadata.heartbeat + "s" : "N/A"}</td>
    <td aria-hidden={!showExtraDetails}>{metadata.decimals ? metadata.decimals : "N/A"}</td>
    <td>
      <div>
        <dl className={tableStyles.listContainer}>
          <div className={tableStyles.definitionGroup}>
            {metadata.secondaryProxyAddress && (
              <dt>
                <span className="label">Standard Proxy:</span>
              </dt>
            )}
            <dd>
              <div className={tableStyles.assetAddress}>
                <button
                  className={clsx(tableStyles.copyBtn, "copy-iconbutton")}
                  data-clipboard-text={metadata.proxyAddress ?? metadata.transmissionsAccount}
                  onClick={(e) =>
                    handleClick(e, {
                      product: "FEEDS",
                      action: "feedId_copied",
                      extraInfo1: network.name,
                      extraInfo2: metadata.name,
                      extraInfo3: metadata.proxyAddress,
                    })
                  }
                >
                  <img src="/assets/icons/copyIcon.svg" alt="copy to clipboard" />
                </button>
                <a
                  className={tableStyles.addressLink}
                  href={network.explorerUrl.replace("%s", metadata.proxyAddress ?? metadata.transmissionsAccount)}
                  target="_blank"
                >
                  {metadata.proxyAddress ?? metadata.transmissionsAccount}
                </a>
              </div>
            </dd>
=======
const DefaultTr = ({ network, metadata, showExtraDetails, dataFeedType }) => {
  const isUSGovernmentMacroeconomicData = dataFeedType === "usGovernmentMacroeconomicData"
  const label = isUSGovernmentMacroeconomicData ? "Category" : "Asset type"
  const value = isUSGovernmentMacroeconomicData
    ? metadata.docs.assetClass === "Macroeconomics"
      ? "U.S. Government Macroeconomic Data Feeds"
      : metadata.docs.assetClass
    : metadata.feedType
  return (
    <tr>
      <td className={tableStyles.pairCol}>
        <div className={tableStyles.assetPair}>
          <div className={tableStyles.pairNameRow}>
            {feedCategories[metadata.feedCategory?.toLowerCase()] || ""}
            {metadata.name}
>>>>>>> 6b9922b9
          </div>
          {metadata.secondaryProxyAddress && (
            <div style={{ marginTop: "5px" }}>
              <a
                href="/data-feeds/svr-feeds"
                target="_blank"
                className={tableStyles.feedVariantBadge}
                title="SVR-enabled Feed"
              >
                SVR
              </a>
            </div>
          )}
        </div>
        {metadata.docs.shutdownDate && (
          <div className={clsx(feedList.shutDate)}>
            <hr />
            Deprecating:
            <br />
            {metadata.docs.shutdownDate}
          </div>
        )}
      </td>
      <td style={{ display: showExtraDetails ? "table-cell" : "none" }}>
        {metadata.threshold ? metadata.threshold + "%" : "N/A"}
      </td>
      <td style={{ display: showExtraDetails ? "table-cell" : "none" }}>
        {metadata.heartbeat ? metadata.heartbeat + "s" : "N/A"}
      </td>
      <td style={{ display: showExtraDetails ? "table-cell" : "none" }}>
        {metadata.decimals ? metadata.decimals : "N/A"}
      </td>
      <td>
        <div>
          <dl className={tableStyles.listContainer}>
            <div className={tableStyles.definitionGroup}>
              {metadata.secondaryProxyAddress && (
                <dt>
<<<<<<< HEAD
                  <span className="label">{isAaveSVR(metadata) ? "AAVE SVR Proxy:" : "SVR Proxy:"}</span>
=======
                  <span className="label">Standard Proxy:</span>
>>>>>>> 6b9922b9
                </dt>
              )}
              <dd>
                <div className={tableStyles.assetAddress}>
                  <button
                    className={clsx(tableStyles.copyBtn, "copy-iconbutton")}
                    data-clipboard-text={metadata.proxyAddress ?? metadata.transmissionsAccount}
                    onClick={(e) =>
                      handleClick(e, {
                        product: "FEEDS",
                        action: "feedId_copied",
                        extraInfo1: network.name,
                        extraInfo2: metadata.name,
                        extraInfo3: metadata.proxyAddress,
                      })
                    }
                  >
                    <img src="/assets/icons/copyIcon.svg" alt="copy to clipboard" />
                  </button>
                  <a
                    className={tableStyles.addressLink}
                    href={network.explorerUrl.replace("%s", metadata.proxyAddress ?? metadata.transmissionsAccount)}
                    target="_blank"
                  >
                    {metadata.proxyAddress ?? metadata.transmissionsAccount}
                  </a>
                </div>
              </dd>
            </div>
            {metadata.assetName && (
              <div className={tableStyles.definitionGroup}>
                <dt>
                  <span className="label">Asset name:</span>
                </dt>
                <dd>{metadata.assetName}</dd>
              </div>
            )}
            {value && (
              <div className={tableStyles.definitionGroup}>
                <dt>
                  <span className="label">{label}:</span>
                </dt>
                <dd>
                  {value}
                  {metadata.docs.assetSubClass === "UK" ? " - " + metadata.docs.assetSubClass : ""}
                </dd>
              </div>
<<<<<<< HEAD
              {isAaveSVR(metadata) && (
                <div className={clsx(tableStyles.aaveCallout)}>
                  <strong>⚠️ Aave Dedicated Feed:</strong> This SVR proxy feed is dedicated exclusively for use by the
                  Aave protocol. Learn more about{" "}
                  <a href="/data-feeds/svr-feeds#aave-svr-feeds" target="_blank">
                    Aave SVR Feeds
                  </a>
                  .
                </div>
              )}
              {isSharedSVR(metadata) && (
                <div className={clsx(tableStyles.sharedCallout)}>
                  <strong>🔗 Canonical SVR Feed:</strong> This SVR proxy feed is usable by any protocol. Learn more
                  about{" "}
                  <a href="/data-feeds/svr-feeds#canonical-svr-feeds" target="_blank">
                    Canonical SVR Feeds
                  </a>
                  .
                </div>
              )}
            </>
          )}
        </dl>
      </div>
    </td>
  </tr>
)
=======
            )}
            {metadata.docs.marketHours && (
              <div className={tableStyles.definitionGroup}>
                <dt>
                  <span className="label">Market hours:</span>
                </dt>
                <dd>
                  <a href="/data-feeds/selecting-data-feeds#market-hours" target="_blank">
                    {metadata.docs.marketHours}
                  </a>
                </dd>
              </div>
            )}
            {metadata.secondaryProxyAddress && (
              <>
                <div className={tableStyles.separator} />
                <div className={tableStyles.assetAddress}>
                  <dt>
                    <span className="label">AAVE SVR Proxy:</span>
                  </dt>
                  <dd>
                    <button
                      className={clsx(tableStyles.copyBtn, "copy-iconbutton")}
                      data-clipboard-text={metadata.secondaryProxyAddress}
                      onClick={(e) =>
                        handleClick(e, {
                          product: "FEEDS",
                          action: "SVR_proxy_copied",
                          extraInfo1: network.name,
                          extraInfo2: metadata.name,
                          extraInfo3: metadata.secondaryProxyAddress,
                        })
                      }
                    >
                      <img src="/assets/icons/copyIcon.svg" alt="copy to clipboard" />
                    </button>
                    <a
                      className={tableStyles.addressLink}
                      href={network.explorerUrl.replace("%s", metadata.secondaryProxyAddress)}
                      target="_blank"
                    >
                      {metadata.secondaryProxyAddress}
                    </a>
                  </dd>
                </div>
                <div className={clsx(tableStyles.aaveCallout)}>
                  <strong>⚠️ Aave Dedicated Feed:</strong> This SVR proxy feed is dedicated exclusively for use by the
                  Aave protocol. Learn more about{" "}
                  <a href="/data-feeds/svr-feeds" target="_blank">
                    SVR-enabled Feeds
                  </a>
                  .
                </div>
              </>
            )}
          </dl>
        </div>
      </td>
    </tr>
  )
}
>>>>>>> 6b9922b9

const SmartDataTHead = ({ showExtraDetails }: { showExtraDetails: boolean }) => (
  <thead>
    <tr>
      <th className={tableStyles.heading}>SmartData Feed</th>
      <th style={{ display: showExtraDetails ? "table-cell" : "none" }}>Deviation</th>
      <th style={{ display: showExtraDetails ? "table-cell" : "none" }}>Heartbeat</th>
      <th style={{ display: showExtraDetails ? "table-cell" : "none" }}>Dec</th>
      <th>Address and Info</th>
    </tr>
  </thead>
)

const SmartDataTr = ({ network, metadata, showExtraDetails }) => {
  // Check if this is an MVR feed
  const hasDecoding = Array.isArray(metadata.docs?.decoding) && metadata.docs.decoding.length > 0
  const isMVRFlagSet = metadata.docs?.isMVR === true

  // Only show MVR badge if explicitly flagged as MVR
  const finalIsMVRFeed = isMVRFlagSet && hasDecoding

  return (
    <tr>
      <td className={tableStyles.pairCol}>
        {feedItems.map((feedItem: FeedDataItem) => {
          const [feedAddress] = Object.keys(feedItem)
          if (feedAddress === metadata.proxyAddress) {
            return (
              <CheckHeartbeat
                feedAddress={metadata.proxyAddress}
                supportedChain="ETHEREUM_MAINNET"
                feedName={metadata.name}
                list
                currencyName={feedItem[feedAddress]}
              />
            )
          }
          return ""
        })}
        <div className={tableStyles.assetPair}>
          {feedCategories[metadata.feedCategory?.toLowerCase()] || ""} {metadata.name}
        </div>
        {metadata.docs.shutdownDate && (
          <div className={clsx(feedList.shutDate)}>
            <hr />
            Deprecating:
            <br />
            {metadata.docs.shutdownDate}
          </div>
        )}
        {metadata.docs.productType && (
          <div>
            <dd style={{ marginTop: "5px" }}>{metadata.docs.productType}</dd>
          </div>
        )}
        {finalIsMVRFeed && (
          <div style={{ marginTop: "5px" }}>
            <a
              href="/data-feeds/mvr-feeds"
              className={tableStyles.feedVariantBadge}
              title="Multiple-Variable Response (MVR) Feed"
            >
              MVR
            </a>
          </div>
        )}
      </td>

      <td style={{ display: showExtraDetails ? "table-cell" : "none" }}>
        {metadata.threshold ? metadata.threshold + "%" : "N/A"}
      </td>
      <td style={{ display: showExtraDetails ? "table-cell" : "none" }}>
        {metadata.heartbeat ? metadata.heartbeat : "N/A"}
      </td>
      <td style={{ display: showExtraDetails ? "table-cell" : "none" }}>
        {metadata.decimals ? metadata.decimals : "N/A"}
      </td>
      <td>
        <div className={tableStyles.assetAddress}>
          <a
            className={tableStyles.addressLink}
            href={network.explorerUrl.replace("%s", metadata.proxyAddress ?? metadata.transmissionsAccount)}
            target="_blank"
          >
            {metadata.proxyAddress ?? metadata.transmissionsAccount}
          </a>
          <button
            className={clsx(tableStyles.copyBtn, "copy-iconbutton")}
            style={{ height: "16px", width: "16px" }}
            data-clipboard-text={metadata.proxyAddress ?? metadata.transmissionsAccount}
            onClick={(e) =>
              handleClick(e, {
                product: "FEEDS-POR",
                action: "feedId_copied",
                extraInfo1: network.name,
                extraInfo2: metadata.name,
                extraInfo3: metadata.proxyAddress ?? metadata.transmissionsAccount,
              })
            }
          >
            <img src="/assets/icons/copyIcon.svg" alt="copy to clipboard" />
          </button>
        </div>
        <div>
          <dl className={tableStyles.listContainer}>
            <div className={tableStyles.definitionGroup}>
              <dt>
                <span className="label">Asset name:</span>
              </dt>
              <dd>{metadata.assetName}</dd>
            </div>
            {metadata.docs.porType && (
              <div className={tableStyles.definitionGroup}>
                <dt>
                  <span className="label">Reserve type:</span>
                </dt>
                <dd>{metadata.docs.porType}</dd>
              </div>
            )}
            {metadata.docs.porAuditor && (
              <div className={tableStyles.definitionGroup}>
                <dt>
                  <span className="label">Data source:</span>
                </dt>
                <dd>{metadata.docs.porAuditor}</dd>
              </div>
            )}
            {metadata.docs.porSource && (
              <div className={tableStyles.definitionGroup}>
                <dt>
                  <span className="label">
                    {metadata.docs.porSource === "Third-party" ? "Auditor verification:" : "Reporting:"}
                  </span>
                </dt>
                <dd>{metadata.docs.porSource}</dd>
              </div>
            )}
            {metadata.docs.issuer ? (
              <div className={tableStyles.definitionGroup}>
                <dt>
                  <span className="label">Issuer:</span>
                </dt>
                <dd>{metadata.docs.issuer}</dd>
              </div>
            ) : null}
          </dl>
        </div>
        {finalIsMVRFeed && metadata.docs?.decoding && (
          <div className={tableStyles.mvrDecoding}>
            <details style={{ textAlign: "left" }}>
              <summary>
                <svg
                  xmlns="http://www.w3.org/2000/svg"
                  width="16"
                  height="16"
                  viewBox="0 0 24 24"
                  fill="none"
                  stroke="currentColor"
                  strokeWidth="2"
                  strokeLinecap="round"
                  strokeLinejoin="round"
                  style={{ marginRight: "8px" }}
                >
                  <path d="M21 16V8a2 2 0 0 0-1-1.73l-7-4a2 2 0 0 0-2 0l-7 4A2 2 0 0 0 3 8v8a2 2 0 0 0 1 1.73l7 4a2 2 0 0 0 2 0l7-4A2 2 0 0 0 21 16z"></path>
                  <polyline points="7.5 4.21 12 6.81 16.5 4.21"></polyline>
                  <polyline points="7.5 19.79 7.5 14.6 3 12"></polyline>
                  <polyline points="21 12 16.5 14.6 16.5 19.79"></polyline>
                  <polyline points="3.27 6.96 12 12.01 20.73 6.96"></polyline>
                  <line x1="12" y1="22.08" x2="12" y2="12"></line>
                </svg>
                MVR Bundle Info
              </summary>
              <p className={tableStyles.mvrDescription}>
                This table shows the data structure definition you need to decode the MVR feed's byte array. For
                step-by-step instructions on how to decode and use this data in your applications, see the{" "}
                <a href="/data-feeds/mvr-feeds/guides">implementation guides</a>.{" "}
              </p>
              <div className={tableStyles.mvrDecodingContent}>
                <table className={tableStyles.mvrDecodingTable}>
                  <thead>
                    <tr>
                      <th>Field</th>
                      <th>Type</th>
                      <th>Decimals</th>
                    </tr>
                  </thead>
                  <tbody>
                    {metadata.docs.decoding.map((variable, index) => (
                      <tr key={index}>
                        <td>
                          <code>{variable.name}</code>
                        </td>
                        <td>
                          <code>{variable.type}</code>
                        </td>
                        <td>
                          <code>{variable.decimals}</code>
                        </td>
                      </tr>
                    ))}
                  </tbody>
                </table>
              </div>
            </details>
          </div>
        )}
      </td>
    </tr>
  )
}

export const StreamsNetworkAddressesTable = () => {
  const [searchValue, setSearchValue] = useState("")

  const normalizedSearch = searchValue.toLowerCase().replaceAll(" ", "")

  const match = (value?: string) => !!value && value.toLowerCase().replaceAll(" ", "").includes(normalizedSearch)

  const filteredNetworks = StreamsNetworksData.filter((network) => {
    if (!normalizedSearch) return true

    const networkMatch = match(network.network)

    const mainnetLabel = network.mainnet?.label
    const testnetLabel = network.testnet?.label

    const mainnetAddr = network.isSolana ? network.mainnet?.verifierProgramId : network.mainnet?.verifierProxy
    const testnetAddr = network.isSolana ? network.testnet?.verifierProgramId : network.testnet?.verifierProxy

    return networkMatch || match(mainnetLabel) || match(testnetLabel) || match(mainnetAddr) || match(testnetAddr)
  })

  return (
    <div className={tableStyles.compactNetworksTable}>
      <div className={feedList.filterDropdown_search} style={{ padding: "0.5rem" }}>
        <input
          type="text"
          placeholder="Search"
          className={feedList.filterDropdown_searchInput}
          value={searchValue}
          onInput={(e) => setSearchValue((e.target as HTMLInputElement).value)}
        />
        {searchValue && (
          <button className={clsx(button.secondary, feedList.clearFilterBtn)} onClick={() => setSearchValue("")}>
            Clear filter
          </button>
        )}
      </div>

      <table className={tableStyles.networksTable}>
        <thead>
          <tr>
            <th className={tableStyles.networkColumn}>Network</th>
            <th className={tableStyles.environmentColumn}></th>
            <th className={tableStyles.addressColumn}>Verifier Proxy Address</th>
          </tr>
        </thead>
        <tbody>
          {filteredNetworks.map((network: NetworkData, index: number) => {
            const statusUrl = getNetworkStatusUrl(network)
            return (
              <Fragment key={network.network}>
                {network.mainnet &&
                  (!normalizedSearch ||
                    match(network.network) ||
                    match(network.mainnet.label) ||
                    match(network.isSolana ? network.mainnet.verifierProgramId : network.mainnet.verifierProxy)) && (
                    <tr
                      key={`${network.network}-mainnet`}
                      className={index > 0 ? tableStyles.firstNetworkRow : undefined}
                    >
                      <td className={tableStyles.networkColumn}>
                        <div className={tableStyles.networkInfo}>
                          <img src={network.logoUrl} alt={`${network.network} logo`} />
                          <span>{network.network}</span>
                        </div>
                      </td>
                      <td>{network.mainnet.label}</td>
                      <td className={tableStyles.addressColumn}>
                        {network.isSolana ? (
                          <>
                            <div>
                              <small className={tableStyles.addressLabel}>Verifier Program ID:</small>
                              <CopyableAddress
                                address={network?.mainnet?.verifierProgramId}
                                explorerUrl={network?.mainnet?.explorerUrl}
                                network={network}
                                environment="Mainnet"
                              />
                            </div>
                            <div className={tableStyles.mt1}>
                              <small className={tableStyles.addressLabel}>Access Controller:</small>
                              <CopyableAddress
                                address={network?.mainnet?.accessController}
                                explorerUrl={network?.mainnet?.explorerUrl}
                                network={network}
                                environment="Mainnet"
                              />
                            </div>
                          </>
                        ) : (
                          <CopyableAddress
                            address={network.mainnet.verifierProxy}
                            explorerUrl={network.mainnet.explorerUrl}
                            network={network}
                            environment="Mainnet"
                          />
                        )}
                      </td>
                    </tr>
                  )}

                {network.testnet &&
                  (!normalizedSearch ||
                    match(network.network) ||
                    match(network.testnet.label) ||
                    match(network.isSolana ? network.testnet.verifierProgramId : network.testnet.verifierProxy)) && (
                    <tr
                      key={`${network.network}-testnet`}
                      className={!network.mainnet && index > 0 ? tableStyles.firstNetworkRow : tableStyles.testnetRow}
                    >
                      <td className={tableStyles.networkColumn}>
                        {!network.mainnet && (
                          <div className={tableStyles.networkInfo}>
                            <img src={network.logoUrl} alt={`${network.network} logo`} />
                            <span>{network.network}</span>
                          </div>
                        )}
                      </td>
                      <td>{network.testnet.label}</td>
                      <td className={tableStyles.addressColumn}>
                        {network.isSolana ? (
                          <>
                            <div>
                              <small className={tableStyles.addressLabel}>Verifier Program ID:</small>
                              <CopyableAddress
                                address={network?.testnet?.verifierProgramId}
                                explorerUrl={network?.testnet?.explorerUrl}
                                network={network}
                                environment="Testnet"
                              />
                            </div>
                            <div className={tableStyles.mt1}>
                              <small className={tableStyles.addressLabel}>Access Controller:</small>
                              <CopyableAddress
                                address={network?.testnet?.accessController}
                                explorerUrl={network?.testnet?.explorerUrl}
                                network={network}
                                environment="Testnet"
                              />
                            </div>
                          </>
                        ) : (
                          <CopyableAddress
                            address={network.testnet.verifierProxy}
                            explorerUrl={network.testnet.explorerUrl}
                            network={network}
                            environment="Testnet"
                          />
                        )}
                      </td>
                    </tr>
                  )}
                {statusUrl && (
                  <tr key={`${network.network}-status-explorer`} className={tableStyles.statusRow}>
                    <td colSpan={3} className={tableStyles.statusCell}>
                      <div style={{ display: "flex", gap: "1rem", justifyContent: "flex-end" }}>
                        <a
                          href={statusUrl}
                          target="_blank"
                          rel="noopener noreferrer"
                          className={tableStyles.statusLink}
                        >
                          View {network.network} Network Status →
                        </a>
                      </div>
                    </td>
                  </tr>
                )}
              </Fragment>
            )
          })}
        </tbody>
      </table>
    </div>
  )
}

const StreamsTHead = () => (
  <thead>
    <tr>
      <th className={tableStyles.heading}>Stream</th>
      <th>Details</th>
    </tr>
  </thead>
)

const streamsCategoryMap = {
  custom: {
    text: "Custom",
    link: "/data-streams/developer-responsibilities/#custom-data-streams",
  },
  new_token: {
    text: "New token",
    link: "/data-streams/developer-responsibilities#new-token-data-streams",
  },
}

const StreamsTr = ({ metadata, isMainnet }) => (
  <tr>
    <td className={tableStyles.pairCol}>
      <div className={tableStyles.assetPair}>
        {metadata.pair[0]}/{metadata.pair[1]}
        {metadata.feedType === "Crypto-DEX" && (
          <a
            href="/data-streams/concepts/dex-state-price-streams"
            target="_blank"
            className={tableStyles.feedVariantBadge}
          >
            DEX State Price
          </a>
        )}
      </div>
      {metadata.docs.shutdownDate && (
        <div className={clsx(feedList.shutDate)}>
          <hr />
          Deprecating:
          <br />
          {metadata.docs.shutdownDate}
        </div>
      )}
    </td>
    <td style="width:80%;">
      <div className={tableStyles.assetAddress}>
        <span className={tableStyles.streamAddress}>{metadata.feedId}</span>
        <button
          className={clsx(tableStyles.copyBtn, "copy-iconbutton")}
          style={{ height: "16px", width: "16px" }}
          data-clipboard-text={metadata.feedId}
          onClick={(e) =>
            handleClick(e, {
              product: "STREAMS",
              action: "feedId_copied",
              extraInfo1: isMainnet ? "Mainnet" : "Testnet",
              extraInfo2: metadata.pair[0],
              extraInfo3: metadata.feedId,
            })
          }
        >
          <img src="/assets/icons/copyIcon.svg" alt="copy to clipboard" />
        </button>
      </div>
      <div>
        <dl className={tableStyles.listContainer}>
          {isMainnet && metadata.docs.clicProductName && metadata.feedType !== "Tokenized Equities" && (
            <div className={tableStyles.definitionGroup}>
              <dt>
                <span className="label">Full name:</span>
              </dt>
              <dd>{metadata.docs.clicProductName}</dd>
            </div>
          )}
          {metadata.assetName && (
            <div className={tableStyles.definitionGroup}>
              <dt>
                <span className="label">Asset name:</span>
              </dt>
              <dd>{metadata.assetName}</dd>
            </div>
          )}
          {metadata.docs.assetClass ? (
            <div className={tableStyles.definitionGroup}>
              <dt>
                <span className="label">Asset class:</span>
              </dt>
              <dd>
                {metadata.docs.assetClass}
                {metadata.docs.assetSubClass &&
                metadata.docs.assetSubClass !== "Crypto" &&
                metadata.docs.assetSubClass !== "Equities"
                  ? " - " + metadata.docs.assetSubClass
                  : ""}
              </dd>
            </div>
          ) : null}
          {metadata.docs.marketHours ? (
            <div className={tableStyles.definitionGroup}>
              <dt>
                <span className="label">Market hours:</span>
              </dt>
              <dd>
                <a href="/data-streams/market-hours" target="_blank">
                  {metadata.docs.marketHours}
                </a>
              </dd>
            </div>
          ) : null}
          {streamsCategoryMap[metadata.feedCategory] ? (
            <div className={tableStyles.definitionGroup}>
              <dt>
                <span className="label">Category:</span>
              </dt>
              <dd>
                <a href={streamsCategoryMap[metadata.feedCategory].link}>
                  {streamsCategoryMap[metadata.feedCategory].text}
                </a>
              </dd>
            </div>
          ) : null}
          {metadata.decimals ? (
            <div className={tableStyles.definitionGroup}>
              <dt>
                <span className="label">Decimals:</span>
              </dt>
              <dd>{metadata.decimals}</dd>
            </div>
          ) : null}
          {metadata.feedType === "Crypto-DEX" && (
            <div className={tableStyles.definitionGroup}>
              <dt>
                <span className="label">Report Schema:</span>
              </dt>
              <dd>
                <a href="/data-streams/reference/report-schema-v3-dex" rel="noreferrer" target="_blank">
                  Crypto Schema - DEX (v3)
                </a>
              </dd>
            </div>
          )}
          {metadata.feedType === "Crypto" && (
            <div className={tableStyles.definitionGroup}>
              <dt>
                <span className="label">Report Schema:</span>
              </dt>
              <dd>
                <a href="/data-streams/reference/report-schema-v3" rel="noreferrer" target="_blank">
                  Crypto Schema (v3)
                </a>
              </dd>
            </div>
          )}{" "}
          {metadata.feedType === "Equities" && (
            <div className={tableStyles.definitionGroup}>
              <dt>
                <span className="label">Report Schema:</span>
              </dt>
              <dd>
                <a href="/data-streams/reference/report-schema-v8" rel="noreferrer" target="_blank">
                  RWA Schema (v8)
                </a>
              </dd>
            </div>
          )}
          {metadata.feedType === "Net Asset Value" && (
            <div className={tableStyles.definitionGroup}>
              <dt>
                <span className="label">Report Schema:</span>
              </dt>
              <dd>
                <a href="/data-streams/reference/report-schema-v9" rel="noreferrer" target="_blank">
                  NAV Schema (v9)
                </a>
              </dd>
            </div>
          )}
          {metadata.feedType === "Tokenized Equities" && (
            <div className={tableStyles.definitionGroup}>
              <dt>
                <span className="label">Report Schema:</span>
              </dt>
              <dd>
                <a href="/data-streams/reference/report-schema-v10" rel="noreferrer" target="_blank">
                  Backed xStock Schema (v10)
                </a>
              </dd>
            </div>
          )}
        </dl>
      </div>
    </td>
  </tr>
)

export const MainnetTable = ({
  network,
  showExtraDetails,
  showOnlySVR,
  showOnlyMVRFeeds,
  showOnlyDEXFeeds,
  dataFeedType,
  ecosystem,
  selectedFeedCategories,
  firstAddr,
  lastAddr,
  addrPerPage,
  currentPage,
  paginate,
  searchValue,
}: {
  network: ChainNetwork
  showExtraDetails: boolean
  showOnlySVR: boolean
  showOnlyMVRFeeds: boolean
  showOnlyDEXFeeds: boolean
  dataFeedType: string
  ecosystem: string
  selectedFeedCategories: string[]
  firstAddr: number
  lastAddr: number
  addrPerPage: number
  currentPage: number
  paginate
  searchValue: string
}) => {
  if (!network.metadata) return null

  const isStreams =
    dataFeedType === "streamsCrypto" ||
    dataFeedType === "streamsRwa" ||
    dataFeedType === "streamsNav" ||
    dataFeedType === "streamsBacked"
  const isSmartData = dataFeedType === "smartdata"
  const isUSGovernmentMacroeconomicData = dataFeedType === "usGovernmentMacroeconomicData"
  const isDefault = !isStreams && !isSmartData && !isUSGovernmentMacroeconomicData
  const isDeprecating = ecosystem === "deprecating"

  const filteredMetadata = network.metadata
    .sort((a, b) => (a.name < b.name ? -1 : 1))
    .filter((metadata) => {
      if (showOnlySVR && !metadata.secondaryProxyAddress) {
        return false
      }

      if (isDeprecating) return !!metadata.docs.shutdownDate

      if (dataFeedType === "streamsCrypto") {
        const isValidStreamsFeed =
          metadata.contractType === "verifier" &&
          (metadata.docs.feedType === "Crypto" || metadata.docs.feedType === "Crypto-DEX")

        if (showOnlyDEXFeeds) {
          return isValidStreamsFeed && metadata.docs.feedType === "Crypto-DEX"
        }

        return isValidStreamsFeed
      }

      if (dataFeedType === "streamsRwa") {
        return metadata.contractType === "verifier" && metadata.docs.feedType === "Equities"
      }

      if (dataFeedType === "streamsNav") {
        return metadata.contractType === "verifier" && metadata.docs.feedType === "Net Asset Value"
      }

      if (dataFeedType === "streamsBacked") {
        return metadata.contractType === "verifier" && metadata.docs.feedType === "Tokenized Equities"
      }

      if (isSmartData) {
        if (showOnlyMVRFeeds) {
          return !metadata.docs?.hidden && metadata.docs?.isMVR === true && metadata.docs?.deliveryChannelCode !== "DS"
        }

        return (
          !metadata.docs?.hidden &&
          metadata.docs?.deliveryChannelCode !== "DS" &&
          (metadata.docs?.productType === "Proof of Reserve" ||
            metadata.docs?.productType === "NAVLink" ||
            metadata.docs?.productType === "SmartAUM" ||
            metadata.docs?.isMVR === true)
        )
      }

      if (isUSGovernmentMacroeconomicData) {
        const isMacro = metadata.docs?.productTypeCode === "RefMacro"
        return isMacro
      }

      // Exclude MVR feeds from default view
      return (
        !metadata.docs.porType &&
        metadata.contractType !== "verifier" &&
        metadata.docs.productType !== "Proof of Reserve" &&
        metadata.docs.productType !== "NAVLink" &&
        metadata.docs.productType !== "SmartAUM" &&
        metadata.docs?.productTypeCode !== "RefMacro"
      )
    })
    .filter((metadata) => {
      if (isSmartData) {
        // Include MVR category in SmartData filter
        if (selectedFeedCategories.includes("MVR") && metadata.docs?.isMVR) {
          return true
        }

        const included =
          selectedFeedCategories.length === 0 ||
          (metadata.docs.productType && selectedFeedCategories.includes(metadata.docs.productType))

        return included
      }
      return (
        selectedFeedCategories.length === 0 ||
        selectedFeedCategories.map((cat) => cat.toLowerCase()).includes(metadata.feedCategory?.toLowerCase())
      )
    })
    .filter(
      (metadata) =>
        metadata.name.toLowerCase().replaceAll(" ", "").includes(searchValue.toLowerCase().replaceAll(" ", "")) ||
        metadata.proxyAddress
          ?.toLowerCase()
          .replaceAll(" ", "")
          .includes(searchValue.toLowerCase().replaceAll(" ", "")) ||
        metadata.secondaryProxyAddress
          ?.toLowerCase()
          .replaceAll(" ", "")
          .includes(searchValue.toLowerCase().replaceAll(" ", "")) ||
        metadata.assetName.toLowerCase().replaceAll(" ", "").includes(searchValue.toLowerCase().replaceAll(" ", "")) ||
        metadata.feedType.toLowerCase().replaceAll(" ", "").includes(searchValue.toLowerCase().replaceAll(" ", "")) ||
        metadata.docs.porType
          ?.toLowerCase()
          .replaceAll(" ", "")
          .includes(searchValue.toLowerCase().replaceAll(" ", "")) ||
        metadata.docs.porAuditor
          ?.toLowerCase()
          .replaceAll(" ", "")
          .includes(searchValue.toLowerCase().replaceAll(" ", "")) ||
        metadata.docs.porSource
          ?.toLowerCase()
          .replaceAll(" ", "")
          .includes(searchValue.toLowerCase().replaceAll(" ", "")) ||
        metadata.feedId?.toLowerCase().replaceAll(" ", "").includes(searchValue.toLowerCase().replaceAll(" ", ""))
    )

  const slicedFilteredMetadata = filteredMetadata.slice(firstAddr, lastAddr)

  return (
    <>
      <div className={tableStyles.tableWrapper}>
        <table className={tableStyles.table} data-show-details={showExtraDetails}>
          {slicedFilteredMetadata.length === 0 ? (
            <tbody>
              <tr>
                <td colSpan={showExtraDetails ? 4 : 2} style={{ textAlign: "center" }}>
                  <img
                    src="https://smartcontract.imgix.net/icons/null-search.svg?auto=compress%2Cformat"
                    style={{ height: "160px" }}
                  />
                  <h4>No results found</h4>
                  <p>There are no data feeds in this category at the moment.</p>
                </td>
              </tr>
            </tbody>
          ) : (
            <>
              {isStreams && <StreamsTHead />}
              {isSmartData && <SmartDataTHead showExtraDetails={showExtraDetails} />}
              {(isDefault || isUSGovernmentMacroeconomicData) && (
                <DefaultTHead
                  showExtraDetails={showExtraDetails}
                  networkName={network.name}
                  dataFeedType={dataFeedType}
                />
              )}
              <tbody>
                {slicedFilteredMetadata.map((metadata) => (
                  <>
                    {isStreams && <StreamsTr metadata={metadata} isMainnet />}
                    {isSmartData && (
                      <SmartDataTr network={network} metadata={metadata} showExtraDetails={showExtraDetails} />
                    )}
                    {(isDefault || isUSGovernmentMacroeconomicData) && (
                      <DefaultTr
                        network={network}
                        metadata={metadata}
                        showExtraDetails={showExtraDetails}
                        dataFeedType={dataFeedType}
                      />
                    )}
                  </>
                ))}
              </tbody>
            </>
          )}
        </table>
      </div>
      {filteredMetadata.length > addrPerPage && (
        <Pagination
          addrPerPage={addrPerPage}
          totalAddr={filteredMetadata.length}
          paginate={paginate}
          currentPage={currentPage}
          firstAddr={firstAddr}
          lastAddr={lastAddr}
        />
      )}
    </>
  )
}

export const TestnetTable = ({
  network,
  showExtraDetails,
  dataFeedType,
  selectedFeedCategories = [],
  firstAddr = 0,
  lastAddr = 1000,
  addrPerPage = 8,
  currentPage = 1,
  paginate = (_page: number) => {
    /* Default no-op function */
  },
  searchValue = "",
  showOnlyMVRFeeds,
  showOnlyDEXFeeds,
}: {
  network: ChainNetwork
  showExtraDetails: boolean
  dataFeedType: string
  selectedFeedCategories?: string[]
  firstAddr?: number
  lastAddr?: number
  addrPerPage?: number
  currentPage?: number
  paginate?: (page: number) => void
  searchValue?: string
  showOnlyMVRFeeds?: boolean
  showOnlyDEXFeeds?: boolean
}) => {
  if (!network.metadata) return null

  const isStreams =
    dataFeedType === "streamsCrypto" ||
    dataFeedType === "streamsRwa" ||
    dataFeedType === "streamsNav" ||
    dataFeedType === "streamsBacked"
  const isSmartData = dataFeedType === "smartdata"
  const isRates = dataFeedType === "rates"
  const isUSGovernmentMacroeconomicData = dataFeedType === "usGovernmentMacroeconomicData"
  const isDefault = !isSmartData && !isRates && !isStreams && !isUSGovernmentMacroeconomicData

  const filteredMetadata = network.metadata
    .sort((a, b) => (a.name < b.name ? -1 : 1))
    .filter((metadata) => {
      if (isStreams) {
        if (dataFeedType === "streamsCrypto") {
          const isValidStreamsFeed =
            metadata.contractType === "verifier" &&
            (metadata.feedType === "Crypto" || metadata.feedType === "Crypto-DEX")

          if (showOnlyDEXFeeds) {
            return isValidStreamsFeed && metadata.feedType === "Crypto-DEX"
          }

          return isValidStreamsFeed
        }

        if (dataFeedType === "streamsRwa") {
          return metadata.contractType === "verifier" && metadata.docs.feedType === "Equities"
        }

        if (dataFeedType === "streamsNav") {
          return metadata.contractType === "verifier" && metadata.docs.feedType === "Net Asset Value"
        }

        if (dataFeedType === "streamsBacked") {
          return metadata.contractType === "verifier" && metadata.docs.feedType === "Tokenized Equities"
        }
      }

      if (isSmartData) {
        if (showOnlyMVRFeeds) {
          return !metadata.docs?.hidden && metadata.docs?.isMVR === true && metadata.docs?.deliveryChannelCode !== "DS"
        }

        // Otherwise, include all SmartData feeds (MVR, PoR, NAVLink, SmartAUM)
        return (
          !metadata.docs?.hidden &&
          metadata.docs?.deliveryChannelCode !== "DS" &&
          (metadata.docs?.productType === "Proof of Reserve" ||
            metadata.docs?.productType === "NAVLink" ||
            metadata.docs?.productType === "SmartAUM" ||
            metadata.docs?.isMVR === true)
        )
      }

      if (isRates)
        return !!(metadata.docs.productType === "Rates" || metadata.docs.productSubType === "Realized Volatility")

      if (isUSGovernmentMacroeconomicData) {
        return metadata.docs?.productTypeCode === "RefMacro"
      }

      // Exclude MVR feeds from default view
      return (
        !metadata.feedId &&
        !metadata.docs.porType &&
        metadata.docs.productType !== "Rates" &&
        metadata.docs.productSubType !== "Realized Volatility" &&
        metadata.docs.productType !== "Proof of Reserve" &&
        metadata.docs.productType !== "NAVLink" &&
        metadata.docs.productType !== "SmartAUM" &&
        metadata.docs?.productTypeCode !== "RefMacro"
      )
    })
    .filter((metadata) => {
      if (isSmartData) {
        if (selectedFeedCategories.includes("MVR") && metadata.docs?.isMVR) {
          return true
        }

        const included =
          selectedFeedCategories.length === 0 ||
          (metadata.docs.productType && selectedFeedCategories.includes(metadata.docs.productType))

        return included
      }
      return (
        selectedFeedCategories.length === 0 ||
        selectedFeedCategories.map((cat) => cat.toLowerCase()).includes(metadata.feedCategory?.toLowerCase())
      )
    })
    .filter(
      (pair) =>
        !searchValue ||
        pair.name?.toLowerCase().replaceAll(" ", "").includes(searchValue.toLowerCase().replaceAll(" ", "")) ||
        pair.proxyAddress?.toLowerCase().replaceAll(" ", "").includes(searchValue.toLowerCase().replaceAll(" ", "")) ||
        pair.assetName?.toLowerCase().replaceAll(" ", "").includes(searchValue.toLowerCase().replaceAll(" ", "")) ||
        pair.feedType?.toLowerCase().replaceAll(" ", "").includes(searchValue.toLowerCase().replaceAll(" ", "")) ||
        pair.feedId?.toLowerCase().replaceAll(" ", "").includes(searchValue.toLowerCase().replaceAll(" ", ""))
    )

  const slicedFilteredMetadata = filteredMetadata.slice(firstAddr, lastAddr)

  return (
    <>
      <div className={tableStyles.tableWrapper}>
        <table className={tableStyles.table}>
          {slicedFilteredMetadata.length === 0 ? (
            <tbody>
              <tr>
                <td style={{ textAlign: "center" }}>
                  <img
                    src="https://smartcontract.imgix.net/icons/null-search.svg?auto=compress%2Cformat"
                    style={{ height: "160px" }}
                  />
                  <h4>No results found</h4>
                  <p>There are no data feeds in this category at the moment.</p>
                </td>
              </tr>
            </tbody>
          ) : (
            <>
              {isStreams && <StreamsTHead />}
              {isSmartData && <SmartDataTHead showExtraDetails={showExtraDetails} />}
              {(isDefault || isUSGovernmentMacroeconomicData) && (
                <DefaultTHead
                  showExtraDetails={showExtraDetails}
                  networkName={network.name}
                  dataFeedType={dataFeedType}
                />
              )}
              {isRates && (
                <DefaultTHead
                  showExtraDetails={showExtraDetails}
                  networkName={network.name}
                  dataFeedType={dataFeedType}
                />
              )}
              <tbody>
                {slicedFilteredMetadata.map((metadata) => (
                  <>
                    {isStreams && <StreamsTr metadata={metadata} isMainnet={false} />}
                    {isSmartData && (
                      <SmartDataTr network={network} metadata={metadata} showExtraDetails={showExtraDetails} />
                    )}
                    {(isDefault || isUSGovernmentMacroeconomicData) && (
                      <DefaultTr
                        network={network}
                        metadata={metadata}
                        showExtraDetails={showExtraDetails}
                        dataFeedType={dataFeedType}
                      />
                    )}
                    {isRates && (
                      <DefaultTr
                        network={network}
                        metadata={metadata}
                        showExtraDetails={showExtraDetails}
                        dataFeedType={dataFeedType}
                      />
                    )}
                  </>
                ))}
              </tbody>
            </>
          )}
        </table>
      </div>
      <Pagination
        addrPerPage={addrPerPage}
        totalAddr={filteredMetadata.length}
        currentPage={currentPage}
        firstAddr={firstAddr}
        lastAddr={lastAddr}
        paginate={paginate}
      />
    </>
  )
}<|MERGE_RESOLUTION|>--- conflicted
+++ resolved
@@ -9,10 +9,7 @@
 import { CheckHeartbeat } from "./pause-notice/CheckHeartbeat.tsx"
 import { monitoredFeeds, FeedDataItem } from "~/features/data/index.ts"
 import { StreamsNetworksData, type NetworkData } from "../data/StreamsNetworksData.ts"
-<<<<<<< HEAD
 import { isSharedSVR, isAaveSVR } from "~/features/feeds/utils/svrDetection.ts"
-=======
->>>>>>> 6b9922b9
 
 const feedItems = monitoredFeeds.mainnet
 const feedCategories = {
@@ -213,88 +210,6 @@
   )
 }
 
-<<<<<<< HEAD
-const DefaultTr = ({ network, metadata, showExtraDetails }) => (
-  <tr>
-    <td className={tableStyles.pairCol}>
-      <div className={tableStyles.assetPair}>
-        <div className={tableStyles.pairNameRow}>
-          {feedCategories[metadata.feedCategory?.toLowerCase()] || ""}
-          {metadata.name}
-        </div>
-        {metadata.secondaryProxyAddress && (
-          <div style={{ marginTop: "5px" }}>
-            <a
-              href={
-                isAaveSVR(metadata)
-                  ? "/data-feeds/svr-feeds#aave-svr-feeds"
-                  : isSharedSVR(metadata)
-                    ? "/data-feeds/svr-feeds#canonical-svr-feeds"
-                    : "/data-feeds/svr-feeds"
-              }
-              target="_blank"
-              className={tableStyles.feedVariantBadge}
-              title={
-                isAaveSVR(metadata)
-                  ? "Aave Dedicated SVR Feed"
-                  : isSharedSVR(metadata)
-                    ? "Canonical SVR Feed"
-                    : "SVR-enabled Feed"
-              }
-            >
-              {isAaveSVR(metadata) ? "Aave SVR" : isSharedSVR(metadata) ? "Canonical SVR" : "SVR"}
-            </a>
-          </div>
-        )}
-      </div>
-      {metadata.docs.shutdownDate && (
-        <div className={clsx(feedList.shutDate)}>
-          <hr />
-          Deprecating:
-          <br />
-          {metadata.docs.shutdownDate}
-        </div>
-      )}
-    </td>
-    <td aria-hidden={!showExtraDetails}>{metadata.threshold ? metadata.threshold + "%" : "N/A"}</td>
-    <td aria-hidden={!showExtraDetails}>{metadata.heartbeat ? metadata.heartbeat + "s" : "N/A"}</td>
-    <td aria-hidden={!showExtraDetails}>{metadata.decimals ? metadata.decimals : "N/A"}</td>
-    <td>
-      <div>
-        <dl className={tableStyles.listContainer}>
-          <div className={tableStyles.definitionGroup}>
-            {metadata.secondaryProxyAddress && (
-              <dt>
-                <span className="label">Standard Proxy:</span>
-              </dt>
-            )}
-            <dd>
-              <div className={tableStyles.assetAddress}>
-                <button
-                  className={clsx(tableStyles.copyBtn, "copy-iconbutton")}
-                  data-clipboard-text={metadata.proxyAddress ?? metadata.transmissionsAccount}
-                  onClick={(e) =>
-                    handleClick(e, {
-                      product: "FEEDS",
-                      action: "feedId_copied",
-                      extraInfo1: network.name,
-                      extraInfo2: metadata.name,
-                      extraInfo3: metadata.proxyAddress,
-                    })
-                  }
-                >
-                  <img src="/assets/icons/copyIcon.svg" alt="copy to clipboard" />
-                </button>
-                <a
-                  className={tableStyles.addressLink}
-                  href={network.explorerUrl.replace("%s", metadata.proxyAddress ?? metadata.transmissionsAccount)}
-                  target="_blank"
-                >
-                  {metadata.proxyAddress ?? metadata.transmissionsAccount}
-                </a>
-              </div>
-            </dd>
-=======
 const DefaultTr = ({ network, metadata, showExtraDetails, dataFeedType }) => {
   const isUSGovernmentMacroeconomicData = dataFeedType === "usGovernmentMacroeconomicData"
   const label = isUSGovernmentMacroeconomicData ? "Category" : "Asset type"
@@ -310,17 +225,28 @@
           <div className={tableStyles.pairNameRow}>
             {feedCategories[metadata.feedCategory?.toLowerCase()] || ""}
             {metadata.name}
->>>>>>> 6b9922b9
           </div>
           {metadata.secondaryProxyAddress && (
             <div style={{ marginTop: "5px" }}>
               <a
-                href="/data-feeds/svr-feeds"
+                href={
+                isAaveSVR(metadata)
+                  ? "/data-feeds/svr-feeds#aave-svr-feeds"
+                  : isSharedSVR(metadata)
+                    ? "/data-feeds/svr-feeds#canonical-svr-feeds"
+                    : "/data-feeds/svr-feeds"
+              }
                 target="_blank"
                 className={tableStyles.feedVariantBadge}
-                title="SVR-enabled Feed"
+                title={
+                isAaveSVR(metadata)
+                  ? "Aave Dedicated SVR Feed"
+                  : isSharedSVR(metadata)
+                    ? "Canonical SVR Feed"
+                    : "SVR-enabled Feed"
+              }
               >
-                SVR
+                {isAaveSVR(metadata) ? "Aave SVR" : isSharedSVR(metadata) ? "Canonical SVR" : "SVR"}
               </a>
             </div>
           )}
@@ -349,11 +275,7 @@
             <div className={tableStyles.definitionGroup}>
               {metadata.secondaryProxyAddress && (
                 <dt>
-<<<<<<< HEAD
-                  <span className="label">{isAaveSVR(metadata) ? "AAVE SVR Proxy:" : "SVR Proxy:"}</span>
-=======
                   <span className="label">Standard Proxy:</span>
->>>>>>> 6b9922b9
                 </dt>
               )}
               <dd>
@@ -401,35 +323,6 @@
                   {metadata.docs.assetSubClass === "UK" ? " - " + metadata.docs.assetSubClass : ""}
                 </dd>
               </div>
-<<<<<<< HEAD
-              {isAaveSVR(metadata) && (
-                <div className={clsx(tableStyles.aaveCallout)}>
-                  <strong>⚠️ Aave Dedicated Feed:</strong> This SVR proxy feed is dedicated exclusively for use by the
-                  Aave protocol. Learn more about{" "}
-                  <a href="/data-feeds/svr-feeds#aave-svr-feeds" target="_blank">
-                    Aave SVR Feeds
-                  </a>
-                  .
-                </div>
-              )}
-              {isSharedSVR(metadata) && (
-                <div className={clsx(tableStyles.sharedCallout)}>
-                  <strong>🔗 Canonical SVR Feed:</strong> This SVR proxy feed is usable by any protocol. Learn more
-                  about{" "}
-                  <a href="/data-feeds/svr-feeds#canonical-svr-feeds" target="_blank">
-                    Canonical SVR Feeds
-                  </a>
-                  .
-                </div>
-              )}
-            </>
-          )}
-        </dl>
-      </div>
-    </td>
-  </tr>
-)
-=======
             )}
             {metadata.docs.marketHours && (
               <div className={tableStyles.definitionGroup}>
@@ -448,7 +341,7 @@
                 <div className={tableStyles.separator} />
                 <div className={tableStyles.assetAddress}>
                   <dt>
-                    <span className="label">AAVE SVR Proxy:</span>
+                    <span className="label">{isAaveSVR(metadata) ? "AAVE SVR Proxy:" : "SVR Proxy:"}</span>
                   </dt>
                   <dd>
                     <button
@@ -475,14 +368,26 @@
                     </a>
                   </dd>
                 </div>
-                <div className={clsx(tableStyles.aaveCallout)}>
-                  <strong>⚠️ Aave Dedicated Feed:</strong> This SVR proxy feed is dedicated exclusively for use by the
-                  Aave protocol. Learn more about{" "}
-                  <a href="/data-feeds/svr-feeds" target="_blank">
-                    SVR-enabled Feeds
+              {isAaveSVR(metadata) && (
+                  <div className={clsx(tableStyles.aaveCallout)}>
+                    <strong>⚠️ Aave Dedicated Feed:</strong> This SVR proxy feed is dedicated exclusively for use by the
+                    Aave protocol. Learn more about{" "}
+                    <a href="/data-feeds/svr-feeds#aave-svr-feeds" target="_blank">
+                      Aave SVR Feeds
+                    </a>
+                    .
+                  </div>
+              )}
+              {isSharedSVR(metadata) && (
+                <div className={clsx(tableStyles.sharedCallout)}>
+                  <strong>🔗 Canonical SVR Feed:</strong> This SVR proxy feed is usable by any protocol. Learn more
+                  about{" "}
+                  <a href="/data-feeds/svr-feeds#canonical-svr-feeds" target="_blank">
+                    Canonical SVR Feeds
                   </a>
                   .
                 </div>
+              )}
               </>
             )}
           </dl>
@@ -491,7 +396,6 @@
     </tr>
   )
 }
->>>>>>> 6b9922b9
 
 const SmartDataTHead = ({ showExtraDetails }: { showExtraDetails: boolean }) => (
   <thead>
