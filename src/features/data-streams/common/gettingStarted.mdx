--- conflicted
+++ resolved
@@ -215,11 +215,7 @@
     1. The emitted log triggers the Chainlink Automation upkeep.
     1. Chainlink Automation then uses `StreamsLookup` to retrieve a signed report from the Data Streams Aggregation Network, returns the data in a callback (`checkCallback`), and runs the `performUpkeep` function on your registered upkeep contract.
     1. The `performUpkeep` function calls the `verify` function on the verifier contract to verify the report onchain.
-<<<<<<< HEAD
-    1. In this example, the `performUpkeep` function also stores the price from the report in the `last_retrieved_price` state variable and emits a `PriceUpdate` log message with the price.
-=======
     1. In this example, the `performUpkeep` function also stores the price from the report in the `lastDecodedPrice` state variable.
->>>>>>> 15ceb995
 
 ### Viewing the retrieved price
 
