--- conflicted
+++ resolved
@@ -59,16 +59,7 @@
 
 1. In the **Deploy & Run** tab, select **Injected Provider** as your Environment.
 
-<<<<<<< HEAD
 1. Deploy the contract. Record the contract address.
-=======
-1. Deploy the contract with the following constructor variables:
-
-   - **FeeAddress (WETH)**: `0xe39Ab88f8A4777030A534146A9Ca3B52bd5D43A3`
-   - **VerifierAddress**: `0x2ff010DEbC1297f19579B4246cad07bd24F2488A`
-
-1. Record the contract address.
->>>>>>> 60e29895
 
 ## Register the upkeep
 
