--- conflicted
+++ resolved
@@ -1,18 +1,7 @@
 import { Aside, CodeSample, CopyText, TutorialTabs } from "@components"
 import DataStreams from "@features/data-streams/common/DataStreams.astro"
 
-<<<<<<< HEAD
-<TutorialTabs
-  tutorials={{
-    remix: "/data-streams/getting-started",
-    hardhat: "/data-streams/getting-started-hardhat",
-  }}
-/>
-
-This guide shows you how to read data from a Data Streams feed, verify the answer onchain, and store it. This CLI guide uses the [Hardhat Framework](https://hardhat.org/) so you can complete these steps using terminal commands rather than the web-based Remix IDE. If you prefer Remix or are unfamiliar with how to run terminal commands, read the [Getting Started - Remix IDE](/data-streams/getting-started) guide instead.
-=======
 This guide shows you how to read data from a Data Streams feed, verify the answer onchain, and store it. This CLI guide uses the [Hardhat](https://hardhat.org/) development environment so you can complete these steps using terminal commands rather than the web-based Remix IDE. If you prefer Remix or are unfamiliar with how to run terminal commands, read the [Getting Started - Remix IDE](/data-streams/getting-started) guide instead.
->>>>>>> 3e31347e
 
 This example uses the _[Streams Trade](/data-streams#streams-trade-using-data-streams-with-chainlink-automation) implementation_, with a [Chainlink Automation Log Trigger](/chainlink-automation/guides/log-trigger) to check for events that require data. For this example, the log trigger comes from a simple emitter contract. Chainlink Automation then uses `StreamsLookup` to retrieve a signed report from the Data Streams Aggregation Network, return the data in a callback, and run the [`performUpkeep` function](/chainlink-automation/reference/automation-interfaces#performupkeep-function-for-log-triggers) on your registered upkeep contract. The `performUpkeep` function calls the `verify` function on the verifier contract.
 
