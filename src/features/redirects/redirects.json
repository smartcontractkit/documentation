{
  "redirects": [
    {
      "source": "docs/any-api/api-reference",
      "destination": "any-api/api-reference",
      "statusCode": 301
    },
    {
      "source": "any-api/data-providers/dns-ownership",
      "destination": "any-api/introduction",
      "statusCode": 301
    },
    {
      "source": "any-api/data-providers/google-weather",
      "destination": "any-api/introduction",
      "statusCode": 301
    },
    {
      "source": "any-api/data-providers/introduction",
      "destination": "any-api/introduction",
      "statusCode": 301
    },
    {
      "source": "docs/any-api/data-providers/dns-ownership",
      "destination": "any-api/introduction",
      "statusCode": 301
    },
    {
      "source": "docs/any-api/data-providers/google-weather",
      "destination": "any-api/introduction",
      "statusCode": 301
    },
    {
      "source": "docs/any-api/data-providers/introduction",
      "destination": "any-api/introduction",
      "statusCode": 301
    },
    {
      "source": "docs/any-api/find-oracle",
      "destination": "any-api/find-oracle",
      "statusCode": 301
    },
    {
      "source": "docs/any-api/get-request/examples/api-array-response",
      "destination": "any-api/get-request/examples/array-response",
      "statusCode": 301
    },
    {
      "source": "docs/any-api/get-request/examples/existing-job-request",
      "destination": "any-api/get-request/examples/existing-job-request",
      "statusCode": 301
    },
    {
      "source": "docs/any-api/get-request/examples/large-responses",
      "destination": "any-api/get-request/examples/large-responses",
      "statusCode": 301
    },
    {
      "source": "docs/any-api/get-request/examples/multi-variable-responses",
      "destination": "any-api/get-request/examples/multi-variable-responses",
      "statusCode": 301
    },
    {
      "source": "docs/any-api/get-request/examples/single-word-response",
      "destination": "any-api/get-request/examples/single-word-response",
      "statusCode": 301
    },
    {
      "source": "docs/any-api/get-request/introduction",
      "destination": "any-api/get-request/introduction",
      "statusCode": 301
    },
    {
      "source": "docs/any-api/introduction",
      "destination": "any-api/introduction",
      "statusCode": 301
    },
    {
      "source": "docs/any-api/testnet-oracles",
      "destination": "any-api/testnet-oracles",
      "statusCode": 301
    },
    {
      "source": "docs/architecture-decentralized-model",
      "destination": "architecture-overview/architecture-decentralized-model",
      "statusCode": 301
    },
    {
      "source": "docs/architecture-overview",
      "destination": "architecture-overview/architecture-overview",
      "statusCode": 301
    },
    {
      "source": "docs/architecture-request-model",
      "destination": "architecture-overview/architecture-request-model",
      "statusCode": 301
    },
    {
      "source": "docs/off-chain-reporting",
      "destination": "architecture-overview/off-chain-reporting",
      "statusCode": 301
    },
    {
      "source": "docs/chainlink-automation/automation-economics",
      "destination": "chainlink-automation/automation-economics",
      "statusCode": 301
    },
    {
      "source": "docs/chainlink-automation/automation-release-notes",
      "destination": "chainlink-automation/automation-release-notes",
      "statusCode": 301
    },
    {
      "source": "docs/chainlink-automation/compatible-contracts",
      "destination": "chainlink-automation/compatible-contracts",
      "statusCode": 301
    },
    {
      "source": "docs/chainlink-automation/faqs",
      "destination": "chainlink-automation/faqs",
      "statusCode": 301
    },
    {
      "source": "docs/chainlink-automation/flexible-upkeeps",
      "destination": "chainlink-automation/flexible-upkeeps",
      "statusCode": 301
    },
    {
      "source": "docs/chainlink-automation/introduction",
      "destination": "chainlink-automation/introduction",
      "statusCode": 301
    },
    {
      "source": "docs/chainlink-automation/job-scheduler",
      "destination": "chainlink-automation/job-scheduler",
      "statusCode": 301
    },
    {
      "source": "docs/chainlink-automation/manage-upkeeps",
      "destination": "chainlink-automation/manage-upkeeps",
      "statusCode": 301
    },
    {
      "source": "docs/chainlink-automation/overview",
      "destination": "chainlink-automation/overview",
      "statusCode": 301
    },
    {
      "source": "docs/chainlink-automation/register-upkeep",
      "destination": "chainlink-automation/register-upkeep",
      "statusCode": 301
    },
    {
      "source": "docs/chainlink-automation/supported-networks",
      "destination": "chainlink-automation/supported-networks",
      "statusCode": 301
    },
    {
      "source": "docs/chainlink-automation/util-overview",
      "destination": "chainlink-automation/util-overview",
      "statusCode": 301
    },
    {
      "source": "docs/chainlink-automation/tutorials/eth-balance",
      "destination": "quickstarts/eth-balance-monitor",
      "statusCode": 301
    },
    {
      "source": "docs/data-feeds/deprecating-feeds",
      "destination": "data-feeds/deprecating-feeds",
      "statusCode": 301
    },
    {
      "source": "docs/data-feeds/ens",
      "destination": "data-feeds/ens",
      "statusCode": 301
    },
    {
      "source": "docs/data-feeds/feed-registry/feed-registry-functions",
      "destination": "data-feeds/feed-registry/feed-registry-functions",
      "statusCode": 301
    },
    {
      "source": "docs/data-feeds/feed-registry",
      "destination": "data-feeds/feed-registry",
      "statusCode": 301
    },
    {
      "source": "docs/data-feeds",
      "destination": "data-feeds",
      "statusCode": 301
    },
    {
      "source": "docs/data-feeds/l2-sequencer-feeds",
      "destination": "data-feeds/l2-sequencer-feeds",
      "statusCode": 301
    },
    {
      "source": "docs/data-feeds/nft-floor-price/addresses",
      "destination": "data-feeds/nft-floor-price/addresses",
      "statusCode": 301
    },
    {
      "source": "docs/data-feeds/nft-floor-price",
      "destination": "data-feeds/nft-floor-price",
      "statusCode": 301
    },
    {
      "source": "docs/data-feeds/price-feeds/addresses",
      "destination": "data-feeds/price-feeds/addresses",
      "statusCode": 301
    },
    {
      "source": "docs/data-feeds/price-feeds/api-reference",
      "destination": "data-feeds/api-reference",
      "statusCode": 301
    },
    {
      "source": "data-feeds/price-feeds/api-reference",
      "destination": "data-feeds/api-reference",
      "statusCode": 301
    },
    {
      "source": "docs/data-feeds/price-feeds/historical-data",
      "destination": "data-feeds/historical-data",
      "statusCode": 301
    },
    {
      "source": "data-feeds/price-feeds/historical-data",
      "destination": "data-feeds/historical-data",
      "statusCode": 301
    },
    {
      "source": "docs/data-feeds/price-feeds",
      "destination": "data-feeds/price-feeds",
      "statusCode": 301
    },
    {
      "source": "docs/data-feeds/proof-of-reserve/addresses",
      "destination": "data-feeds/proof-of-reserve/addresses",
      "statusCode": 301
    },
    {
      "source": "docs/data-feeds/proof-of-reserve",
      "destination": "data-feeds/proof-of-reserve",
      "statusCode": 301
    },
    {
      "source": "docs/data-feeds/selecting-data-feeds",
      "destination": "data-feeds/selecting-data-feeds",
      "statusCode": 301
    },
    {
      "source": "docs/acquire-link",
      "destination": "resources/acquire-link",
      "statusCode": 301
    },
    {
      "source": "docs/contributing-to-chainlink",
      "destination": "resources/contributing-to-chainlink",
      "statusCode": 301
    },
    {
      "source": "docs/create-a-chainlinked-project",
      "destination": "resources/create-a-chainlinked-project",
      "statusCode": 301
    },
    {
      "source": "docs/developer-communications",
      "destination": "resources/developer-communications",
      "statusCode": 301
    },
    {
      "source": "docs/example-projects",
      "destination": "resources/example-projects",
      "statusCode": 301
    },
    {
      "source": "docs/fund-your-contract",
      "destination": "resources/fund-your-contract",
      "statusCode": 301
    },
    {
      "source": "docs/getting-help",
      "destination": "resources/getting-help",
      "statusCode": 301
    },
    {
      "source": "docs/glossary",
      "destination": "resources/glossary",
      "statusCode": 301
    },
    {
      "source": "docs/hackathon-resources",
      "destination": "resources/hackathon-resources",
      "statusCode": 301
    },
    {
      "source": "docs/hackathon-rules-waiver-release-and-code-of-conduct",
      "destination": "resources/hackathon-rules-waiver-and-release",
      "statusCode": 301
    },
    {
      "source": "docs/link-token-contracts",
      "destination": "resources/link-token-contracts",
      "statusCode": 301
    },
    {
      "source": "solana",
      "destination": "data-feeds/solana",
      "statusCode": 301
    },
    {
      "source": "solana/overview",
      "destination": "data-feeds/solana",
      "statusCode": 301
    },
    {
      "source": "docs/solana",
      "destination": "data-feeds/solana",
      "statusCode": 301
    },
    {
      "source": "docs/solana/data-feeds-solana",
      "destination": "data-feeds/price-feeds/addresses?network=solana",
      "statusCode": 301
    },
    {
      "source": "docs/solana/using-data-feeds-solana",
      "destination": "data-feeds/solana/using-data-feeds-solana",
      "statusCode": 301
    },
    {
      "source": "docs/vrf/v1/api-reference",
      "destination": "vrf/v1/api-reference",
      "statusCode": 301
    },
    {
      "source": "docs/vrf/v1/best-practices",
      "destination": "vrf/v1/best-practices",
      "statusCode": 301
    },
    {
      "source": "docs/vrf/v1/examples/get-a-random-number",
      "destination": "vrf/v1/examples/get-a-random-number",
      "statusCode": 301
    },
    {
      "source": "docs/vrf/v1/introduction",
      "destination": "vrf/v1/introduction",
      "statusCode": 301
    },
    {
      "source": "docs/vrf/v1/security",
      "destination": "vrf/v1/security",
      "statusCode": 301
    },
    {
      "source": "docs/vrf/v1/supported-networks",
      "destination": "vrf/v1/supported-networks",
      "statusCode": 301
    },
    {
      "source": "docs/vrf/v2/best-practices",
      "destination": "vrf/v2/best-practices",
      "statusCode": 301
    },
    {
      "source": "docs/vrf/v2/direct-funding",
      "destination": "vrf/v2/direct-funding",
      "statusCode": 301
    },
    {
      "source": "docs/vrf/v2/direct-funding/examples/get-a-random-number",
      "destination": "vrf/v2/direct-funding/examples/get-a-random-number",
      "statusCode": 301
    },
    {
      "source": "docs/vrf/v2/direct-funding/migration-from-v1",
      "destination": "vrf/v2/direct-funding/migration-from-v1",
      "statusCode": 301
    },
    {
      "source": "docs/vrf/v2/direct-funding/supported-networks",
      "destination": "vrf/v2/direct-funding/supported-networks",
      "statusCode": 301
    },
    {
      "source": "docs/vrf/v2/introduction",
      "destination": "vrf/v2/introduction",
      "statusCode": 301
    },
    {
      "source": "docs/vrf/v2/security",
      "destination": "vrf/v2/security",
      "statusCode": 301
    },
    {
      "source": "docs/vrf/v2/subscription",
      "destination": "vrf/v2/subscription",
      "statusCode": 301
    },
    {
      "source": "docs/vrf/v2/subscription/examples/get-a-random-number",
      "destination": "vrf/v2/subscription/examples/get-a-random-number",
      "statusCode": 301
    },
    {
      "source": "docs/vrf/v2/subscription/examples/programmatic-subscription",
      "destination": "vrf/v2/subscription/examples/programmatic-subscription",
      "statusCode": 301
    },
    {
      "source": "docs/vrf/v2/subscription/migration-from-v1",
      "destination": "vrf/v2/subscription/migration-from-v1",
      "statusCode": 301
    },
    {
      "source": "docs/vrf/v2/subscription/supported-networks",
      "destination": "vrf/v2/subscription/supported-networks",
      "statusCode": 301
    },
    {
      "source": "docs/vrf/v2/subscription/ui",
      "destination": "vrf/v2/subscription/ui",
      "statusCode": 301
    },
    {
      "source": "docs/resources/selecting-data-feeds",
      "destination": "data-feeds/selecting-data-feeds",
      "statusCode": 301
    },
    {
      "source": "docs/solana/using-data-feeds-off-chain",
      "destination": "data-feeds/solana/using-data-feeds-off-chain",
      "statusCode": 301
    },
    {
      "source": "solana/using-data-feeds-solana",
      "destination": "data-feeds/solana/using-data-feeds-solana",
      "statusCode": 301
    },
    {
      "source": "solana/using-data-feeds-off-chain",
      "destination": "data-feeds/solana/using-data-feeds-off-chain",
      "statusCode": 301
    },
    {
      "source": "solana/data-feeds/using-data-feeds-off-chain",
      "destination": "data-feeds/solana/using-data-feeds-off-chain",
      "statusCode": 301
    },
    {
      "source": "solana/data-feeds/using-data-feeds-solana",
      "destination": "data-feeds/solana/using-data-feeds-solana",
      "statusCode": 301
    },
    {
      "source": "solana/data-feeds/data-feeds-solana",
      "destination": "data-feeds/price-feeds/addresses?network=solana",
      "statusCode": 301
    },
    {
      "source": "docs/node-versions",
      "destination": "chainlink-nodes/node-versions",
      "statusCode": 301
    },
    {
      "source": "docs/running-a-chainlink-node",
      "destination": "chainlink-nodes/v1/running-a-chainlink-node",
      "statusCode": 301
    },
    {
      "source": "/chainlink-nodes/running-a-chainlink-node",
      "destination": "chainlink-nodes/v1/running-a-chainlink-node",
      "statusCode": 301
    },
    {
      "source": "docs/run-an-ethereum-client",
      "destination": "chainlink-nodes/resources/run-an-ethereum-client",
      "statusCode": 301
    },
    {
      "source": "/chainlink-nodes/run-an-ethereum-client",
      "destination": "chainlink-nodes/resources/run-an-ethereum-client",
      "statusCode": 301
    },
    {
      "source": "docs/fulfilling-requests",
      "destination": "chainlink-nodes/v1/fulfilling-requests",
      "statusCode": 301
    },
    {
      "source": "/chainlink-nodes/fulfilling-requests",
      "destination": "chainlink-nodes/v1/fulfilling-requests",
      "statusCode": 301
    },
    {
      "source": "docs/performing-system-maintenance",
      "destination": "chainlink-nodes/resources/performing-system-maintenance",
      "statusCode": 301
    },
    {
      "source": "/chainlink-nodes/performing-system-maintenance",
      "destination": "chainlink-nodes/resources/performing-system-maintenance",
      "statusCode": 301
    },
    {
      "source": "docs/connecting-to-a-remote-database",
      "destination": "chainlink-nodes/resources/connecting-to-a-remote-database",
      "statusCode": 301
    },
    {
      "source": "/chainlink-nodes/connecting-to-a-remote-database",
      "destination": "chainlink-nodes/resources/connecting-to-a-remote-database",
      "statusCode": 301
    },
    {
      "source": "docs/configuration-variables",
      "destination": "chainlink-nodes/v1/configuration",
      "statusCode": 301
    },
    {
      "source": "/chainlink-nodes/configuration-variables",
      "destination": "chainlink-nodes/v1/configuration",
      "statusCode": 301
    },
    {
      "source": "docs/enabling-https-connections",
      "destination": "chainlink-nodes/resources/enabling-https-connections",
      "statusCode": 301
    },
    {
      "source": "/chainlink-nodes/enabling-https-connections",
      "destination": "chainlink-nodes/resources/enabling-https-connections",
      "statusCode": 301
    },
    {
      "source": "docs/best-security-practices",
      "destination": "chainlink-nodes/resources/best-security-practices",
      "statusCode": 301
    },
    {
      "source": "/chainlink-nodes/best-security-practices",
      "destination": "chainlink-nodes/resources/best-security-practices",
      "statusCode": 301
    },
    {
      "source": "docs/evm-performance-configuration",
      "destination": "chainlink-nodes/resources/evm-performance-configuration",
      "statusCode": 301
    },
    {
      "source": "/chainlink-nodes/evm-performance-configuration",
      "destination": "chainlink-nodes/resources/evm-performance-configuration",
      "statusCode": 301
    },
    {
      "source": "docs/best-practices-aws",
      "destination": "chainlink-nodes/resources/best-practices-aws",
      "statusCode": 301
    },
    {
      "source": "/chainlink-nodes/best-practices-aws",
      "destination": "chainlink-nodes/resources/best-practices-aws",
      "statusCode": 301
    },
    {
      "source": "docs/miscellaneous",
      "destination": "chainlink-nodes/resources/miscellaneous",
      "statusCode": 301
    },
    {
      "source": "/chainlink-nodes/miscellaneous",
      "destination": "chainlink-nodes/resources/miscellaneous",
      "statusCode": 301
    },
    {
      "source": "docs/jobs/migration-v1-v2",
      "destination": "chainlink-nodes/oracle-jobs/migration-v1-v2",
      "statusCode": 301
    },
    {
      "source": "docs/jobs",
      "destination": "chainlink-nodes/oracle-jobs/jobs",
      "statusCode": 301
    },
    {
      "source": "docs/jobs/types/cron",
      "destination": "chainlink-nodes/oracle-jobs/all-jobs#solidity-cron-jobs",
      "statusCode": 301
    },
    {
      "source": "docs/jobs/types/direct-request",
      "destination": "chainlink-nodes/oracle-jobs/all-jobs#direct-request-jobs",
      "statusCode": 301
    },
    {
      "source": "docs/jobs/types/flux-monitor",
      "destination": "chainlink-nodes/oracle-jobs/all-jobs#flux-monitor-jobs",
      "statusCode": 301
    },
    {
      "source": "docs/jobs/types/keeper",
      "destination": "chainlink-nodes/oracle-jobs/all-jobs#keeper-jobs",
      "statusCode": 301
    },
    {
      "source": "docs/jobs/types/offchain-reporting",
      "destination": "chainlink-nodes/oracle-jobs/all-jobs#off-chain-reporting-jobs",
      "statusCode": 301
    },
    {
      "source": "docs/jobs/types/webhook",
      "destination": "chainlink-nodes/oracle-jobs/all-jobs#webhook-jobs",
      "statusCode": 301
    },
    {
      "source": "chainlink-nodes/oracle-jobs/job-types/cron",
      "destination": "chainlink-nodes/oracle-jobs/all-jobs#solidity-cron-jobs",
      "statusCode": 301
    },
    {
      "source": "chainlink-nodes/oracle-jobs/job-types/direct_request",
      "destination": "chainlink-nodes/oracle-jobs/all-jobs#direct-request-jobs",
      "statusCode": 301
    },
    {
      "source": "chainlink-nodes/oracle-jobs/job-types/flux_monitor",
      "destination": "chainlink-nodes/oracle-jobs/all-jobs#flux-monitor-jobs",
      "statusCode": 301
    },
    {
      "source": "chainlink-nodes/oracle-jobs/job-types/keeper",
      "destination": "chainlink-nodes/oracle-jobs/all-jobs#keeper-jobs",
      "statusCode": 301
    },
    {
      "source": "chainlink-nodes/oracle-jobs/job-types/offchain_reporting",
      "destination": "chainlink-nodes/oracle-jobs/all-jobs#off-chain-reporting-jobs",
      "statusCode": 301
    },
    {
      "source": "chainlink-nodes/oracle-jobs/job-types/webhook",
      "destination": "chainlink-nodes/oracle-jobs/all-jobs#webhook-jobs",
      "statusCode": 301
    },
    {
      "source": "docs/tasks",
      "destination": "chainlink-nodes/oracle-jobs/tasks",
      "statusCode": 301
    },
    {
      "source": "docs/jobs/task-types/pipelines",
      "destination": "chainlink-nodes/oracle-jobs/tasks#writing-pipelines",
      "statusCode": 301
    },
    {
      "source": "docs/jobs/task-types/http",
      "destination": "chainlink-nodes/oracle-jobs/all-tasks#http-task",
      "statusCode": 301
    },
    {
      "source": "docs/jobs/task-types/bridge",
      "destination": "chainlink-nodes/oracle-jobs/all-tasks#bridge-task",
      "statusCode": 301
    },
    {
      "source": "docs/jobs/task-types/jsonparse",
      "destination": "chainlink-nodes/oracle-jobs/all-tasks#json-parse-task",
      "statusCode": 301
    },
    {
      "source": "docs/jobs/task-types/cborparse",
      "destination": "chainlink-nodes/oracle-jobs/all-tasks#cbor-parse-task",
      "statusCode": 301
    },
    {
      "source": "docs/jobs/task-types/eth-abi-decode",
      "destination": "chainlink-nodes/oracle-jobs/all-tasks#eth-abi-decode-task",
      "statusCode": 301
    },
    {
      "source": "docs/jobs/task-types/eth-abi-decode-log",
      "destination": "chainlink-nodes/oracle-jobs/all-tasks#eth-abi-decode-log-task",
      "statusCode": 301
    },
    {
      "source": "docs/jobs/task-types/eth-abi-encode",
      "destination": "chainlink-nodes/oracle-jobs/all-tasks#eth-abi-encode-task",
      "statusCode": 301
    },
    {
      "source": "docs/jobs/task-types/eth-call",
      "destination": "chainlink-nodes/oracle-jobs/all-tasks#eth-call-task",
      "statusCode": 301
    },
    {
      "source": "docs/jobs/task-types/eth-tx",
      "destination": "chainlink-nodes/oracle-jobs/all-tasks#eth-tx-task",
      "statusCode": 301
    },
    {
      "source": "docs/jobs/task-types/multiply",
      "destination": "chainlink-nodes/oracle-jobs/all-tasks#multiply-task",
      "statusCode": 301
    },
    {
      "source": "docs/jobs/task-types/divide",
      "destination": "chainlink-nodes/oracle-jobs/all-tasks#divide-task",
      "statusCode": 301
    },
    {
      "source": "docs/jobs/task-types/any",
      "destination": "chainlink-nodes/oracle-jobs/all-tasks#any-task",
      "statusCode": 301
    },
    {
      "source": "docs/jobs/task-types/mean",
      "destination": "chainlink-nodes/oracle-jobs/all-tasks#mean-task",
      "statusCode": 301
    },
    {
      "source": "docs/jobs/task-types/median",
      "destination": "chainlink-nodes/oracle-jobs/all-tasks#median-task",
      "statusCode": 301
    },
    {
      "source": "docs/jobs/task-types/mode",
      "destination": "chainlink-nodes/oracle-jobs/all-tasks#mode-task",
      "statusCode": 301
    },
    {
      "source": "docs/jobs/task-types/sum",
      "destination": "chainlink-nodes/oracle-jobs/all-tasks#sum-task",
      "statusCode": 301
    },
    {
      "source": "docs/jobs/task-types/lessthan",
      "destination": "chainlink-nodes/oracle-jobs/all-tasks#less-than-task",
      "statusCode": 301
    },
    {
      "source": "docs/jobs/task-types/length",
      "destination": "chainlink-nodes/oracle-jobs/all-tasks#length-task",
      "statusCode": 301
    },
    {
      "source": "docs/jobs/task-types/hexdecode",
      "destination": "chainlink-nodes/oracle-jobs/all-tasks#hex-decode-task",
      "statusCode": 301
    },
    {
      "source": "docs/jobs/task-types/hexencode",
      "destination": "chainlink-nodes/oracle-jobs/all-tasks#hex-encode-task",
      "statusCode": 301
    },
    {
      "source": "docs/jobs/task-types/base64decode",
      "destination": "chainlink-nodes/oracle-jobs/all-tasks#base64-decode-task",
      "statusCode": 301
    },
    {
      "source": "docs/jobs/task-types/base64encode",
      "destination": "chainlink-nodes/oracle-jobs/all-tasks#base64-encode-task",
      "statusCode": 301
    },
    {
      "source": "docs/jobs/task-types/uppercase",
      "destination": "chainlink-nodes/oracle-jobs/all-tasks#uppercase-task",
      "statusCode": 301
    },
    {
      "source": "docs/jobs/task-types/lowercase",
      "destination": "chainlink-nodes/oracle-jobs/all-tasks#lowercase-task",
      "statusCode": 301
    },
    {
      "source": "docs/external-adapters",
      "destination": "chainlink-nodes/external-adapters/external-adapters",
      "statusCode": 301
    },
    {
      "source": "docs/contract-creators",
      "destination": "chainlink-nodes/external-adapters/contract-creators",
      "statusCode": 301
    },
    {
      "source": "docs/developers",
      "destination": "chainlink-nodes/external-adapters/developers",
      "statusCode": 301
    },
    {
      "source": "docs/node-operators",
      "destination": "chainlink-nodes/external-adapters/node-operators",
      "statusCode": 301
    },
    {
      "source": "docs/external-initiators-introduction",
      "destination": "chainlink-nodes/external-initiators/external-initiators-introduction",
      "statusCode": 301
    },
    {
      "source": "docs/building-external-initiators",
      "destination": "chainlink-nodes/external-initiators/building-external-initiators",
      "statusCode": 301
    },
    {
      "source": "docs/external-initiators-in-nodes",
      "destination": "chainlink-nodes/external-initiators/external-initiators-in-nodes",
      "statusCode": 301
    },
    {
      "source": "docs/conceptual-overview",
      "destination": "getting-started/conceptual-overview",
      "statusCode": 301
    },
    {
      "source": "docs/deploy-your-first-contract",
      "destination": "getting-started/deploy-your-first-contract",
      "statusCode": 301
    },
    {
      "source": "docs/consuming-data-feeds",
      "destination": "data-feeds/getting-started",
      "statusCode": 301
    },
    {
      "source": "docs/intermediates-tutorial",
      "destination": "vrf/v2/getting-started",
      "statusCode": 301
    },
    {
      "source": "docs/advanced-tutorial",
      "destination": "any-api/getting-started",
      "statusCode": 301
    },
    {
      "source": "docs/other-tutorials",
      "destination": "getting-started/other-tutorials",
      "statusCode": 301
    },
    {
      "source": "docs/using-chainlink-reference-contracts",
      "destination": "data-feeds/price-feeds",
      "statusCode": 301
    },
    {
      "source": "docs",
      "destination": "/",
      "statuscode": 301
    },
    {
      "source": "vrf",
      "destination": "vrf/v2/introduction",
      "statuscode": 301
    },
    {
      "source": "keepers",
      "destination": "chainlink-automation/compatible-contracts",
      "statuscode": 301
    },
    {
      "source": "feeds",
      "destination": "data-feeds",
      "statuscode": 301
    },
    {
      "source": "any-api",
      "destination": "any-api/introduction",
      "statuscode": 301
    },
    {
      "source": "connect",
      "destination": "resources/developer-communications",
      "statuscode": 301
    },
    {
      "source": "docs/getting-started",
      "destination": "getting-started/conceptual-overview",
      "statuscode": 301
    },
    {
      "source": "docs/chainlink-keeper-network",
      "destination": "chainlink-automation/introduction",
      "statuscode": 301
    },
    {
      "source": "docs/kovan-keeper-network-beta",
      "destination": "chainlink-automation/introduction",
      "statuscode": 301
    },
    {
      "source": "docs/adapters",
      "destination": "chainlink-nodes/oracle-jobs/tasks",
      "statuscode": 301
    },
    {
      "source": "docs/addresses-and-job-ids",
      "destination": "resources/link-token-contracts",
      "statuscode": 301
    },
    {
      "source": "docs/contract-creators-overview",
      "destination": "getting-started/conceptual-overview",
      "statuscode": 301
    },
    {
      "source": "docs/user-guides",
      "destination": "getting-started/conceptual-overview",
      "statuscode": 301
    },
    {
      "source": "docs/paying-for-smart-contracts-oracles",
      "destination": "resources/fund-your-contract",
      "statuscode": 301
    },
    {
      "source": "docs/data-provider-nodes-list",
      "destination": "any-api/introduction",
      "statuscode": 301
    },
    {
      "source": "docs/genesis-volatility",
      "destination": "any-api/introduction",
      "statuscode": 301
    },
    {
      "source": "docs/example-walkthrough",
      "destination": "vrf/v2/introduction",
      "statuscode": 301
    },
    {
      "source": "docs/node-operator-overview",
      "destination": "chainlink-nodes",
      "statuscode": 301
    },
    {
      "source": "docs/chainlink-keepers/best-practices",
      "destination": "chainlink-automation/compatible-contracts",
      "statuscode": 301
    },
    {
      "source": "docs/beginners-tutorial",
      "destination": "getting-started/conceptual-overview",
      "statuscode": 301
    },
    {
      "source": "docs/use-your-first-contract",
      "destination": "getting-started/deploy-your-first-contract",
      "statuscode": 301
    },
    {
      "source": "docs/install-metamask",
      "destination": "getting-started/deploy-your-first-contract#install-and-fund-your-metamask-wallet",
      "statuscode": 301
    },
    {
      "source": "docs/chainlink-alarm-clock",
      "destination": "any-api/introduction",
      "statuscode": 301
    },
    {
      "source": "docs/flightaware-chainlink-testnet",
      "destination": "any-api/introduction",
      "statuscode": 301
    },
    {
      "source": "docs/lcx-testnet",
      "destination": "any-api/introduction",
      "statuscode": 301
    },
    {
      "source": "docs/google-weather",
      "destination": "any-api/introduction",
      "statuscode": 301
    },
    {
      "source": "docs/dns-ownership",
      "destination": "any-api/introduction",
      "statuscode": 301
    },
    {
      "source": "docs/xdai-price-feeds",
      "destination": "data-feeds/price-feeds/addresses/?network=gnosis-chain",
      "statuscode": 301
    },
    {
      "source": "docs/binance-smart-chain-price-feeds",
      "destination": "data-feeds/price-feeds/addresses/?network=bnb-chain",
      "statuscode": 301
    },
    {
      "source": "docs/faq",
      "destination": "ethereum",
      "statuscode": 301
    },
    {
      "source": "docs/chainlink-node-api-reference",
      "destination": "chainlink-nodes/v1/configuration",
      "statuscode": 301
    },
    {
      "source": "docs/decentralized-oracles-ethereum-mainnet",
      "destination": "any-api/testnet-oracles",
      "statuscode": 301
    },
    {
      "source": "docs/any-api-testnet-nodes",
      "destination": "any-api/testnet-oracles",
      "statuscode": 301
    },
    {
      "source": "docs/request-and-receive-data",
      "destination": "any-api/introduction",
      "statuscode": 301
    },
    {
      "source": "docs/make-a-http-get-request",
      "destination": "any-api/get-request/introduction",
      "statuscode": 301
    },
    {
      "source": "docs/single-word-response",
      "destination": "any-api/get-request/examples/single-word-response",
      "statuscode": 301
    },
    {
      "source": "docs/multi-variable-responses",
      "destination": "any-api/get-request/examples/multi-variable-responses",
      "statuscode": 301
    },
    {
      "source": "docs/api-array-response",
      "destination": "any-api/get-request/examples/array-response",
      "statuscode": 301
    },
    {
      "source": "docs/large-responses",
      "destination": "any-api/get-request/examples/large-responses",
      "statuscode": 301
    },
    {
      "source": "docs/existing-job-request",
      "destination": "any-api/get-request/examples/existing-job-request",
      "statuscode": 301
    },
    {
      "source": "docs/listing-services",
      "destination": "any-api/find-oracle",
      "statuscode": 301
    },
    {
      "source": "docs/any-api-testnet-oracles",
      "destination": "any-api/testnet-oracles",
      "statuscode": 301
    },
    {
      "source": "docs/chainlink-framework",
      "destination": "any-api/api-reference",
      "statuscode": 301
    },
    {
      "source": "docs/data-provider-nodes",
      "destination": "any-api/introduction",
      "statuscode": 301
    },
    {
      "source": "docs/workshop",
      "destination": "ethereum",
      "statuscode": 301
    },
    {
      "source": "docs/chainlinktm️",
      "destination": "https://chain.link/terms",
      "statuscode": 301
    },
    {
      "source": "docs/terms-of-use",
      "destination": "https://chain.link/terms",
      "statuscode": 301
    },
    {
      "source": "docs/privacy-policy",
      "destination": "https://chain.link/privacy-policy",
      "statuscode": 301
    },
    {
      "source": "docs/chainlink-vrf-api-reference",
      "destination": "vrf/v2/introduction",
      "statuscode": 301
    },
    {
      "source": "docs/chainlink-vrf",
      "destination": "vrf/v2/introduction",
      "statuscode": 301
    },
    {
      "source": "docs/vrf/v2/examples/get-a-random-number",
      "destination": "vrf/v2/subscription/examples/get-a-random-number",
      "statuscode": 301
    },
    {
      "source": "docs/get-a-random-number",
      "destination": "vrf/v2/subscription/examples/get-a-random-number",
      "statuscode": 301
    },
    {
      "source": "docs/chainlink-vrf/example-contracts",
      "destination": "vrf/v2/subscription/examples/programmatic-subscription",
      "statuscode": 301
    },
    {
      "source": "docs/chainlink-vrf-best-practices",
      "destination": "vrf/v2/best-practices",
      "statuscode": 301
    },
    {
      "source": "docs/vrf-security-considerations",
      "destination": "vrf/v2/security",
      "statuscode": 301
    },
    {
      "source": "docs/vrf-contracts",
      "destination": "vrf/v2/subscription/supported-networks",
      "statuscode": 301
    },
    {
      "source": "docs/chainlink-vrf/migration-vrf-v1-v2",
      "destination": "vrf/v2/subscription/migration-from-v1",
      "statuscode": 301
    },
    {
      "source": "avasummit",
      "destination": "vrf/v2/introduction",
      "statuscode": 301
    },
    {
      "source": "docs/chainlink-keepers/introduction",
      "destination": "chainlink-automation/introduction",
      "statuscode": 301
    },
    {
      "source": "docs/chainlink-keepers/job-scheduler",
      "destination": "chainlink-automation/job-scheduler",
      "statuscode": 301
    },
    {
      "source": "docs/chainlink-keepers/register-upkeep",
      "destination": "chainlink-automation/register-upkeep",
      "statuscode": 301
    },
    {
      "source": "docs/chainlink-keepers/compatible-contracts",
      "destination": "chainlink-automation/compatible-contracts",
      "statuscode": 301
    },
    {
      "source": "docs/chainlink-keepers/manage-upkeeps",
      "destination": "chainlink-automation/manage-upkeeps",
      "statuscode": 301
    },
    {
      "source": "docs/chainlink-keepers/flexible-upkeeps",
      "destination": "chainlink-automation/flexible-upkeeps",
      "statuscode": 301
    },
    {
      "source": "docs/chainlink-keepers/util-overview",
      "destination": "chainlink-automation/util-overview",
      "statuscode": 301
    },
    {
      "source": "docs/chainlink-keepers/tutorials/eth-balance",
      "destination": "quickstarts/eth-balance-monitor",
      "statuscode": 301
    },
    {
      "source": "docs/chainlink-keepers/overview",
      "destination": "chainlink-automation/overview",
      "statuscode": 301
    },
    {
      "source": "docs/chainlink-keepers/supported-networks",
      "destination": "chainlink-automation/supported-networks",
      "statuscode": 301
    },
    {
      "source": "docs/chainlink-keepers/keeper-economics",
      "destination": "chainlink-automation/automation-economics",
      "statuscode": 301
    },
    {
      "source": "docs/chainlink-keepers/keeper-release-notes",
      "destination": "chainlink-automation/automation-release-notes",
      "statuscode": 301
    },
    {
      "source": "docs/reference-contracts",
      "destination": "data-feeds/price-feeds/addresses",
      "statuscode": 301
    },
    {
      "source": "docs/get-the-latest-price",
      "destination": "data-feeds/using-data-feeds",
      "statuscode": 301
    },
    {
      "source": "docs/deprecating-feeds",
      "destination": "data-feeds/deprecating-feeds",
      "statuscode": 301
    },
    {
      "source": "docs/feed-registry",
      "destination": "data-feeds/feed-registry",
      "statuscode": 301
    },
    {
      "source": "docs/feed-registry-functions",
      "destination": "data-feeds/feed-registry/feed-registry-functions",
      "statuscode": 301
    },
    {
      "source": "docs/arbitrum-price-feeds",
      "destination": "data-feeds/price-feeds/addresses/?network=arbitrum",
      "statuscode": 301
    },
    {
      "source": "docs/avalanche-price-feeds",
      "destination": "data-feeds/price-feeds/addresses/?network=avalanche",
      "statuscode": 301
    },
    {
      "source": "docs/bnb-chain-addresses",
      "destination": "data-feeds/price-feeds/addresses/?network=bnb-chain",
      "statuscode": 301
    },
    {
      "source": "docs/ethereum-addresses",
      "destination": "data-feeds/price-feeds/addresses/?network=ethereum",
      "statuscode": 301
    },
    {
      "source": "docs/fantom-price-feeds",
      "destination": "data-feeds/price-feeds/addresses/?network=fantom",
      "statuscode": 301
    },
    {
      "source": "docs/data-feeds-gnosis-chain",
      "destination": "data-feeds/price-feeds/addresses/?network=gnosis-chain",
      "statuscode": 301
    },
    {
      "source": "docs/harmony-price-feeds",
      "destination": "data-feeds/price-feeds/addresses/?network=harmony",
      "statuscode": 301
    },
    {
      "source": "docs/huobi-eco-chain-price-feeds",
      "destination": "data-feeds/price-feeds/addresses",
      "statuscode": 301
    },
    {
      "source": "docs/data-feeds-klaytn",
      "destination": "data-feeds/price-feeds/addresses",
      "statuscode": 301
    },
    {
      "source": "docs/data-feeds-metis",
      "destination": "data-feeds/price-feeds/addresses/?network=metis",
      "statuscode": 301
    },
    {
      "source": "docs/data-feeds-moonbeam",
      "destination": "data-feeds/price-feeds/addresses/?network=moonbeam",
      "statuscode": 301
    },
    {
      "source": "docs/data-feeds-moonriver",
      "destination": "data-feeds/price-feeds/addresses/?network=moonriver",
      "statuscode": 301
    },
    {
      "source": "docs/optimism-price-feeds",
      "destination": "data-feeds/price-feeds/addresses/?network=optimism",
      "statuscode": 301
    },
    {
      "source": "docs/matic-addresses",
      "destination": "data-feeds/price-feeds/addresses/?network=polygon",
      "statuscode": 301
    },
    {
      "source": "docs/ens",
      "destination": "data-feeds/ens",
      "statuscode": 301
    },
    {
      "source": "docs/l2-sequencer-flag",
      "destination": "data-feeds/l2-sequencer-feeds",
      "statuscode": 301
    },
    {
      "source": "docs/historical-price-data",
      "destination": "data-feeds/historical-data",
      "statuscode": 301
    },
    {
      "source": "docs/price-feeds-api-reference",
      "destination": "data-feeds/api-reference",
      "statuscode": 301
    },
    {
      "source": "docs/selecting-data-feeds",
      "destination": "data-feeds/selecting-data-feeds",
      "statuscode": 301
    },
    {
      "source": "docs/ethereum-proof-of-stake-merge",
      "destination": "/",
      "statuscode": 301
    },
    {
      "source": "docs/blockchain-integrations-framework",
      "destination": "blockchain-integrations-framework",
      "statuscode": 301
    },
    {
      "source": "docs/addresses-and-job-specs",
      "destination": "/",
      "statuscode": 301
    },
    {
      "source": "docs/amberdata-chainlink-testnet",
      "destination": "/",
      "statuscode": 301
    },
    {
      "source": "docs/available-oracles",
      "destination": "/",
      "statuscode": 301
    },
    {
      "source": "docs/becoming-a-chainlink-reviewed-node",
      "destination": "/",
      "statuscode": 301
    },
    {
      "source": "docs/big-query-chainlink-testnet",
      "destination": "/",
      "statuscode": 301
    },
    {
      "source": "docs/binance-chainlink-testnet",
      "destination": "data-feeds/price-feeds/addresses?network=bnb-chain",
      "statuscode": 301
    },
    {
      "source": "docs/binance-smart-chain-addresses",
      "destination": "data-feeds/price-feeds/addresses?network=bnb-chain",
      "statuscode": 301
    },
    {
      "source": "docs/bnb-chain-price-feeds",
      "destination": "/",
      "statuscode": 301
    },
    {
      "source": "docs/bookmaker-ratings-oracle",
      "destination": "/",
      "statuscode": 301
    },
    {
      "source": "docs/bravenewcoin",
      "destination": "/",
      "statuscode": 301
    },
    {
      "source": "docs/bravenewcoin-chainlink-ethereum-mainnet",
      "destination": "/",
      "statuscode": 301
    },
    {
      "source": "docs/chainlink-keepers/faqs",
      "destination": "chainlink-automation/faqs",
      "statuscode": 301
    },
    {
      "source": "docs/chainlink-vrf/v1",
      "destination": "vrf/v2/introduction",
      "statuscode": 301
    },
    {
      "source": "docs/chainlinks-ethereum-mainnet",
      "destination": "data-feeds/price-feeds/addresses",
      "statuscode": 301
    },
    {
      "source": "docs/ciphertrace-defi-compli-oracle",
      "destination": "/",
      "statuscode": 301
    },
    {
      "source": "docs/coingecko-chainlink-testnet",
      "destination": "/",
      "statuscode": 301
    },
    {
      "source": "docs/coinmarketcap",
      "destination": "/",
      "statuscode": 301
    },
    {
      "source": "docs/core-adapters",
      "destination": "chainlink-nodes/oracle-jobs/tasks",
      "statuscode": 301
    },
    {
      "source": "docs/crypto-apis-chainlink-testnet",
      "destination": "/",
      "statuscode": 301
    },
    {
      "source": "docs/cryptocompare",
      "destination": "/",
      "statuscode": 301
    },
    {
      "source": "docs/direct-request-multi-word",
      "destination": "/",
      "statuscode": 301
    },
    {
      "source": "docs/dxfeed-oracle",
      "destination": "/",
      "statuscode": 301
    },
    {
      "source": "docs/easypost-chainlink-testnet",
      "destination": "/",
      "statuscode": 301
    },
    {
      "source": "docs/flightstats-chainlink-testnet-etherisc",
      "destination": "/",
      "statuscode": 301
    },
    {
      "source": "docs/fluxaggregator-uses",
      "destination": "/",
      "statuscode": 301
    },
    {
      "source": "docs/geodb-oracle-node",
      "destination": "/",
      "statuscode": 301
    },
    {
      "source": "docs/get-a-random-number/v1",
      "destination": "vrf/v2/direct-funding/examples/get-a-random-number",
      "statuscode": 301
    },
    {
      "source": "docs/initiators",
      "destination": "chainlink-nodes/external-initiators/external-initiators-introduction",
      "statuscode": 301
    },
    {
      "source": "docs/job-specifications",
      "destination": "chainlink-nodes/oracle-jobs/jobs",
      "statuscode": 301
    },
    {
      "source": "docs/kaiko-chainlink-ethereum-mainnet",
      "destination": "/",
      "statuscode": 301
    },
    {
      "source": "docs/kaiko-chainlink-testnet",
      "destination": "/",
      "statuscode": 301
    },
    {
      "source": "docs/opensky-chainlink-testnet",
      "destination": "/",
      "statuscode": 301
    },
    {
      "source": "docs/polkadot-and-substrate-resources",
      "destination": "/",
      "statuscode": 301
    },
    {
      "source": "docs/price-feeds-migration-august-2020",
      "destination": "/",
      "statuscode": 301
    },
    {
      "source": "docs/prospectnow-data-oracle",
      "destination": "/",
      "statuscode": 301
    },
    {
      "source": "docs/reference-data-contracts-binance-smart-chain",
      "destination": "data-feeds/price-feeds/addresses?network=bnb-chain",
      "statuscode": 301
    },
    {
      "source": "docs/smartzip-awm-oracle",
      "destination": "/",
      "statuscode": 301
    },
    {
      "source": "docs/solana-price-feeds",
      "destination": "/data-feeds/solana",
      "statuscode": 301
    },
    {
      "source": "docs/sport-monks-oracle",
      "destination": "/",
      "statuscode": 301
    },
    {
      "source": "docs/terra/using-data-feeds-terra",
      "destination": "/",
      "statuscode": 301
    },
    {
      "source": "docs/testnet-oracles",
      "destination": "/",
      "statuscode": 301
    },
    {
      "source": "docs/the-hunt",
      "destination": "/",
      "statuscode": 301
    },
    {
      "source": "docs/therundown-oracle-node",
      "destination": "/",
      "statuscode": 301
    },
    {
      "source": "docs/tutorials",
      "destination": "/",
      "statuscode": 301
    },
    {
      "source": "docs/vrf-contracts/v1",
      "destination": "vrf/v2/direct-funding/supported-networks#configurations",
      "statuscode": 301
    },
    {
      "source": "docs/vrf/v2/examples/programmatic-subscription",
      "destination": "vrf/v2/subscription/examples/programmatic-subscription",
      "statuscode": 301
    },
    {
      "source": "docs/vrf/v2/supported-networks",
      "destination": "vrf/v2/subscription/supported-networks",
      "statuscode": 301
    },
    {
      "source": "docs/vrf/v2/ui",
      "destination": "vrf/v2/subscription/ui",
      "statuscode": 301
    },
    {
      "source": "chainlink-nodes/oracle-jobs/task-types/pipelines",
      "destination": "chainlink-nodes/oracle-jobs/tasks#writing-pipelines",
      "statuscode": 301
    },
    {
      "source": "chainlink-nodes/oracle-jobs/task-types/task_http",
      "destination": "chainlink-nodes/oracle-jobs/all-tasks#http-task",
      "statuscode": 301
    },
    {
      "source": "chainlink-nodes/oracle-jobs/task-types/task_bridge",
      "destination": "chainlink-nodes/oracle-jobs/all-tasks#bridge-task",
      "statuscode": 301
    },
    {
      "source": "chainlink-nodes/oracle-jobs/task-types/task_jsonparse",
      "destination": "chainlink-nodes/oracle-jobs/all-tasks#json-parse-task",
      "statuscode": 301
    },
    {
      "source": "chainlink-nodes/oracle-jobs/task-types/task_cborparse",
      "destination": "chainlink-nodes/oracle-jobs/all-tasks#cbor-parse-task",
      "statuscode": 301
    },
    {
      "source": "chainlink-nodes/oracle-jobs/task-types/task_eth_abi_decode",
      "destination": "chainlink-nodes/oracle-jobs/all-tasks#eth-abi-encode-task",
      "statuscode": 301
    },
    {
      "source": "chainlink-nodes/oracle-jobs/task-types/task_eth_abi_decode_log",
      "destination": "chainlink-nodes/oracle-jobs/all-tasks#eth-abi-decode-log-task",
      "statuscode": 301
    },
    {
      "source": "chainlink-nodes/oracle-jobs/task-types/task_eth_abi_encode",
      "destination": "chainlink-nodes/oracle-jobs/all-tasks#eth-abi-encode-task",
      "statuscode": 301
    },
    {
      "source": "chainlink-nodes/oracle-jobs/task-types/task_eth_call",
      "destination": "chainlink-nodes/oracle-jobs/all-tasks#eth-call-task",
      "statuscode": 301
    },
    {
      "source": "chainlink-nodes/oracle-jobs/task-types/task_eth_tx",
      "destination": "chainlink-nodes/oracle-jobs/all-tasks#eth-tx-task",
      "statuscode": 301
    },
    {
      "source": "chainlink-nodes/oracle-jobs/task-types/task_multiply",
      "destination": "chainlink-nodes/oracle-jobs/all-tasks#multiply-task",
      "statuscode": 301
    },
    {
      "source": "chainlink-nodes/oracle-jobs/task-types/task_divide",
      "destination": "chainlink-nodes/oracle-jobs/all-tasks#divide-task",
      "statuscode": 301
    },
    {
      "source": "chainlink-nodes/oracle-jobs/task-types/task_mean",
      "destination": "chainlink-nodes/oracle-jobs/all-tasks#mean-task",
      "statuscode": 301
    },
    {
      "source": "chainlink-nodes/oracle-jobs/task-types/task_median",
      "destination": "chainlink-nodes/oracle-jobs/all-tasks#median-task",
      "statuscode": 301
    },
    {
      "source": "chainlink-nodes/oracle-jobs/task-types/task_mode",
      "destination": "chainlink-nodes/oracle-jobs/all-tasks#mode-task",
      "statuscode": 301
    },
    {
      "source": "chainlink-nodes/oracle-jobs/task-types/task_sum",
      "destination": "chainlink-nodes/oracle-jobs/all-tasks#sum-task",
      "statuscode": 301
    },
    {
      "source": "chainlink-nodes/oracle-jobs/task-types/task_lessthan",
      "destination": "chainlink-nodes/oracle-jobs/all-tasks#less-than-task",
      "statuscode": 301
    },
    {
      "source": "chainlink-nodes/oracle-jobs/task-types/task_length",
      "destination": "chainlink-nodes/oracle-jobs/all-tasks#length-task",
      "statuscode": 301
    },
    {
      "source": "chainlink-nodes/oracle-jobs/task-types/task_hexdecode",
      "destination": "chainlink-nodes/oracle-jobs/all-tasks#hex-decode-task",
      "statuscode": 301
    },
    {
      "source": "chainlink-nodes/oracle-jobs/task-types/task_hexencode",
      "destination": "chainlink-nodes/oracle-jobs/all-tasks#hex-encode-task",
      "statuscode": 301
    },
    {
      "source": "chainlink-nodes/oracle-jobs/task-types/task_base64decode",
      "destination": "chainlink-nodes/oracle-jobs/all-tasks#base64-decode-task",
      "statuscode": 301
    },
    {
      "source": "chainlink-nodes/oracle-jobs/task-types/task_base64encode",
      "destination": "chainlink-nodes/oracle-jobs/all-tasks#base64-encode-task",
      "statuscode": 301
    },
    {
      "source": "chainlink-nodes/oracle-jobs/task-types/task_uppercase",
      "destination": "chainlink-nodes/oracle-jobs/all-tasks#uppercase-task",
      "statuscode": 301
    },
    {
      "source": "chainlink-nodes/oracle-jobs/task-types/task_lowercase",
      "destination": "chainlink-nodes/oracle-jobs/all-tasks#lowercase-task",
      "statuscode": 301
    },
    {
      "source": "chainlink-nodes/oracle-jobs/task-types/task_any",
      "destination": "chainlink-nodes/oracle-jobs/all-tasks#any-task",
      "statuscode": 301
    },
    {
      "source": "docs/watchsignals",
      "destination": "/",
      "statuscode": 301
    },
    {
      "source": "docs/welcome-to-chainlink",
      "destination": "/",
      "statuscode": 301
    },
    {
      "source": "reference",
      "destination": "/",
      "statuscode": 301
    },
    {
      "source": "blockchain-integrations-framework",
      "destination": "/",
      "statuscode": 301
    },
    {
      "source": "ccip/api-reference/CCIPReceiver",
      "destination": "ccip/api-reference/ccip-receiver",
      "statuscode": 301
    },
    {
      "source": "ccip/api-reference/Client",
      "destination": "ccip/api-reference/client",
      "statuscode": 301
    },
    {
      "source": "ccip/api-reference/IRouterClient",
      "destination": "ccip/api-reference/i-router-client",
      "statuscode": 301
    },
    {
      "source": "chainlink-functions/api-reference/Functions",
      "destination": "chainlink-functions/api-reference/functions",
      "statuscode": 301
    },
    {
      "source": "chainlink-functions/api-reference/FunctionsClient",
      "destination": "chainlink-functions/api-reference/functions-client",
      "statuscode": 301
    },
    {
      "source": "data-feeds/examples",
      "destination": "data-feeds/using-data-feeds",
      "statuscode": 301
    },
    {
      "source": "getting-started/consuming-data-feeds",
      "destination": "data-feeds/getting-started",
      "statuscode": 301
    },
    {
      "source": "getting-started/intermediates-tutorial",
      "destination": "vrf/v2/getting-started",
      "statuscode": 301
    },
    {
      "source": "getting-started/advanced-tutorial",
      "destination": "any-api/getting-started",
      "statuscode": 301
    },
    {
<<<<<<< HEAD
      "source": "chainlink-automation/tutorials/batch-nft",
      "destination": "chainlink-automation/tutorials/batch-reveal-quickstart",
=======
      "source": "chainlink-automation/tutorials/vrf-sub-monitor",
      "destination": "quickstarts/vrf-subscription-monitor",
      "statuscode": 301
    },
    {
      "source": "chainlink-automation/tutorials/eth-balance",
      "destination": "quickstarts/eth-balance-monitor",
      "statuscode": 301
    },
    {
      "source": "chainlink-automation/tutorials/dynamic-nft",
      "destination": "quickstarts/dynamic-metadata",
>>>>>>> 178408e6
      "statuscode": 301
    }
  ]
}<|MERGE_RESOLUTION|>--- conflicted
+++ resolved
@@ -1756,10 +1756,11 @@
       "statuscode": 301
     },
     {
-<<<<<<< HEAD
       "source": "chainlink-automation/tutorials/batch-nft",
-      "destination": "chainlink-automation/tutorials/batch-reveal-quickstart",
-=======
+      "destination": "quickstarts/batch-reveal",
+      "statuscode": 301
+    },
+    {
       "source": "chainlink-automation/tutorials/vrf-sub-monitor",
       "destination": "quickstarts/vrf-subscription-monitor",
       "statuscode": 301
@@ -1772,7 +1773,6 @@
     {
       "source": "chainlink-automation/tutorials/dynamic-nft",
       "destination": "quickstarts/dynamic-metadata",
->>>>>>> 178408e6
       "statuscode": 301
     }
   ]
