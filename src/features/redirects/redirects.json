--- conflicted
+++ resolved
@@ -133,14 +133,6 @@
     {
       "source": "docs/chainlink-automation/introduction",
       "destination": "chainlink-automation",
-<<<<<<< HEAD
-      "statusCode": 301
-    },
-    {
-      "source": "chainlink-automation/introduction",
-      "destination": "chainlink-automation",
-=======
->>>>>>> 762c7e2d
       "statusCode": 301
     },
     {
