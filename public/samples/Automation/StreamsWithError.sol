// SPDX-License-Identifier: MIT
pragma solidity ^0.8.16;

import {StreamsLookupCompatibleInterface} from "@chainlink/contracts/src/v0.8/automation/interfaces/StreamsLookupCompatibleInterface.sol";
import {ILogAutomation, Log} from "@chainlink/contracts/src/v0.8/automation/interfaces/ILogAutomation.sol";
import {IRewardManager} from "@chainlink/contracts/src/v0.8/llo-feeds/interfaces/IRewardManager.sol";
import {IVerifierFeeManager} from "@chainlink/contracts/src/v0.8/llo-feeds/interfaces/IVerifierFeeManager.sol";
import {IERC20} from "@chainlink/contracts/src/v0.8/vendor/openzeppelin-solidity/v4.8.0/contracts/interfaces/IERC20.sol";
import {Common} from "@chainlink/contracts/src/v0.8/libraries/Common.sol";

/**
 * THIS IS AN EXAMPLE CONTRACT THAT USES UN-AUDITED CODE.
 * DO NOT USE THIS CODE IN PRODUCTION.
 */

// =====================
// INTERFACES
// =====================

interface IFeeManager {
    /**
     * @notice Calculates the fee and reward associated with verifying a report, including discounts for subscribers.
     * This function assesses the fee and reward for report verification, applying a discount for recognized subscriber addresses.
     * @param subscriber The address attempting to verify the report. A discount is applied if this address
     * is recognized as a subscriber.
     * @param unverifiedReport The report data awaiting verification. The content of this report is used to
     * determine the base fee and reward, before considering subscriber discounts.
     * @param quoteAddress The payment token address used for quoting fees and rewards.
     * @return fee The fee assessed for verifying the report, with subscriber discounts applied where applicable.
     * @return reward The reward allocated to the caller for successfully verifying the report.
     * @return totalDiscount The total discount amount deducted from the fee for subscribers.
     */
    function getFeeAndReward(
        address subscriber,
        bytes memory unverifiedReport,
        address quoteAddress
    ) external returns (Common.Asset memory, Common.Asset memory, uint256);

    function i_linkAddress() external view returns (address);

    function i_nativeAddress() external view returns (address);

    function i_rewardManager() external view returns (address);
}

interface IVerifierProxy {
    /**
     * @notice Verifies that the data encoded has been signed.
     * correctly by routing to the correct verifier, and bills the user if applicable.
     * @param payload The encoded data to be verified, including the signed
     * report.
     * @param parameterPayload Fee metadata for billing. In the current implementation,
     * this consists of the abi-encoded address of the ERC-20 token used for fees.
     * @return verifierResponse The encoded report from the verifier.
     */
    function verify(
        bytes calldata payload,
        bytes calldata parameterPayload
    ) external payable returns (bytes memory verifierResponse);

    function s_feeManager() external view returns (IVerifierFeeManager);
}

// ==========================
// CONTRACT IMPLEMENTATION
// ==========================

contract StreamsLookupChainlinkAutomation is
    ILogAutomation,
    StreamsLookupCompatibleInterface
{
    struct BasicReport {
        bytes32 feedId; // The feed ID the report has data for
        uint32 validFromTimestamp; // Earliest timestamp for which price is applicable
        uint32 observationsTimestamp; // Latest timestamp for which price is applicable
        uint192 nativeFee; // Base cost to validate a transaction using the report, denominated in the chain’s native token (WETH/ETH)
        uint192 linkFee; // Base cost to validate a transaction using the report, denominated in LINK
        uint32 expiresAt; // Latest timestamp where the report can be verified on-chain
        int192 price; // DON consensus median price, carried to 18 decimal places
    }

    struct PremiumReport {
        bytes32 feedId; // The feed ID the report has data for
        uint32 validFromTimestamp; // Earliest timestamp for which price is applicable
        uint32 observationsTimestamp; // Latest timestamp for which price is applicable
        uint192 nativeFee; // Base cost to validate a transaction using the report, denominated in the chain’s native token (WETH/ETH)
        uint192 linkFee; // Base cost to validate a transaction using the report, denominated in LINK
        uint32 expiresAt; // Latest timestamp where the report can be verified on-chain
        int192 price; // DON consensus median price, carried to 18 decimal places
        int192 bid; // Simulated price impact of a buy order up to the X% depth of liquidity utilisation
        int192 ask; // Simulated price impact of a sell order up to the X% depth of liquidity utilisation
    }

    struct Quote {
        address quoteAddress;
    }

    event PriceUpdate(int192 indexed price);

    IVerifierProxy public verifier;

    address public FEE_ADDRESS;
    string public constant STRING_DATASTREAMS_FEEDLABEL = "feedIDs";
    string public constant STRING_DATASTREAMS_QUERYLABEL = "timestamp";
    string[] public feedIds = [
        "0x00027bbaff688c906a3e20a34fe951715d1018d262a5b66e38eda027a674cd1b" // Ex. Basic ETH/USD price report
    ];

    constructor(address _verifier) {
        verifier = IVerifierProxy(_verifier); //Arbitrum Sepolia: 0x2ff010debc1297f19579b4246cad07bd24f2488a
    }

    // This function uses revert to convey call information.
    // See https://eips.ethereum.org/EIPS/eip-3668#rationale for details.
    function checkLog(
        Log calldata log,
        bytes memory
    ) external returns (bool upkeepNeeded, bytes memory performData) {
        revert StreamsLookup(
            STRING_DATASTREAMS_FEEDLABEL,
            feedIds,
            STRING_DATASTREAMS_QUERYLABEL,
            log.timestamp,
            ""
        );
    }

    /**
     * @dev This function is intended for off-chain simulation by Chainlink Automation to pass in the data reports fetched from Data Streams.
     * @param values The bytes array of data reports fetched from Data Streams.
     * @param extraData Contextual or additional data related to the feed lookup process.
     * @return upkeepNeeded Indicates that upkeep is needed to pass the data to the on-chain performUpkeep function.
     * @return performData Encoded data indicating success and including the original `values` and `extraData`, to be used in `performUpkeep`.
     */
    function checkCallback(
        bytes[] calldata values,
        bytes calldata extraData
    ) external pure returns (bool upkeepNeeded, bytes memory) {
        bool success = true; // Indicates successful data retrieval
        return (true, abi.encode(success, abi.encode(values, extraData)));
    }

    /**
     * @notice Determines the need for upkeep in response to an error from Data Streams.
     * @param errorCode The error code returned by the Data Streams lookup.
     * @param extraData Additional context or data related to the error condition.
     * @return upkeepNeeded Boolean indicating whether upkeep is needed based on the error.
     * @return performData Data to be used if upkeep is performed, encoded with success state and error context.
     */
    function checkErrorHandler(
        uint errorCode,
        bytes calldata extraData
    ) external returns (bool upkeepNeeded, bytes memory performData) {
        // Add custom logic to handle errors offchain here
        bool _upkeepNeeded = true;
        bool success = false;
<<<<<<< HEAD
        if (errorCode == 800400) {
            // Handle bad request errors code offchain.
            // In this example, no upkeep needed for bad request errors.
=======
        bool isError = true;
        // Add custom logic to handle errors offchain here
        if (errorCode == 808400) {
            // Bad request error code
>>>>>>> 4de97cc2
            _upkeepNeeded = false;
        } else {
            // Handle other errors as needed.
        }
        return (
            _upkeepNeeded,
            abi.encode(success, abi.encode(errorCode, extraData))
        );
    }

    // function will be performed on-chain
    function performUpkeep(bytes calldata performData) external {
        // Decode incoming performData
        (bool success, bytes memory payload) = abi.decode(
            performData,
            (bool, bytes)
        );

        if (success) {
            // Decode the performData bytes passed in by CL Automation.
            // This contains the data returned by your implementation in checkCallback().
            (bytes[] memory signedReports, bytes memory extraData) = abi.decode(
                payload,
                (bytes[], bytes)
            );
            // Logic to verify and decode report
            bytes memory unverifiedReport = signedReports[0];

            (, bytes memory reportData) = abi.decode(
                unverifiedReport,
                (bytes32[3], bytes)
            );

            // Report verification fees
            IFeeManager feeManager = IFeeManager(
                address(verifier.s_feeManager())
            );
            IRewardManager rewardManager = IRewardManager(
                address(feeManager.i_rewardManager())
            );

            address feeTokenAddress = feeManager.i_linkAddress();
            (Common.Asset memory fee, , ) = feeManager.getFeeAndReward(
                address(this),
                reportData,
                feeTokenAddress
            );

            // Approve rewardManager to spend this contract's balance in fees
            IERC20(feeTokenAddress).approve(address(rewardManager), fee.amount);

            // Verify the report
            bytes memory verifiedReportData = verifier.verify(
                unverifiedReport,
                abi.encode(feeTokenAddress)
            );

            // Decode verified report data into BasicReport struct
            BasicReport memory verifiedReport = abi.decode(
                verifiedReportData,
                (BasicReport)
            );

            // Log price from report
            emit PriceUpdate(verifiedReport.price);
        } else {
            // Handle error condition
            (uint errorCode, bytes memory extraData) = abi.decode(
                payload,
                (uint, bytes)
            );
            // Custom logic to handle error codes
        }
    }

    fallback() external payable {}
}<|MERGE_RESOLUTION|>--- conflicted
+++ resolved
@@ -154,16 +154,9 @@
         // Add custom logic to handle errors offchain here
         bool _upkeepNeeded = true;
         bool success = false;
-<<<<<<< HEAD
-        if (errorCode == 800400) {
+        if (errorCode == 808400) {
             // Handle bad request errors code offchain.
             // In this example, no upkeep needed for bad request errors.
-=======
-        bool isError = true;
-        // Add custom logic to handle errors offchain here
-        if (errorCode == 808400) {
-            // Bad request error code
->>>>>>> 4de97cc2
             _upkeepNeeded = false;
         } else {
             // Handle other errors as needed.
