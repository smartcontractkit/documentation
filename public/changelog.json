{
  "networks": {
    "0g": {
      "displayName": "0G",
      "iconUrl": "https://docs.chain.link/assets/chains/0g.svg"
    },
    "abstract": {
      "displayName": "Abstract",
      "iconUrl": "https://docs.chain.link/assets/chains/abstract.svg"
    },
    "apechain": {
      "displayName": "Apechain",
      "iconUrl": "https://docs.chain.link/assets/chains/apechain.svg"
    },
    "aptos": {
      "displayName": "Aptos",
      "iconUrl": "https://docs.chain.link/assets/chains/aptos.svg"
    },
    "arbitrum": {
      "displayName": "Arbitrum",
      "iconUrl": "https://docs.chain.link/assets/chains/arbitrum.svg"
    },
    "astar": {
      "displayName": "Astar",
      "iconUrl": "https://docs.chain.link/assets/chains/astar.svg"
    },
    "avalanche": {
      "displayName": "Avalanche",
      "iconUrl": "https://docs.chain.link/assets/chains/avalanche.svg"
    },
    "base": {
      "displayName": "Base",
      "iconUrl": "https://docs.chain.link/assets/chains/base.svg"
    },
    "berachain": {
      "displayName": "Berachain",
      "iconUrl": "https://docs.chain.link/assets/chains/berachain.svg"
    },
    "bnb-chain": {
      "displayName": "BNB Chain",
      "iconUrl": "https://docs.chain.link/assets/chains/bnb-chain.svg"
    },
    "bitlayer": {
      "displayName": "Bitlayer",
      "iconUrl": "https://docs.chain.link/assets/chains/bitlayer.svg"
    },
    "blast": {
      "displayName": "Blast",
      "iconUrl": "https://docs.chain.link/assets/chains/blast.svg"
    },
    "bob": {
      "displayName": "Bob",
      "iconUrl": "https://docs.chain.link/assets/chains/bob.svg"
    },
    "botanix": {
      "displayName": "Botanix",
      "iconUrl": "https://docs.chain.link/assets/chains/botanix.svg"
    },
    "bsquared": {
      "displayName": "B²",
      "iconUrl": "https://docs.chain.link/assets/chains/bsquared.svg"
    },
    "celo": {
      "displayName": "Celo",
      "iconUrl": "https://docs.chain.link/assets/chains/celo.svg"
    },
    "corn": {
      "displayName": "Corn",
      "iconUrl": "https://docs.chain.link/assets/chains/corn.svg"
    },
    "core": {
      "displayName": "Core",
      "iconUrl": "https://docs.chain.link/assets/chains/core.svg"
    },
    "cronos": {
      "displayName": "Cronos",
      "iconUrl": "https://docs.chain.link/assets/chains/cronos.svg"
    },
    "cronoszkevm": {
      "displayName": "Cronos zkEVM",
      "iconUrl": "https://docs.chain.link/assets/chains/cronoszkevm.svg"
    },
    "ethereum": {
      "displayName": "Ethereum",
      "iconUrl": "https://docs.chain.link/assets/chains/ethereum.svg"
    },
    "etherlink": {
      "displayName": "Etherlink",
      "iconUrl": "https://docs.chain.link/assets/chains/etherlink.svg"
    },
    "fantom": {
      "displayName": "Fantom",
      "iconUrl": "https://docs.chain.link/assets/chains/fantom.svg"
    },
    "fraxtal": {
      "displayName": "Fraxtal",
      "iconUrl": "https://docs.chain.link/assets/chains/fraxtal.svg"
    },
    "gnosis-chain": {
      "displayName": "Gnosis Chain",
      "iconUrl": "https://docs.chain.link/assets/chains/gnosis-chain.svg"
    },
    "gravity": {
      "displayName": "Gravity",
      "iconUrl": "https://docs.chain.link/assets/chains/gravity.svg"
    },
    "hashkey": {
      "displayName": "HashKey Chain",
      "iconUrl": "https://docs.chain.link/assets/chains/hashkey.svg"
    },
    "hedera": {
      "displayName": "Hedera",
      "iconUrl": "https://docs.chain.link/assets/chains/hedera.svg"
    },
    "hemi": {
      "displayName": "Hemi",
      "iconUrl": "https://docs.chain.link/assets/chains/hemi.svg"
    },
    "hyperliquid": {
      "displayName": "Hyperliquid",
      "iconUrl": "https://docs.chain.link/assets/chains/hyperliquid.svg"
    },
    "ink": {
      "displayName": "Ink",
      "iconUrl": "https://docs.chain.link/assets/chains/ink.svg"
    },
    "janction": {
      "displayName": "Janction",
      "iconUrl": "https://docs.chain.link/assets/chains/janction.svg"
    },
    "kroma": {
      "displayName": "Kroma",
      "iconUrl": "https://docs.chain.link/assets/chains/kroma.svg"
    },
    "lens": {
      "displayName": "Lens",
      "iconUrl": "https://docs.chain.link/assets/chains/lens.svg"
    },
    "linea": {
      "displayName": "Linea",
      "iconUrl": "https://docs.chain.link/assets/chains/linea.svg"
    },
    "lisk": {
      "displayName": "Lisk",
      "iconUrl": "https://docs.chain.link/assets/chains/lisk.svg"
    },
    "neo-x": {
      "displayName": "Neo X",
      "iconUrl": "https://docs.chain.link/assets/chains/neox.svg"
    },
    "mantle": {
      "displayName": "Mantle",
      "iconUrl": "https://docs.chain.link/assets/chains/mantle.svg"
    },
    "megaeth": {
      "displayName": "MegaETH",
      "iconUrl": "https://docs.chain.link/assets/chains/megaeth.svg"
    },
    "merlin": {
      "displayName": "Merlin",
      "iconUrl": "https://docs.chain.link/assets/chains/merlin.svg"
    },
    "metal": {
      "displayName": "Metal L2",
      "iconUrl": "https://docs.chain.link/assets/chains/metal.svg"
    },
    "metis": {
      "displayName": "Metis",
      "iconUrl": "https://docs.chain.link/assets/chains/metis.svg"
    },
    "mindnetwork": {
      "displayName": "Mind Network",
      "iconUrl": "https://docs.chain.link/assets/chains/mindnetwork.svg"
    },
    "mint": {
      "displayName": "Mint",
      "iconUrl": "https://docs.chain.link/assets/chains/mint.svg"
    },
    "mode": {
      "displayName": "Mode",
      "iconUrl": "https://docs.chain.link/assets/chains/mode.svg"
    },
    "monad": {
      "displayName": "Monad",
      "iconUrl": "https://docs.chain.link/assets/chains/monad.svg"
    },
    "moonbeam": {
      "displayName": "Moonbeam",
      "iconUrl": "https://docs.chain.link/assets/chains/moonbeam.svg"
    },
    "moonriver": {
      "displayName": "Moonriver",
      "iconUrl": "https://docs.chain.link/assets/chains/moonriver.svg"
    },
    "neox": {
      "displayName": "Neo X",
      "iconUrl": "https://docs.chain.link/assets/chains/neox.svg"
    },
    "opbnb": {
      "displayName": "opBNB",
      "iconUrl": "https://docs.chain.link/assets/chains/opbnb.svg"
    },
    "optimism": {
      "displayName": "OP",
      "iconUrl": "https://docs.chain.link/assets/chains/optimism.svg"
    },
    "plume": {
      "displayName": "Plume",
      "iconUrl": "https://docs.chain.link/assets/chains/plume.svg"
    },
    "polygon": {
      "displayName": "Polygon",
      "iconUrl": "https://docs.chain.link/assets/chains/polygon.svg"
    },
    "polygonkatana": {
      "displayName": "Katana",
      "iconUrl": "https://docs.chain.link/assets/chains/polygonkatana.svg"
    },
    "polygonzkevm": {
      "displayName": "Polygon zkEVM",
      "iconUrl": "https://docs.chain.link/assets/chains/polygonzkevm.svg"
    },
    "ronin": {
      "displayName": "Ronin",
      "iconUrl": "https://docs.chain.link/assets/chains/ronin.svg"
    },
    "rootstock": {
      "displayName": "Rootstock",
      "iconUrl": "https://docs.chain.link/assets/chains/rootstock.svg"
    },
    "scroll": {
      "displayName": "Scroll",
      "iconUrl": "https://docs.chain.link/assets/chains/scroll.svg"
    },
    "sei": {
      "displayName": "Sei Network",
      "iconUrl": "https://docs.chain.link/assets/chains/sei.svg"
    },
    "shibarium": {
      "displayName": "Shibarium",
      "iconUrl": "https://docs.chain.link/assets/chains/shibarium.svg"
    },
    "solana": {
      "displayName": "Solana",
      "iconUrl": "https://docs.chain.link/assets/chains/solana.svg"
    },
    "soneium": {
      "displayName": "Soneium",
      "iconUrl": "https://docs.chain.link/assets/chains/soneium.svg"
    },
    "sonic": {
      "displayName": "Sonic",
      "iconUrl": "https://docs.chain.link/assets/chains/sonic.svg"
    },
    "starknet": {
      "displayName": "Starknet",
      "iconUrl": "https://docs.chain.link/assets/chains/starknet.svg"
    },
    "superseed": {
      "displayName": "Superseed",
      "iconUrl": "https://docs.chain.link/assets/chains/superseed.svg"
    },
    "taiko": {
      "displayName": "Taiko",
      "iconUrl": "https://docs.chain.link/assets/chains/taiko.svg"
    },
    "treasure": {
      "displayName": "Treasure",
      "iconUrl": "https://docs.chain.link/assets/chains/treasure.svg"
    },
    "tron": {
      "displayName": "TRON",
      "iconUrl": "https://docs.chain.link/assets/chains/tron.svg"
    },
    "unichain": {
      "displayName": "Unichain",
      "iconUrl": "https://docs.chain.link/assets/chains/unichain.svg"
    },
    "wemix": {
      "displayName": "Wemix",
      "iconUrl": "https://docs.chain.link/assets/chains/wemix.svg"
    },
    "worldchain": {
      "displayName": "World Chain",
      "iconUrl": "https://docs.chain.link/assets/chains/worldchain.svg"
    },
    "xlayer": {
      "displayName": "X Layer",
      "iconUrl": "https://docs.chain.link/assets/chains/xlayer.svg"
    },
    "zircuit": {
      "displayName": "Zircuit",
      "iconUrl": "https://docs.chain.link/assets/chains/zircuit.svg"
    },
    "zksync": {
      "displayName": "ZKsync",
      "iconUrl": "https://docs.chain.link/assets/chains/zksync.svg"
    },
    "zora": {
      "displayName": "Zora",
      "iconUrl": "https://docs.chain.link/assets/chains/zora.svg"
    }
  },
  "data": [
    {
      "category": "integration",
      "date": "2025-09-07",
<<<<<<< HEAD
      "description": "New Data Streams available on all [supported networks](https://docs.chain.link/data-streams/crypto-streams):",
      "relatedNetworks": [
        "apechain",
        "arbitrum",
        "avalanche",
        "base",
        "berachain",
        "bitlayer",
        "blast",
        "bnb-chain",
        "bob",
        "botanix",
        "celo",
        "ethereum",
        "gnosis-chain",
        "gravity",
        "hashkey",
        "hyperliquid",
        "ink",
        "katana",
        "lens",
        "linea",
        "mantle",
        "metis",
        "opbnb",
        "optimism",
        "polygon",
        "ronin",
        "scroll",
        "shibarium",
        "soneium",
        "sonic",
        "solana",
        "taiko",
        "unichain",
        "worldchain",
        "zksync"
      ],
      "relatedTokens": [
        {
          "assetName": "Bluefin",
          "baseAsset": "BLUE",
          "quoteAsset": "USD",
          "url": "https://data.chain.link/streams/blue-usd",
          "iconUrl": "https://d2f70xi62kby8n.cloudfront.net/tokens/blue.webp"
        },
        {
          "assetName": "Circle xStock",
          "baseAsset": "CRCLX",
          "quoteAsset": "USD",
          "url": "https://data.chain.link/streams/crclx-usd",
          "iconUrl": "https://d2f70xi62kby8n.cloudfront.net/tokens/crclx.webp"
        },
        {
          "assetName": "Deepbook",
          "baseAsset": "DEEP",
          "quoteAsset": "USD",
          "url": "https://data.chain.link/streams/deep-usd",
          "iconUrl": "https://d2f70xi62kby8n.cloudfront.net/tokens/deep.webp"
        },
        {
          "assetName": "Euro",
          "baseAsset": "EUR",
          "quoteAsset": "USD",
          "url": "https://data.chain.link/streams/eur-usd",
          "iconUrl": "https://d2f70xi62kby8n.cloudfront.net/tokens/eur.webp"
        },
        {
          "assetName": "iPath Series B S&P 500 VIX Short-Term Futures ETF",
          "baseAsset": "VXX",
          "quoteAsset": "USD",
          "url": "https://data.chain.link/streams/vxx-usd",
          "iconUrl": "https://d2f70xi62kby8n.cloudfront.net/tokens/vxx.webp"
        },
        {
          "assetName": "iShares Bitcoin Trust ETF",
          "baseAsset": "IBIT",
          "quoteAsset": "USD",
          "url": "https://data.chain.link/streams/ibit-usd",
          "iconUrl": "https://d2f70xi62kby8n.cloudfront.net/tokens/ibit.webp"
        },
        {
          "assetName": "OKB",
          "baseAsset": "OKB",
          "quoteAsset": "USD",
          "url": "https://data.chain.link/streams/okb-usd",
          "iconUrl": "https://d2f70xi62kby8n.cloudfront.net/tokens/okb.webp"
        },
        {
          "assetName": "Robinhood xStock",
          "baseAsset": "HOODX",
          "quoteAsset": "USD",
          "url": "https://data.chain.link/streams/hoodx-usd",
          "iconUrl": "https://d2f70xi62kby8n.cloudfront.net/tokens/hoodx.webp"
        },
        {
          "assetName": "Tesla xStock",
          "baseAsset": "TSLAX",
          "quoteAsset": "USD",
          "url": "https://data.chain.link/streams/tslax-usd",
          "iconUrl": "https://d2f70xi62kby8n.cloudfront.net/tokens/tslax.webp"
        },
        {
          "assetName": "USD1",
          "baseAsset": "USD1",
          "quoteAsset": "USD",
          "url": "https://data.chain.link/streams/usd1-usd",
          "iconUrl": "https://d2f70xi62kby8n.cloudfront.net/tokens/usd1.webp"
        },
        {
          "assetName": "Usual USD",
          "baseAsset": "USD0",
          "quoteAsset": "USD",
          "url": "https://data.chain.link/streams/usd0-usd",
          "iconUrl": "https://d2f70xi62kby8n.cloudfront.net/tokens/usd0.webp"
        },
        {
          "assetName": "Walrus",
          "baseAsset": "WAL",
          "quoteAsset": "USD",
          "url": "https://data.chain.link/streams/wal-usd",
          "iconUrl": "https://d2f70xi62kby8n.cloudfront.net/tokens/wal.webp"
        },
        {
          "assetName": "WETH - UNISWAP",
          "baseAsset": "WETH.UNISWAP",
          "quoteAsset": "USD",
          "url": "https://data.chain.link/streams/weth.uniswap-usd",
          "iconUrl": "https://d2f70xi62kby8n.cloudfront.net/tokens/weth.uniswap.webp"
        }
      ],
      "title": "Added support to Data Streams",
      "topic": "Data Streams"
    },
    {
      "category": "integration",
      "date": "2025-09-07",
      "description": "New SmartData Feeds available:",
      "relatedNetworks": ["polygon"],
      "relatedTokens": [
        {
          "assetName": "RYT on Polygon",
          "baseAsset": "RYT",
          "network": "polygon",
          "productTypeCode": "PoR",
          "url": "https://data.chain.link/feeds/polygon/mainnet/ryt-polygon",
          "iconUrl": "https://d2f70xi62kby8n.cloudfront.net/tokens/ryt.webp"
        }
      ],
      "title": "Added support to SmartData",
      "topic": "SmartData"
    },
    {
      "category": "integration",
      "date": "2025-09-07",
      "description": "New Data Feeds available:",
      "relatedNetworks": ["arbitrum", "base", "ethereum", "zksync"],
      "relatedTokens": [
        {
          "assetName": "Resolv wstUSR",
          "baseAsset": "wstUSR",
          "quoteAsset": "stUSR",
          "network": "arbitrum",
          "url": "https://data.chain.link/feeds/arbitrum/mainnet/wstusr-stusr",
          "iconUrl": "https://d2f70xi62kby8n.cloudfront.net/tokens/wstusr.webp"
        },
        {
          "assetName": "Sui",
          "baseAsset": "SUI",
          "quoteAsset": "USD",
          "network": "base",
          "url": "https://data.chain.link/feeds/base/base/sui-usd",
          "iconUrl": "https://d2f70xi62kby8n.cloudfront.net/tokens/sui.webp"
        },
        {
          "assetName": "World Liberty Financial",
          "baseAsset": "WLFI",
          "quoteAsset": "USD",
          "network": "ethereum",
          "url": "https://data.chain.link/feeds/ethereum/mainnet/wlfi-usd",
          "iconUrl": "https://d2f70xi62kby8n.cloudfront.net/tokens/wlfi.webp"
        },
        {
          "assetName": "World Liberty Financial USD",
          "baseAsset": "USD1",
          "quoteAsset": "USD",
          "network": "zksync",
          "url": "https://data.chain.link/feeds/zksync/zksync/usd1-usd",
          "iconUrl": "https://d2f70xi62kby8n.cloudfront.net/tokens/usd1.webp"
        }
      ],
      "title": "Added support to Data Feeds",
      "topic": "Data Feeds"
=======
      "description": "Newly supported tokens: WLFI",
      "relatedTokens": [
        {
          "assetName": "World Liberty Financial",
          "baseAsset": "WLFI",
          "url": "https://docs.chain.link/ccip/directory/mainnet/token/WLFI",
          "iconUrl": "https://d2f70xi62kby8n.cloudfront.net/tokens/wlfi.webp?auto=compress%2Cformat&q=60&w=40&h=40&fit=cover"
        }
      ],
      "title": "Cross-chain token (CCT) standard: Added support for new tokens",
      "topic": "CCIP"
>>>>>>> 671b25fc
    },
    {
      "category": "integration",
      "date": "2025-08-31",
      "description": "Newly supported tokens: WFRAGSOL, XLAB",
      "relatedTokens": [
        {
          "assetName": "Wrapped Fragmetric Restaked SOL",
          "baseAsset": "WFRAGSOL",
          "url": "https://docs.chain.link/ccip/directory/mainnet/token/WFRAGSOL",
          "iconUrl": "https://d2f70xi62kby8n.cloudfront.net/tokens/wfragsol.webp?auto=compress%2Cformat&q=60&w=40&h=40&fit=cover"
        },
        {
          "assetName": "Dexlab",
          "baseAsset": "XLAB",
          "url": "https://docs.chain.link/ccip/directory/mainnet/token/XLAB",
          "iconUrl": "https://d2f70xi62kby8n.cloudfront.net/tokens/xlab.webp?auto=compress%2Cformat&q=60&w=40&h=40&fit=cover"
        }
      ],
      "title": "Cross-chain token (CCT) standard: Added support for new tokens",
      "topic": "CCIP"
    },
    {
      "category": "integration",
      "date": "2025-08-31",
      "description": "New Data Feeds available:",
      "relatedNetworks": ["ethereum", "arbitrum", "bnb-chain"],
      "relatedTokens": [
        {
          "assetName": "Global Dollar",
          "baseAsset": "USDG",
          "quoteAsset": "USD",
          "network": "ethereum",
          "url": "https://data.chain.link/feeds/ethereum/mainnet/usdg-usd",
          "iconUrl": "https://d2f70xi62kby8n.cloudfront.net/tokens/usdg.webp"
        },
        {
          "assetName": "Global Dollar",
          "baseAsset": "USDG",
          "quoteAsset": "USD",
          "network": "arbitrum",
          "url": "https://data.chain.link/feeds/arbitrum/mainnet/usdg-usd",
          "iconUrl": "https://d2f70xi62kby8n.cloudfront.net/tokens/usdg.webp"
        },
        {
          "assetName": "Resolv wstUSR",
          "baseAsset": "wstUSR",
          "quoteAsset": "stUSR",
          "network": "bnb-chain",
          "url": "https://data.chain.link/feeds/bsc/mainnet/wstusr-stusr-exchange-rate",
          "iconUrl": "https://d2f70xi62kby8n.cloudfront.net/tokens/wstusr.webp"
        },
        {
          "assetName": "Solv Protocol SolvBTC / BTC Exchange Rate",
          "baseAsset": "solvBTC",
          "quoteAsset": "BTC",
          "network": "ethereum",
          "url": "https://data.chain.link/feeds/ethereum/mainnet/solvbtc-btc-exchange-rate",
          "iconUrl": "https://d2f70xi62kby8n.cloudfront.net/tokens/solvbtc.webp"
        },
        {
          "assetName": "SUSD1+ / SUSD Exchange Rate",
          "baseAsset": "SUSD1+",
          "quoteAsset": "SUSD1+",
          "network": "bnb-chain",
          "url": "https://data.chain.link/feeds/bsc/mainnet/susd1+-usd1-exchange-rate",
          "iconUrl": "https://d2f70xi62kby8n.cloudfront.net/tokens/susd1+.webp"
        },
        {
          "assetName": "Treehouse",
          "baseAsset": "TREE",
          "quoteAsset": "USD",
          "network": "bnb-chain",
          "url": "https://data.chain.link/feeds/bsc/mainnet/tree-usd",
          "iconUrl": "https://d2f70xi62kby8n.cloudfront.net/tokens/tree.webp"
        }
      ],
      "title": "Added support to Data Feeds",
      "topic": "Data Feeds"
    },
    {
      "category": "integration",
      "date": "2025-08-28",
      "description": "New Data Feeds available:",
      "relatedNetworks": [
        "ethereum",
        "avalanche",
        "arbitrum",
        "optimism",
        "base",
        "linea",
        "zksync",
        "sonic",
        "mantle",
        "botanix"
      ],
      "relatedTokens": [
        {
          "assetName": "PCE Price Index — Level",
          "baseAsset": "PCE Price Index — Level",
          "quoteAsset": "",
          "network": "ethereum",
          "url": "https://data.chain.link/feeds/ethereum/mainnet/pce-price-index-level",
          "iconUrl": "https://d2f70xi62kby8n.cloudfront.net/icons/US.svg"
        },
        {
          "assetName": "PCE Price Index — Level",
          "baseAsset": "PCE Price Index — Level",
          "quoteAsset": "",
          "network": "avalanche",
          "url": "https://data.chain.link/feeds/avalanche/mainnet/pce-price-index-level",
          "iconUrl": "https://d2f70xi62kby8n.cloudfront.net/icons/US.svg"
        },
        {
          "assetName": "PCE Price Index — Level",
          "baseAsset": "PCE Price Index — Level",
          "quoteAsset": "",
          "network": "arbitrum",
          "url": "https://data.chain.link/feeds/arbitrum/mainnet/pce-price-index-level",
          "iconUrl": "https://d2f70xi62kby8n.cloudfront.net/icons/US.svg"
        },
        {
          "assetName": "PCE Price Index — Level",
          "baseAsset": "PCE Price Index — Level",
          "quoteAsset": "",
          "network": "optimism",
          "url": "https://data.chain.link/feeds/optimism/mainnet/pce-price-index-level",
          "iconUrl": "https://d2f70xi62kby8n.cloudfront.net/icons/US.svg"
        },
        {
          "assetName": "PCE Price Index — Level",
          "baseAsset": "PCE Price Index — Level",
          "quoteAsset": "",
          "network": "base",
          "url": "https://data.chain.link/feeds/base/base/pce-price-index-level",
          "iconUrl": "https://d2f70xi62kby8n.cloudfront.net/icons/US.svg"
        },
        {
          "assetName": "PCE Price Index — Level",
          "baseAsset": "PCE Price Index — Level",
          "quoteAsset": "",
          "network": "linea",
          "url": "https://data.chain.link/feeds/linea/mainnet/pce-price-index-level",
          "iconUrl": "https://d2f70xi62kby8n.cloudfront.net/icons/US.svg"
        },
        {
          "assetName": "PCE Price Index — Level",
          "baseAsset": "PCE Price Index — Level",
          "quoteAsset": "",
          "network": "zksync",
          "url": "https://data.chain.link/feeds/zksync/zksync/pce-price-index-level",
          "iconUrl": "https://d2f70xi62kby8n.cloudfront.net/icons/US.svg"
        },
        {
          "assetName": "PCE Price Index — Level",
          "baseAsset": "PCE Price Index — Level",
          "quoteAsset": "",
          "network": "sonic",
          "url": "https://data.chain.link/feeds/sonic/sonic/pce-price-index-level",
          "iconUrl": "https://d2f70xi62kby8n.cloudfront.net/icons/US.svg"
        },
        {
          "assetName": "PCE Price Index — Level",
          "baseAsset": "PCE Price Index — Level",
          "quoteAsset": "",
          "network": "mantle",
          "url": "https://data.chain.link/feeds/mantle/mantle/pce-price-index-level",
          "iconUrl": "https://d2f70xi62kby8n.cloudfront.net/icons/US.svg"
        },
        {
          "assetName": "PCE Price Index — Level",
          "baseAsset": "PCE Price Index — Level",
          "quoteAsset": "",
          "network": "botanix",
          "url": "https://data.chain.link/feeds/botanix/mainnet/pce-price-index-level",
          "iconUrl": "https://d2f70xi62kby8n.cloudfront.net/icons/US.svg"
        },
        {
          "assetName": "PCE Price Index — Percent Change (Annual Rate)",
          "baseAsset": "PCE Price Index — Percent Change (Annual Rate)",
          "quoteAsset": "",
          "network": "ethereum",
          "url": "https://data.chain.link/feeds/ethereum/mainnet/pce-price-index-percentage",
          "iconUrl": "https://d2f70xi62kby8n.cloudfront.net/icons/US.svg"
        },
        {
          "assetName": "PCE Price Index — Percent Change (Annual Rate)",
          "baseAsset": "PCE Price Index — Percent Change (Annual Rate)",
          "quoteAsset": "",
          "network": "avalanche",
          "url": "https://data.chain.link/feeds/avalanche/mainnet/pce-price-index-percentage",
          "iconUrl": "https://d2f70xi62kby8n.cloudfront.net/icons/US.svg"
        },
        {
          "assetName": "PCE Price Index — Percent Change (Annual Rate)",
          "baseAsset": "PCE Price Index — Percent Change (Annual Rate)",
          "quoteAsset": "",
          "network": "arbitrum",
          "url": "https://data.chain.link/feeds/arbitrum/mainnet/pce-price-index-percentage",
          "iconUrl": "https://d2f70xi62kby8n.cloudfront.net/icons/US.svg"
        },
        {
          "assetName": "PCE Price Index — Percent Change (Annual Rate)",
          "baseAsset": "PCE Price Index — Percent Change (Annual Rate)",
          "quoteAsset": "",
          "network": "optimism",
          "url": "https://data.chain.link/feeds/optimism/mainnet/pce-price-index-percentage",
          "iconUrl": "https://d2f70xi62kby8n.cloudfront.net/icons/US.svg"
        },
        {
          "assetName": "PCE Price Index — Percent Change (Annual Rate)",
          "baseAsset": "PCE Price Index — Percent Change (Annual Rate)",
          "quoteAsset": "",
          "network": "base",
          "url": "https://data.chain.link/feeds/base/base/pce-price-index-percentage",
          "iconUrl": "https://d2f70xi62kby8n.cloudfront.net/icons/US.svg"
        },
        {
          "assetName": "PCE Price Index — Percent Change (Annual Rate)",
          "baseAsset": "PCE Price Index — Percent Change (Annual Rate)",
          "quoteAsset": "",
          "network": "linea",
          "url": "https://data.chain.link/feeds/linea/mainnet/pce-price-index-percentage",
          "iconUrl": "https://d2f70xi62kby8n.cloudfront.net/icons/US.svg"
        },
        {
          "assetName": "PCE Price Index — Percent Change (Annual Rate)",
          "baseAsset": "PCE Price Index — Percent Change (Annual Rate)",
          "quoteAsset": "",
          "network": "zksync",
          "url": "https://data.chain.link/feeds/zksync/zksync/pce-price-index-percentage",
          "iconUrl": "https://d2f70xi62kby8n.cloudfront.net/icons/US.svg"
        },
        {
          "assetName": "PCE Price Index — Percent Change (Annual Rate)",
          "baseAsset": "PCE Price Index — Percent Change (Annual Rate)",
          "quoteAsset": "",
          "network": "sonic",
          "url": "https://data.chain.link/feeds/sonic/sonic/pce-price-index-percentage",
          "iconUrl": "https://d2f70xi62kby8n.cloudfront.net/icons/US.svg"
        },
        {
          "assetName": "PCE Price Index — Percent Change (Annual Rate)",
          "baseAsset": "PCE Price Index — Percent Change (Annual Rate)",
          "quoteAsset": "",
          "network": "mantle",
          "url": "https://data.chain.link/feeds/mantle/mantle/pce-price-index-percentage",
          "iconUrl": "https://d2f70xi62kby8n.cloudfront.net/icons/US.svg"
        },
        {
          "assetName": "PCE Price Index — Percent Change (Annual Rate)",
          "baseAsset": "PCE Price Index — Percent Change (Annual Rate)",
          "quoteAsset": "",
          "network": "botanix",
          "url": "https://data.chain.link/feeds/botanix/mainnet/pce-price-index-percentage",
          "iconUrl": "https://d2f70xi62kby8n.cloudfront.net/icons/US.svg"
        },
        {
          "assetName": "Real Final Sales to Private Domestic Purchasers — Level",
          "baseAsset": "Real Final Sales to Private Domestic Purchasers — Level",
          "quoteAsset": "",
          "network": "ethereum",
          "url": "https://data.chain.link/feeds/ethereum/mainnet/real-final-sales-to-private-domestic-purchasers-level",
          "iconUrl": "https://d2f70xi62kby8n.cloudfront.net/icons/US.svg"
        },
        {
          "assetName": "Real Final Sales to Private Domestic Purchasers — Level",
          "baseAsset": "Real Final Sales to Private Domestic Purchasers — Level",
          "quoteAsset": "",
          "network": "avalanche",
          "url": "https://data.chain.link/feeds/avalanche/mainnet/real-final-sales-to-private-domestic-purchasers-level",
          "iconUrl": "https://d2f70xi62kby8n.cloudfront.net/icons/US.svg"
        },
        {
          "assetName": "Real Final Sales to Private Domestic Purchasers — Level",
          "baseAsset": "Real Final Sales to Private Domestic Purchasers — Level",
          "quoteAsset": "",
          "network": "arbitrum",
          "url": "https://data.chain.link/feeds/arbitrum/mainnet/real-final-sales-to-private-domestic-purchasers-level",
          "iconUrl": "https://d2f70xi62kby8n.cloudfront.net/icons/US.svg"
        },
        {
          "assetName": "Real Final Sales to Private Domestic Purchasers — Level",
          "baseAsset": "Real Final Sales to Private Domestic Purchasers — Level",
          "quoteAsset": "",
          "network": "optimism",
          "url": "https://data.chain.link/feeds/optimism/mainnet/real-final-sales-to-private-domestic-purchasers-level",
          "iconUrl": "https://d2f70xi62kby8n.cloudfront.net/icons/US.svg"
        },
        {
          "assetName": "Real Final Sales to Private Domestic Purchasers — Level",
          "baseAsset": "Real Final Sales to Private Domestic Purchasers — Level",
          "quoteAsset": "",
          "network": "base",
          "url": "https://data.chain.link/feeds/base/base/real-final-sales-to-private-domestic-purchasers-level",
          "iconUrl": "https://d2f70xi62kby8n.cloudfront.net/icons/US.svg"
        },
        {
          "assetName": "Real Final Sales to Private Domestic Purchasers — Level",
          "baseAsset": "Real Final Sales to Private Domestic Purchasers — Level",
          "quoteAsset": "",
          "network": "linea",
          "url": "https://data.chain.link/feeds/linea/mainnet/real-final-sales-to-private-domestic-purchasers-level",
          "iconUrl": "https://d2f70xi62kby8n.cloudfront.net/icons/US.svg"
        },
        {
          "assetName": "Real Final Sales to Private Domestic Purchasers — Level",
          "baseAsset": "Real Final Sales to Private Domestic Purchasers — Level",
          "quoteAsset": "",
          "network": "zksync",
          "url": "https://data.chain.link/feeds/zksync/zksync/real-final-sales-to-private-domestic-purchasers-level",
          "iconUrl": "https://d2f70xi62kby8n.cloudfront.net/icons/US.svg"
        },
        {
          "assetName": "Real Final Sales to Private Domestic Purchasers — Level",
          "baseAsset": "Real Final Sales to Private Domestic Purchasers — Level",
          "quoteAsset": "",
          "network": "sonic",
          "url": "https://data.chain.link/feeds/sonic/sonic/real-final-sales-to-private-domestic-purchasers-level",
          "iconUrl": "https://d2f70xi62kby8n.cloudfront.net/icons/US.svg"
        },
        {
          "assetName": "Real Final Sales to Private Domestic Purchasers — Level",
          "baseAsset": "Real Final Sales to Private Domestic Purchasers — Level",
          "quoteAsset": "",
          "network": "mantle",
          "url": "https://data.chain.link/feeds/mantle/mantle/real-final-sales-to-private-domestic-purchasers-level",
          "iconUrl": "https://d2f70xi62kby8n.cloudfront.net/icons/US.svg"
        },
        {
          "assetName": "Real Final Sales to Private Domestic Purchasers — Level",
          "baseAsset": "Real Final Sales to Private Domestic Purchasers — Level",
          "quoteAsset": "",
          "network": "botanix",
          "url": "https://data.chain.link/feeds/botanix/mainnet/real-final-sales-to-private-domestic-purchasers-level",
          "iconUrl": "https://d2f70xi62kby8n.cloudfront.net/icons/US.svg"
        },
        {
          "assetName": "Real Final Sales to Private Domestic Purchasers — Percent Change (Annual Rate)",
          "baseAsset": "Real Final Sales to Private Domestic Purchasers — Percent Change (Annual Rate)",
          "quoteAsset": "",
          "network": "ethereum",
          "url": "https://data.chain.link/feeds/ethereum/mainnet/real-final-sales-to-private-domestic-purchasers-percentage",
          "iconUrl": "https://d2f70xi62kby8n.cloudfront.net/icons/US.svg"
        },
        {
          "assetName": "Real Final Sales to Private Domestic Purchasers — Percent Change (Annual Rate)",
          "baseAsset": "Real Final Sales to Private Domestic Purchasers — Percent Change (Annual Rate)",
          "quoteAsset": "",
          "network": "avalanche",
          "url": "https://data.chain.link/feeds/avalanche/mainnet/real-final-sales-to-private-domestic-purchasers-percentage",
          "iconUrl": "https://d2f70xi62kby8n.cloudfront.net/icons/US.svg"
        },
        {
          "assetName": "Real Final Sales to Private Domestic Purchasers — Percent Change (Annual Rate)",
          "baseAsset": "Real Final Sales to Private Domestic Purchasers — Percent Change (Annual Rate)",
          "quoteAsset": "",
          "network": "arbitrum",
          "url": "https://data.chain.link/feeds/arbitrum/mainnet/real-final-sales-to-private-domestic-purchasers-percentage",
          "iconUrl": "https://d2f70xi62kby8n.cloudfront.net/icons/US.svg"
        },
        {
          "assetName": "Real Final Sales to Private Domestic Purchasers — Percent Change (Annual Rate)",
          "baseAsset": "Real Final Sales to Private Domestic Purchasers — Percent Change (Annual Rate)",
          "quoteAsset": "",
          "network": "optimism",
          "url": "https://data.chain.link/feeds/optimism/mainnet/real-final-sales-to-private-domestic-purchasers-percentage",
          "iconUrl": "https://d2f70xi62kby8n.cloudfront.net/icons/US.svg"
        },
        {
          "assetName": "Real Final Sales to Private Domestic Purchasers — Percent Change (Annual Rate)",
          "baseAsset": "Real Final Sales to Private Domestic Purchasers — Percent Change (Annual Rate)",
          "quoteAsset": "",
          "network": "base",
          "url": "https://data.chain.link/feeds/base/base/real-final-sales-to-private-domestic-purchasers-percentage",
          "iconUrl": "https://d2f70xi62kby8n.cloudfront.net/icons/US.svg"
        },
        {
          "assetName": "Real Final Sales to Private Domestic Purchasers — Percent Change (Annual Rate)",
          "baseAsset": "Real Final Sales to Private Domestic Purchasers — Percent Change (Annual Rate)",
          "quoteAsset": "",
          "network": "linea",
          "url": "https://data.chain.link/feeds/linea/mainnet/real-final-sales-to-private-domestic-purchasers-percentage",
          "iconUrl": "https://d2f70xi62kby8n.cloudfront.net/icons/US.svg"
        },
        {
          "assetName": "Real Final Sales to Private Domestic Purchasers — Percent Change (Annual Rate)",
          "baseAsset": "Real Final Sales to Private Domestic Purchasers — Percent Change (Annual Rate)",
          "quoteAsset": "",
          "network": "zksync",
          "url": "https://data.chain.link/feeds/zksync/zksync/real-final-sales-to-private-domestic-purchasers-percentage",
          "iconUrl": "https://d2f70xi62kby8n.cloudfront.net/icons/US.svg"
        },
        {
          "assetName": "Real Final Sales to Private Domestic Purchasers — Percent Change (Annual Rate)",
          "baseAsset": "Real Final Sales to Private Domestic Purchasers — Percent Change (Annual Rate)",
          "quoteAsset": "",
          "network": "sonic",
          "url": "https://data.chain.link/feeds/sonic/sonic/real-final-sales-to-private-domestic-purchasers-percentage",
          "iconUrl": "https://d2f70xi62kby8n.cloudfront.net/icons/US.svg"
        },
        {
          "assetName": "Real Final Sales to Private Domestic Purchasers — Percent Change (Annual Rate)",
          "baseAsset": "Real Final Sales to Private Domestic Purchasers — Percent Change (Annual Rate)",
          "quoteAsset": "",
          "network": "mantle",
          "url": "https://data.chain.link/feeds/mantle/mantle/real-final-sales-to-private-domestic-purchasers-percentage",
          "iconUrl": "https://d2f70xi62kby8n.cloudfront.net/icons/US.svg"
        },
        {
          "assetName": "Real Final Sales to Private Domestic Purchasers — Percent Change (Annual Rate)",
          "baseAsset": "Real Final Sales to Private Domestic Purchasers — Percent Change (Annual Rate)",
          "quoteAsset": "",
          "network": "botanix",
          "url": "https://data.chain.link/feeds/botanix/mainnet/real-final-sales-to-private-domestic-purchasers-percentage",
          "iconUrl": "https://d2f70xi62kby8n.cloudfront.net/icons/US.svg"
        },
        {
          "assetName": "Real GDP - Level",
          "baseAsset": "Real GDP - Level",
          "quoteAsset": "",
          "network": "ethereum",
          "url": "https://data.chain.link/feeds/ethereum/mainnet/real-gdp-level",
          "iconUrl": "https://d2f70xi62kby8n.cloudfront.net/icons/US.svg"
        },
        {
          "assetName": "Real GDP - Level",
          "baseAsset": "Real GDP - Level",
          "quoteAsset": "",
          "network": "avalanche",
          "url": "https://data.chain.link/feeds/avalanche/mainnet/real-gdp-level",
          "iconUrl": "https://d2f70xi62kby8n.cloudfront.net/icons/US.svg"
        },
        {
          "assetName": "Real GDP - Level",
          "baseAsset": "Real GDP - Level",
          "quoteAsset": "",
          "network": "sonic",
          "url": "https://data.chain.link/feeds/sonic/sonic/real-gdp-level",
          "iconUrl": "https://d2f70xi62kby8n.cloudfront.net/icons/US.svg"
        },
        {
          "assetName": "Real GDP - Level",
          "baseAsset": "Real GDP - Level",
          "quoteAsset": "",
          "network": "mantle",
          "url": "https://data.chain.link/feeds/mantle/mantle/real-gdp-level",
          "iconUrl": "https://d2f70xi62kby8n.cloudfront.net/icons/US.svg"
        },
        {
          "assetName": "Real GDP - Level",
          "baseAsset": "Real GDP - Level",
          "quoteAsset": "",
          "network": "botanix",
          "url": "https://data.chain.link/feeds/botanix/mainnet/real-gdp-level",
          "iconUrl": "https://d2f70xi62kby8n.cloudfront.net/icons/US.svg"
        },
        {
          "assetName": "Real GDP — Level",
          "baseAsset": "Real GDP — Level",
          "quoteAsset": "",
          "network": "arbitrum",
          "url": "https://data.chain.link/feeds/arbitrum/mainnet/real-gdp-level",
          "iconUrl": "https://d2f70xi62kby8n.cloudfront.net/icons/US.svg"
        },
        {
          "assetName": "Real GDP — Level",
          "baseAsset": "Real GDP — Level",
          "quoteAsset": "",
          "network": "optimism",
          "url": "https://data.chain.link/feeds/optimism/mainnet/real-gdp-level",
          "iconUrl": "https://d2f70xi62kby8n.cloudfront.net/icons/US.svg"
        },
        {
          "assetName": "Real GDP — Level",
          "baseAsset": "Real GDP — Level",
          "quoteAsset": "",
          "network": "base",
          "url": "https://data.chain.link/feeds/base/base/real-gdp-level",
          "iconUrl": "https://d2f70xi62kby8n.cloudfront.net/icons/US.svg"
        },
        {
          "assetName": "Real GDP — Level",
          "baseAsset": "Real GDP — Level",
          "quoteAsset": "",
          "network": "linea",
          "url": "https://data.chain.link/feeds/linea/mainnet/real-gdp-level",
          "iconUrl": "https://d2f70xi62kby8n.cloudfront.net/icons/US.svg"
        },
        {
          "assetName": "Real GDP — Level",
          "baseAsset": "Real GDP — Level",
          "quoteAsset": "",
          "network": "zksync",
          "url": "https://data.chain.link/feeds/zksync/zksync/real-gdp-level",
          "iconUrl": "https://d2f70xi62kby8n.cloudfront.net/icons/US.svg"
        },
        {
          "assetName": "Real GDP — Percent Change (Annual Rate)",
          "baseAsset": "Real GDP — Percent Change (Annual Rate)",
          "quoteAsset": "",
          "network": "ethereum",
          "url": "https://data.chain.link/feeds/ethereum/mainnet/real-gdp-percentage",
          "iconUrl": "https://d2f70xi62kby8n.cloudfront.net/icons/US.svg"
        },
        {
          "assetName": "Real GDP — Percent Change (Annual Rate)",
          "baseAsset": "Real GDP — Percent Change (Annual Rate)",
          "quoteAsset": "",
          "network": "avalanche",
          "url": "https://data.chain.link/feeds/avalanche/mainnet/real-gdp-percentage",
          "iconUrl": "https://d2f70xi62kby8n.cloudfront.net/icons/US.svg"
        },
        {
          "assetName": "Real GDP — Percent Change (Annual Rate)",
          "baseAsset": "Real GDP — Percent Change (Annual Rate)",
          "quoteAsset": "",
          "network": "arbitrum",
          "url": "https://data.chain.link/feeds/arbitrum/mainnet/real-gdp-percentage",
          "iconUrl": "https://d2f70xi62kby8n.cloudfront.net/icons/US.svg"
        },
        {
          "assetName": "Real GDP — Percent Change (Annual Rate)",
          "baseAsset": "Real GDP — Percent Change (Annual Rate)",
          "quoteAsset": "",
          "network": "optimism",
          "url": "https://data.chain.link/feeds/optimism/mainnet/real-gdp-percentage",
          "iconUrl": "https://d2f70xi62kby8n.cloudfront.net/icons/US.svg"
        },
        {
          "assetName": "Real GDP — Percent Change (Annual Rate)",
          "baseAsset": "Real GDP — Percent Change (Annual Rate)",
          "quoteAsset": "",
          "network": "base",
          "url": "https://data.chain.link/feeds/base/base/real-gdp-percentage",
          "iconUrl": "https://d2f70xi62kby8n.cloudfront.net/icons/US.svg"
        },
        {
          "assetName": "Real GDP — Percent Change (Annual Rate)",
          "baseAsset": "Real GDP — Percent Change (Annual Rate)",
          "quoteAsset": "",
          "network": "linea",
          "url": "https://data.chain.link/feeds/linea/mainnet/real-gdp-percentage",
          "iconUrl": "https://d2f70xi62kby8n.cloudfront.net/icons/US.svg"
        },
        {
          "assetName": "Real GDP — Percent Change (Annual Rate)",
          "baseAsset": "Real GDP — Percent Change (Annual Rate)",
          "quoteAsset": "",
          "network": "zksync",
          "url": "https://data.chain.link/feeds/zksync/zksync/real-gdp-percentage",
          "iconUrl": "https://d2f70xi62kby8n.cloudfront.net/icons/US.svg"
        },
        {
          "assetName": "Real GDP — Percent Change (Annual Rate)",
          "baseAsset": "Real GDP — Percent Change (Annual Rate)",
          "quoteAsset": "",
          "network": "sonic",
          "url": "https://data.chain.link/feeds/sonic/sonic/real-gdp-percentage",
          "iconUrl": "https://d2f70xi62kby8n.cloudfront.net/icons/US.svg"
        },
        {
          "assetName": "Real GDP — Percent Change (Annual Rate)",
          "baseAsset": "Real GDP — Percent Change (Annual Rate)",
          "quoteAsset": "",
          "network": "mantle",
          "url": "https://data.chain.link/feeds/mantle/mantle/real-gdp-percentage",
          "iconUrl": "https://d2f70xi62kby8n.cloudfront.net/icons/US.svg"
        },
        {
          "assetName": "Real GDP — Percent Change (Annual Rate)",
          "baseAsset": "Real GDP — Percent Change (Annual Rate)",
          "quoteAsset": "",
          "network": "botanix",
          "url": "https://data.chain.link/feeds/botanix/mainnet/real-gdp-percentage",
          "iconUrl": "https://d2f70xi62kby8n.cloudfront.net/icons/US.svg"
        }
      ],
      "title": "Added support to Data Feeds",
      "topic": "Data Feeds"
    },
    {
      "category": "integration",
      "date": "2025-08-24",
      "description": "Newly supported tokens: ORNG, xGold",
      "relatedTokens": [
        {
          "assetName": "Orange",
          "baseAsset": "ORNG",
          "url": "https://docs.chain.link/ccip/directory/mainnet/token/ORNG",
          "iconUrl": "https://d2f70xi62kby8n.cloudfront.net/tokens/orng.webp?auto=compress%2Cformat&q=60&w=40&h=40&fit=cover"
        },
        {
          "assetName": "xGold",
          "baseAsset": "xGold",
          "url": "https://docs.chain.link/ccip/directory/mainnet/token/xGold",
          "iconUrl": "https://d2f70xi62kby8n.cloudfront.net/tokens/xgold.webp?auto=compress%2Cformat&q=60&w=40&h=40&fit=cover"
        }
      ],
      "title": "Cross-chain token (CCT) standard: Added support for new tokens",
      "topic": "CCIP"
    },
    {
      "category": "integration",
      "date": "2025-08-24",
      "description": "New Data Streams available on all [supported networks](https://docs.chain.link/data-streams/crypto-streams):",
      "relatedNetworks": [
        "apechain",
        "arbitrum",
        "avalanche",
        "base",
        "berachain",
        "bitlayer",
        "blast",
        "bnb-chain",
        "bob",
        "botanix",
        "celo",
        "ethereum",
        "gnosis-chain",
        "gravity",
        "hashkey",
        "hyperliquid",
        "ink",
        "katana",
        "lens",
        "linea",
        "mantle",
        "metis",
        "opbnb",
        "optimism",
        "polygon",
        "ronin",
        "scroll",
        "shibarium",
        "soneium",
        "sonic",
        "solana",
        "taiko",
        "unichain",
        "worldchain",
        "zksync"
      ],
      "relatedTokens": [
        {
          "assetName": "Alphabet xStock",
          "baseAsset": "GOOGLx",
          "quoteAsset": "USD",
          "url": "https://data.chain.link/streams/googlx-usd",
          "iconUrl": "https://d2f70xi62kby8n.cloudfront.net/tokens/googlx.webp"
        },
        {
          "assetName": "Amazon.com Inc xStock",
          "baseAsset": "AMZNx",
          "quoteAsset": "USD",
          "url": "https://data.chain.link/streams/amznx-usd",
          "iconUrl": "https://d2f70xi62kby8n.cloudfront.net/tokens/amznx.webp"
        },
        {
          "assetName": "Apple xStock",
          "baseAsset": "AAPLx",
          "quoteAsset": "USD",
          "url": "https://data.chain.link/streams/aaplx-usd",
          "iconUrl": "https://d2f70xi62kby8n.cloudfront.net/tokens/aaplx.webp"
        },
        {
          "assetName": "Circle Internet Group Inc xStock",
          "baseAsset": "CRCLx",
          "quoteAsset": "USD",
          "url": "https://data.chain.link/streams/crclx-usd",
          "iconUrl": "https://d2f70xi62kby8n.cloudfront.net/tokens/crclx.webp"
        },
        {
          "assetName": "Coinbase Global Inc xStock",
          "baseAsset": "COINx",
          "quoteAsset": "USD",
          "url": "https://data.chain.link/streams/coinx-usd",
          "iconUrl": "https://d2f70xi62kby8n.cloudfront.net/tokens/coinx.webp"
        },
        {
          "assetName": "Convex Finance",
          "baseAsset": "CVX",
          "quoteAsset": "USD",
          "url": "https://data.chain.link/streams/cvx-usd",
          "iconUrl": "https://d2f70xi62kby8n.cloudfront.net/tokens/cvx.webp"
        },
        {
          "assetName": "GIGA",
          "baseAsset": "GIGA",
          "quoteAsset": "USD",
          "url": "https://data.chain.link/streams/giga-usd",
          "iconUrl": "https://d2f70xi62kby8n.cloudfront.net/tokens/giga.webp"
        },
        {
          "assetName": "HUMA",
          "baseAsset": "HUMA",
          "quoteAsset": "USD",
          "url": "https://data.chain.link/streams/huma-usd",
          "iconUrl": "https://d2f70xi62kby8n.cloudfront.net/tokens/huma.webp"
        },
        {
          "assetName": "Indian Rupee crypto",
          "baseAsset": "IDR",
          "quoteAsset": "USDT",
          "url": "https://data.chain.link/streams/idr-usdt",
          "iconUrl": "https://d2f70xi62kby8n.cloudfront.net/tokens/idr.webp"
        },
        {
          "assetName": "IOTA",
          "baseAsset": "IOTA",
          "quoteAsset": "USD",
          "url": "https://data.chain.link/streams/iota-usd",
          "iconUrl": "https://d2f70xi62kby8n.cloudfront.net/tokens/iota.webp"
        },
        {
          "assetName": "KAIA",
          "baseAsset": "KAIA",
          "quoteAsset": "USD",
          "url": "https://data.chain.link/streams/kaia-usd",
          "iconUrl": "https://d2f70xi62kby8n.cloudfront.net/tokens/kaia.webp"
        },
        {
          "assetName": "Kinetiq Staked HYPE",
          "baseAsset": "KHYPE",
          "quoteAsset": "USD",
          "url": "https://data.chain.link/streams/khype-usd",
          "iconUrl": "https://d2f70xi62kby8n.cloudfront.net/tokens/khype.webp"
        },
        {
          "assetName": "LEO Token",
          "baseAsset": "LEO",
          "quoteAsset": "USD",
          "url": "https://data.chain.link/streams/leo-usd",
          "iconUrl": "https://d2f70xi62kby8n.cloudfront.net/tokens/leo.webp"
        },
        {
          "assetName": "Meta Platforms Inc xStock",
          "baseAsset": "METAx",
          "quoteAsset": "USD",
          "url": "https://data.chain.link/streams/metax-usd",
          "iconUrl": "https://d2f70xi62kby8n.cloudfront.net/tokens/metax.webp"
        },
        {
          "assetName": "Microsoft Corp xStock",
          "baseAsset": "MSFTx",
          "quoteAsset": "USD",
          "url": "https://data.chain.link/streams/msftx-usd",
          "iconUrl": "https://d2f70xi62kby8n.cloudfront.net/tokens/msftx.webp"
        },
        {
          "assetName": "Microstrategy Inc Class A xStock",
          "baseAsset": "MSTRx",
          "quoteAsset": "USD",
          "url": "https://data.chain.link/streams/mstrx-usd",
          "iconUrl": "https://d2f70xi62kby8n.cloudfront.net/tokens/mstrx.webp"
        },
        {
          "assetName": "Moonwell",
          "baseAsset": "WELL",
          "quoteAsset": "USD",
          "url": "https://data.chain.link/streams/well-usd",
          "iconUrl": "https://d2f70xi62kby8n.cloudfront.net/tokens/well.webp"
        },
        {
          "assetName": "NEXO",
          "baseAsset": "NEXO",
          "quoteAsset": "USD",
          "url": "https://data.chain.link/streams/nexo-usd",
          "iconUrl": "https://d2f70xi62kby8n.cloudfront.net/tokens/nexo.webp"
        },
        {
          "assetName": "NVIDIA xStock",
          "baseAsset": "NVDAx",
          "quoteAsset": "USD",
          "url": "https://data.chain.link/streams/nvdax-usd",
          "iconUrl": "https://d2f70xi62kby8n.cloudfront.net/tokens/nvdax.webp"
        },
        {
          "assetName": "PEP",
          "baseAsset": "PEP",
          "quoteAsset": "USD",
          "url": "https://data.chain.link/streams/pep-usd",
          "iconUrl": "https://d2f70xi62kby8n.cloudfront.net/tokens/pep.webp"
        },
        {
          "assetName": "QQQ xStock",
          "baseAsset": "QQQx",
          "quoteAsset": "USD",
          "url": "https://data.chain.link/streams/qqqx-usd",
          "iconUrl": "https://d2f70xi62kby8n.cloudfront.net/tokens/qqqx.webp"
        },
        {
          "assetName": "Resolv USR",
          "baseAsset": "USR",
          "quoteAsset": "USD",
          "url": "https://data.chain.link/streams/usr-usd",
          "iconUrl": "https://d2f70xi62kby8n.cloudfront.net/tokens/usr.webp"
        },
        {
          "assetName": "Robinhood Markets Inc xStock",
          "baseAsset": "HOODx",
          "quoteAsset": "USD",
          "url": "https://data.chain.link/streams/hoodx-usd",
          "iconUrl": "https://d2f70xi62kby8n.cloudfront.net/tokens/hoodx.webp"
        },
        {
          "assetName": "S&P 500 xStock",
          "baseAsset": "SPYx",
          "quoteAsset": "USD",
          "url": "https://data.chain.link/streams/spyx-usd",
          "iconUrl": "https://d2f70xi62kby8n.cloudfront.net/tokens/spyx.webp"
        },
        {
          "assetName": "Saros",
          "baseAsset": "SAROS",
          "quoteAsset": "USD",
          "url": "https://data.chain.link/streams/saros-usd",
          "iconUrl": "https://d2f70xi62kby8n.cloudfront.net/tokens/saros.webp"
        },
        {
          "assetName": "SKY",
          "baseAsset": "SKY",
          "quoteAsset": "USD",
          "url": "https://data.chain.link/streams/sky-usd",
          "iconUrl": "https://d2f70xi62kby8n.cloudfront.net/tokens/sky.webp"
        },
        {
          "assetName": "SPK",
          "baseAsset": "SPK",
          "quoteAsset": "USD",
          "url": "https://data.chain.link/streams/spk-usd",
          "iconUrl": "https://d2f70xi62kby8n.cloudfront.net/tokens/spk.webp"
        },
        {
          "assetName": "Tesla Inc xStock",
          "baseAsset": "TSLAx",
          "quoteAsset": "USD",
          "url": "https://data.chain.link/streams/tslax-usd",
          "iconUrl": "https://d2f70xi62kby8n.cloudfront.net/tokens/tslax.webp"
        }
      ],
      "title": "Added support to Data Streams",
      "topic": "Data Streams"
    },
    {
      "category": "integration",
      "date": "2025-08-24",
      "description": "New SmartData Feeds available:",
      "relatedNetworks": [
        "ethereum",
        "bnb-chain",
        "avalanche",
        "arbitrum",
        "base",
        "linea",
        "zksync",
        "soneium",
        "sonic",
        "bob",
        "polygon"
      ],
      "relatedTokens": [
        {
          "assetName": "Bitcoin (BTC)",
          "baseAsset": "xSolvBTC",
          "network": "ethereum",
          "productTypeCode": "NAV",
          "url": "https://data.chain.link/feeds/ethereum/mainnet/xsolvbtc-nav",
          "iconUrl": "https://d2f70xi62kby8n.cloudfront.net/tokens/xsolvbtc.webp"
        },
        {
          "assetName": "Bitcoin (BTC)",
          "baseAsset": "xSolvBTC",
          "network": "bnb-chain",
          "productTypeCode": "NAV",
          "url": "https://data.chain.link/feeds/bsc/mainnet/xsolvbtc-nav",
          "iconUrl": "https://d2f70xi62kby8n.cloudfront.net/tokens/xsolvbtc.webp"
        },
        {
          "assetName": "Bitcoin (BTC)",
          "baseAsset": "xSolvBTC",
          "network": "avalanche",
          "productTypeCode": "NAV",
          "url": "https://data.chain.link/feeds/avalanche/mainnet/xsolvbtc-nav",
          "iconUrl": "https://d2f70xi62kby8n.cloudfront.net/tokens/xsolvbtc.webp"
        },
        {
          "assetName": "Bitcoin (BTC)",
          "baseAsset": "xSolvBTC",
          "network": "arbitrum",
          "productTypeCode": "NAV",
          "url": "https://data.chain.link/feeds/arbitrum/mainnet/xsolvbtc-nav",
          "iconUrl": "https://d2f70xi62kby8n.cloudfront.net/tokens/xsolvbtc.webp"
        },
        {
          "assetName": "Bitcoin (BTC)",
          "baseAsset": "xSolvBTC",
          "network": "base",
          "productTypeCode": "NAV",
          "url": "https://data.chain.link/feeds/base/base/xsolvbtc-nav",
          "iconUrl": "https://d2f70xi62kby8n.cloudfront.net/tokens/xsolvbtc.webp"
        },
        {
          "assetName": "Bitcoin (BTC)",
          "baseAsset": "xSolvBTC",
          "network": "linea",
          "productTypeCode": "NAV",
          "url": "https://data.chain.link/feeds/linea/mainnet/xsolvbtc-nav",
          "iconUrl": "https://d2f70xi62kby8n.cloudfront.net/tokens/xsolvbtc.webp"
        },
        {
          "assetName": "Bitcoin (BTC)",
          "baseAsset": "xSolvBTC",
          "network": "zksync",
          "productTypeCode": "NAV",
          "url": "https://data.chain.link/feeds/zksync/zksync/xsolvbtc-nav",
          "iconUrl": "https://d2f70xi62kby8n.cloudfront.net/tokens/xsolvbtc.webp"
        },
        {
          "assetName": "Bitcoin (BTC)",
          "baseAsset": "xSolvBTC",
          "network": "soneium",
          "productTypeCode": "NAV",
          "url": "https://data.chain.link/feeds/soneium/soneium/xsolvbtc-nav",
          "iconUrl": "https://d2f70xi62kby8n.cloudfront.net/tokens/xsolvbtc.webp"
        },
        {
          "assetName": "Bitcoin (BTC)",
          "baseAsset": "xSolvBTC",
          "network": "sonic",
          "productTypeCode": "NAV",
          "url": "https://data.chain.link/feeds/sonic/sonic/xsolvbtc-nav",
          "iconUrl": "https://d2f70xi62kby8n.cloudfront.net/tokens/xsolvbtc.webp"
        },
        {
          "assetName": "Bitcoin (BTC)",
          "baseAsset": "xSolvBTC",
          "network": "bob",
          "productTypeCode": "NAV",
          "url": "https://data.chain.link/feeds/bob/mainnet/xsolvbtc-nav",
          "iconUrl": "https://d2f70xi62kby8n.cloudfront.net/tokens/xsolvbtc.webp"
        },
        {
          "assetName": "RYT",
          "baseAsset": "RYT",
          "network": "polygon",
          "productTypeCode": "NAV",
          "url": "https://data.chain.link/feeds/polygon/mainnet/ryt-nav",
          "iconUrl": "https://d2f70xi62kby8n.cloudfront.net/tokens/ryt.webp"
        },
        {
          "assetName": "RYT",
          "baseAsset": "RYT",
          "network": "arbitrum",
          "productTypeCode": "NAV",
          "url": "https://data.chain.link/feeds/arbitrum/mainnet/ryt-nav",
          "iconUrl": "https://d2f70xi62kby8n.cloudfront.net/tokens/ryt.webp"
        },
        {
          "assetName": "RYT on Arbitrum",
          "baseAsset": "RYT",
          "network": "arbitrum",
          "productTypeCode": "PoR",
          "url": "https://data.chain.link/feeds/arbitrum/mainnet/ryt-arbitrum",
          "iconUrl": "https://d2f70xi62kby8n.cloudfront.net/tokens/ryt.webp"
        }
      ],
      "title": "Added support to SmartData",
      "topic": "SmartData"
    },
    {
      "category": "integration",
      "date": "2025-08-24",
      "description": "New Data Feeds available:",
      "relatedNetworks": ["ethereum", "arbitrum", "avalanche", "bob", "hedera", "mantle", "soneium", "polygonkatana"],
      "relatedTokens": [
        {
          "assetName": "Aethir",
          "baseAsset": "ATH",
          "quoteAsset": "USD",
          "network": "ethereum",
          "url": "https://data.chain.link/feeds/ethereum/mainnet/ath-usd",
          "iconUrl": "https://d2f70xi62kby8n.cloudfront.net/tokens/ath.webp"
        },
        {
          "assetName": "Aethir",
          "baseAsset": "ATH",
          "quoteAsset": "USD",
          "network": "arbitrum",
          "url": "https://data.chain.link/feeds/arbitrum/mainnet/ath-usd",
          "iconUrl": "https://d2f70xi62kby8n.cloudfront.net/tokens/ath.webp"
        },
        {
          "assetName": "Avant Staked BTC",
          "baseAsset": "savBTC",
          "quoteAsset": "avBTC",
          "network": "avalanche",
          "url": "https://data.chain.link/feeds/avalanche/mainnet/savbtc-avbtc-exchange-rate",
          "iconUrl": "https://d2f70xi62kby8n.cloudfront.net/tokens/savbtc.webp"
        },
        {
          "assetName": "Avant Staked USD",
          "baseAsset": "savUSD",
          "quoteAsset": "avUSD",
          "network": "avalanche",
          "url": "https://data.chain.link/feeds/avalanche/mainnet/savusd-avusd-exchange-rate",
          "iconUrl": "https://d2f70xi62kby8n.cloudfront.net/tokens/savusd.webp"
        },
        {
          "assetName": "Ethena Staked USDe",
          "baseAsset": "SUSDE",
          "quoteAsset": "USD",
          "network": "bob",
          "url": "https://data.chain.link/feeds/bob/mainnet/susde-usd",
          "iconUrl": "https://d2f70xi62kby8n.cloudfront.net/tokens/susde.webp"
        },
        {
          "assetName": "HBARx / HBAR Exchange Rate",
          "baseAsset": "HBARx",
          "quoteAsset": "HBAR",
          "network": "hedera",
          "url": "https://data.chain.link/feeds/hedera/hedera/hbarx-hbar-exchange-rate",
          "iconUrl": "https://d2f70xi62kby8n.cloudfront.net/tokens/hbarx.webp"
        },
        {
          "assetName": "Level USD",
          "baseAsset": "lvlUSD",
          "quoteAsset": "USD",
          "network": "ethereum",
          "url": "https://data.chain.link/feeds/ethereum/mainnet/lvlusd-usd",
          "iconUrl": "https://d2f70xi62kby8n.cloudfront.net/tokens/lvlusd.webp"
        },
        {
          "assetName": "Mantle Restaked Ether",
          "baseAsset": "cmETH",
          "quoteAsset": "USD",
          "network": "mantle",
          "url": "https://data.chain.link/feeds/mantle/mantle/calculated-cmeth-usd",
          "iconUrl": "https://d2f70xi62kby8n.cloudfront.net/tokens/cmeth.webp"
        },
        {
          "assetName": "Mantle Staked Ether",
          "baseAsset": "mETH",
          "quoteAsset": "ETH",
          "network": "mantle",
          "url": "https://data.chain.link/feeds/mantle/mantle/calculated-cmeth-eth",
          "iconUrl": "https://d2f70xi62kby8n.cloudfront.net/tokens/meth.webp"
        },
        {
          "assetName": "Resolv USR",
          "baseAsset": "USR",
          "quoteAsset": "USD",
          "network": "soneium",
          "url": "https://data.chain.link/feeds/soneium/soneium/usr-usd",
          "iconUrl": "https://d2f70xi62kby8n.cloudfront.net/tokens/usr.webp"
        },
        {
          "assetName": "Resolv wstUSR",
          "baseAsset": "wstUSR",
          "quoteAsset": "stUSR",
          "network": "soneium",
          "url": "https://data.chain.link/feeds/soneium/soneium/wstusr-stusr-exchange-rate",
          "iconUrl": "https://d2f70xi62kby8n.cloudfront.net/tokens/wstusr.webp"
        },
        {
          "assetName": "Solv Protocol SolvBTC Jupiter",
          "baseAsset": "SolvBTC.JUP",
          "quoteAsset": "SolvBTC",
          "network": "bob",
          "url": "https://data.chain.link/feeds/bob/mainnet/solvbtc.jup-solvbtc-exchange-rate",
          "iconUrl": "https://d2f70xi62kby8n.cloudfront.net/tokens/solvbtc.jup.webp"
        },
        {
          "assetName": "Staked Frax USD",
          "baseAsset": "SFRXUSD",
          "quoteAsset": "FRXUSD",
          "network": "polygonkatana",
          "url": "https://data.chain.link/feeds/katana/polygon-mainnet-katana/sfrxusd-frxusd-exchange-rate",
          "iconUrl": "https://d2f70xi62kby8n.cloudfront.net/tokens/sfrxusd.webp"
        },
        {
          "assetName": "Staked Frax USD",
          "baseAsset": "sfrxUSD",
          "quoteAsset": "USD",
          "network": "polygonkatana",
          "url": "https://data.chain.link/feeds/katana/polygon-mainnet-katana/sfrxusd-usd",
          "iconUrl": "https://d2f70xi62kby8n.cloudfront.net/tokens/sfrxusd.webp"
        },
        {
          "assetName": "uniBTC / BTC Exchange Rate",
          "baseAsset": "uniBTC",
          "quoteAsset": "BTC",
          "network": "bob",
          "url": "https://data.chain.link/feeds/bob/mainnet/unibtc-btc-exchange-rate",
          "iconUrl": "https://d2f70xi62kby8n.cloudfront.net/tokens/unibtc.webp"
        },
        {
          "assetName": "World Liberty Financial USD",
          "baseAsset": "USD1",
          "quoteAsset": "USD",
          "network": "hedera",
          "url": "https://data.chain.link/feeds/hedera/hedera/usd1-usd",
          "iconUrl": "https://d2f70xi62kby8n.cloudfront.net/tokens/usd1.webp"
        }
      ],
      "title": "Added support to Data Feeds",
      "topic": "Data Feeds"
    },
    {
      "category": "release",
      "date": "2025-08-18",
      "description": "Backed xStock streams are now available on mainnet and testnet.\n\n- Backed xStock streams use the [V10 report schema](https://docs.chain.link/data-streams/reference/report-schema-v10).\n- Verifier proxy addresses and Backed xStock stream IDs are available on the [Stream Addresses](https://docs.chain.link/data-streams/backed-streams) page.",
      "title": "Backed xStock streams",
      "topic": "Data Streams"
    },
    {
      "category": "release",
      "date": "2025-08-18",
      "description": "Net Asset Value (NAV) streams are now available on mainnet and testnet.\n\n- NAV streams use the [V9 report schema](https://docs.chain.link/data-streams/reference/report-schema-v9).\n- Verifier proxy addresses and NAV stream IDs are available on the [Stream Addresses](https://docs.chain.link/data-streams/nav-streams) page.",
      "title": "Net Asset Value streams",
      "topic": "Data Streams"
    },
    {
      "category": "release",
      "date": "2025-08-12",
      "description": "Data Streams now offers a Candlestick API that provides low-frequency, open-high-low-close (OHLC) aggregated trading data. \n See the [Candlestick API documentation](https://docs.chain.link/data-streams/reference/candlestick-api) for more details.",
      "title": "Candlestick API",
      "topic": "Data Streams"
    },
    {
      "category": "integration",
      "date": "2025-08-10",
      "description": "New Data Streams available on all [supported networks](https://docs.chain.link/data-streams/rwa-streams):",
      "relatedNetworks": [
        "apechain",
        "arbitrum",
        "avalanche",
        "base",
        "berachain",
        "bitlayer",
        "blast",
        "bnb-chain",
        "bob",
        "botanix",
        "celo",
        "ethereum",
        "gnosis-chain",
        "gravity",
        "hashkey",
        "hyperliquid",
        "ink",
        "katana",
        "lens",
        "linea",
        "mantle",
        "metis",
        "opbnb",
        "optimism",
        "polygon",
        "ronin",
        "scroll",
        "shibarium",
        "soneium",
        "sonic",
        "solana",
        "taiko",
        "unichain",
        "worldchain",
        "zksync"
      ],
      "relatedTokens": [
        {
          "assetName": "Abbott Laboratories",
          "baseAsset": "ABT",
          "quoteAsset": "USD",
          "url": "https://data.chain.link/streams/abt-usd",
          "iconUrl": "https://d2f70xi62kby8n.cloudfront.net/tokens/abt.webp"
        },
        {
          "assetName": "AbbVie Inc",
          "baseAsset": "ABBV",
          "quoteAsset": "USD",
          "url": "https://data.chain.link/streams/abbv-usd",
          "iconUrl": "https://d2f70xi62kby8n.cloudfront.net/tokens/abbv.webp"
        },
        {
          "assetName": "Adobe Inc",
          "baseAsset": "ADBE",
          "quoteAsset": "USD",
          "url": "https://data.chain.link/streams/adbe-usd",
          "iconUrl": "https://d2f70xi62kby8n.cloudfront.net/tokens/adbe.webp"
        },
        {
          "assetName": "Alphabet Inc - A",
          "baseAsset": "GOOGL",
          "quoteAsset": "USD",
          "url": "https://data.chain.link/streams/googl-usd",
          "iconUrl": "https://d2f70xi62kby8n.cloudfront.net/tokens/googl.webp"
        },
        {
          "assetName": "Amazon.com Inc",
          "baseAsset": "AMZN",
          "quoteAsset": "USD",
          "url": "https://data.chain.link/streams/amzn-usd",
          "iconUrl": "https://d2f70xi62kby8n.cloudfront.net/tokens/amzn.webp"
        },
        {
          "assetName": "American Express Co",
          "baseAsset": "AXP",
          "quoteAsset": "USD",
          "url": "https://data.chain.link/streams/axp-usd",
          "iconUrl": "https://d2f70xi62kby8n.cloudfront.net/tokens/axp.webp"
        },
        {
          "assetName": "Amgen Inc",
          "baseAsset": "AMGN",
          "quoteAsset": "USD",
          "url": "https://data.chain.link/streams/amgn-usd",
          "iconUrl": "https://d2f70xi62kby8n.cloudfront.net/tokens/amgn.webp"
        },
        {
          "assetName": "Apple",
          "baseAsset": "AAPL",
          "quoteAsset": "USD",
          "url": "https://data.chain.link/streams/aapl-usd",
          "iconUrl": "https://d2f70xi62kby8n.cloudfront.net/tokens/aapl.webp"
        },
        {
          "assetName": "Bank of America Corp",
          "baseAsset": "BAC",
          "quoteAsset": "USD",
          "url": "https://data.chain.link/streams/bac-usd",
          "iconUrl": "https://d2f70xi62kby8n.cloudfront.net/tokens/bac.webp"
        },
        {
          "assetName": "Berkshire Hathaway Inc - Class B",
          "baseAsset": "BRKB",
          "quoteAsset": "USD",
          "url": "https://data.chain.link/streams/brkb-usd",
          "iconUrl": "https://d2f70xi62kby8n.cloudfront.net/tokens/brkb.webp"
        },
        {
          "assetName": "Broadcom Inc",
          "baseAsset": "AVGO",
          "quoteAsset": "USD",
          "url": "https://data.chain.link/streams/avgo-usd",
          "iconUrl": "https://d2f70xi62kby8n.cloudfront.net/tokens/avgo.webp"
        },
        {
          "assetName": "Caterpillar Inc",
          "baseAsset": "CAT",
          "quoteAsset": "USD",
          "url": "https://data.chain.link/streams/cat-usd",
          "iconUrl": "https://d2f70xi62kby8n.cloudfront.net/tokens/cat.webp"
        },
        {
          "assetName": "Chevron Corp",
          "baseAsset": "CVX",
          "quoteAsset": "USD",
          "url": "https://data.chain.link/streams/cvx-usd",
          "iconUrl": "https://d2f70xi62kby8n.cloudfront.net/tokens/cvx.webp"
        },
        {
          "assetName": "Circle Internet Group Inc",
          "baseAsset": "CRCL",
          "quoteAsset": "USD",
          "url": "https://data.chain.link/streams/crcl-usd",
          "iconUrl": "https://d2f70xi62kby8n.cloudfront.net/tokens/crcl.webp"
        },
        {
          "assetName": "Cisco Systems Inc",
          "baseAsset": "CSCO",
          "quoteAsset": "USD",
          "url": "https://data.chain.link/streams/csco-usd",
          "iconUrl": "https://d2f70xi62kby8n.cloudfront.net/tokens/csco.webp"
        },
        {
          "assetName": "Coca-Cola Co",
          "baseAsset": "KO",
          "quoteAsset": "USD",
          "url": "https://data.chain.link/streams/ko-usd",
          "iconUrl": "https://d2f70xi62kby8n.cloudfront.net/tokens/ko.webp"
        },
        {
          "assetName": "Coinbase Global Inc",
          "baseAsset": "COIN",
          "quoteAsset": "USD",
          "url": "https://data.chain.link/streams/coin-usd",
          "iconUrl": "https://d2f70xi62kby8n.cloudfront.net/tokens/coin.webp"
        },
        {
          "assetName": "Costco Wholesale Corp",
          "baseAsset": "COST",
          "quoteAsset": "USD",
          "url": "https://data.chain.link/streams/cost-usd",
          "iconUrl": "https://d2f70xi62kby8n.cloudfront.net/tokens/cost.webp"
        },
        {
          "assetName": "Eli Lilly & Co",
          "baseAsset": "LLY",
          "quoteAsset": "USD",
          "url": "https://data.chain.link/streams/lly-usd",
          "iconUrl": "https://d2f70xi62kby8n.cloudfront.net/tokens/lly.webp"
        },
        {
          "assetName": "Exxon Mobil Corp",
          "baseAsset": "XOM",
          "quoteAsset": "USD",
          "url": "https://data.chain.link/streams/xom-usd",
          "iconUrl": "https://d2f70xi62kby8n.cloudfront.net/tokens/xom.webp"
        },
        {
          "assetName": "General Electric Co",
          "baseAsset": "GE",
          "quoteAsset": "USD",
          "url": "https://data.chain.link/streams/ge-usd",
          "iconUrl": "https://d2f70xi62kby8n.cloudfront.net/tokens/ge.webp"
        },
        {
          "assetName": "Goldman Sachs Group Inc",
          "baseAsset": "GS",
          "quoteAsset": "USD",
          "url": "https://data.chain.link/streams/gs-usd",
          "iconUrl": "https://d2f70xi62kby8n.cloudfront.net/tokens/gs.webp"
        },
        {
          "assetName": "Home Depot Inc",
          "baseAsset": "HD",
          "quoteAsset": "USD",
          "url": "https://data.chain.link/streams/hd-usd",
          "iconUrl": "https://d2f70xi62kby8n.cloudfront.net/tokens/hd.webp"
        },
        {
          "assetName": "Intel Corp",
          "baseAsset": "INTC",
          "quoteAsset": "USD",
          "url": "https://data.chain.link/streams/intc-usd",
          "iconUrl": "https://d2f70xi62kby8n.cloudfront.net/tokens/intc.webp"
        },
        {
          "assetName": "International Business Machines Corp",
          "baseAsset": "IBM",
          "quoteAsset": "USD",
          "url": "https://data.chain.link/streams/ibm-usd",
          "iconUrl": "https://d2f70xi62kby8n.cloudfront.net/tokens/ibm.webp"
        },
        {
          "assetName": "Intuit Inc",
          "baseAsset": "INTU",
          "quoteAsset": "USD",
          "url": "https://data.chain.link/streams/intu-usd",
          "iconUrl": "https://d2f70xi62kby8n.cloudfront.net/tokens/intu.webp"
        },
        {
          "assetName": "Invesco QQQ Trust Series 1 ETF",
          "baseAsset": "QQQ",
          "quoteAsset": "USD",
          "url": "https://data.chain.link/streams/qqq-usd",
          "iconUrl": "https://d2f70xi62kby8n.cloudfront.net/tokens/qqq.webp"
        },
        {
          "assetName": "iShares Core S&P 500 ETF",
          "baseAsset": "IVV",
          "quoteAsset": "USD",
          "url": "https://data.chain.link/streams/ivv-usd",
          "iconUrl": "https://d2f70xi62kby8n.cloudfront.net/tokens/ivv.webp"
        },
        {
          "assetName": "iShares Core U.S. Aggregate Bond ETF",
          "baseAsset": "AGG",
          "quoteAsset": "USD",
          "url": "https://data.chain.link/streams/agg-usd",
          "iconUrl": "https://d2f70xi62kby8n.cloudfront.net/tokens/agg.webp"
        },
        {
          "assetName": "iShares MSCI EAFE ETF",
          "baseAsset": "EFA",
          "quoteAsset": "USD",
          "url": "https://data.chain.link/streams/efa-usd",
          "iconUrl": "https://d2f70xi62kby8n.cloudfront.net/tokens/efa.webp"
        },
        {
          "assetName": "iShares MSCI Eurozone ETF",
          "baseAsset": "EZU",
          "quoteAsset": "USD",
          "url": "https://data.chain.link/streams/ezu-usd",
          "iconUrl": "https://d2f70xi62kby8n.cloudfront.net/tokens/ezu.webp"
        },
        {
          "assetName": "iShares MSCI Japan ETF",
          "baseAsset": "EWJ",
          "quoteAsset": "USD",
          "url": "https://data.chain.link/streams/ewj-usd",
          "iconUrl": "https://d2f70xi62kby8n.cloudfront.net/tokens/ewj.webp"
        },
        {
          "assetName": "Johnson & Johnson",
          "baseAsset": "JNJ",
          "quoteAsset": "USD",
          "url": "https://data.chain.link/streams/jnj-usd",
          "iconUrl": "https://d2f70xi62kby8n.cloudfront.net/tokens/jnj.webp"
        },
        {
          "assetName": "JPMorgan Chase & Co",
          "baseAsset": "JPM",
          "quoteAsset": "USD",
          "url": "https://data.chain.link/streams/jpm-usd",
          "iconUrl": "https://d2f70xi62kby8n.cloudfront.net/tokens/jpm.webp"
        },
        {
          "assetName": "Lowe's Cos Inc",
          "baseAsset": "LOW",
          "quoteAsset": "USD",
          "url": "https://data.chain.link/streams/low-usd",
          "iconUrl": "https://d2f70xi62kby8n.cloudfront.net/tokens/low.webp"
        },
        {
          "assetName": "MasterCard Inc",
          "baseAsset": "MA",
          "quoteAsset": "USD",
          "url": "https://data.chain.link/streams/ma-usd",
          "iconUrl": "https://d2f70xi62kby8n.cloudfront.net/tokens/ma.webp"
        },
        {
          "assetName": "McDonald's Corp",
          "baseAsset": "MCD",
          "quoteAsset": "USD",
          "url": "https://data.chain.link/streams/mcd-usd",
          "iconUrl": "https://d2f70xi62kby8n.cloudfront.net/tokens/mcd.webp"
        },
        {
          "assetName": "Merck & Co Inc",
          "baseAsset": "MRK",
          "quoteAsset": "USD",
          "url": "https://data.chain.link/streams/mrk-usd",
          "iconUrl": "https://d2f70xi62kby8n.cloudfront.net/tokens/mrk.webp"
        },
        {
          "assetName": "Merlin’s Seal BTC",
          "baseAsset": "MBTC",
          "quoteAsset": "USD",
          "url": "https://data.chain.link/streams/mbtc-usd",
          "iconUrl": "https://d2f70xi62kby8n.cloudfront.net/tokens/mbtc.webp"
        },
        {
          "assetName": "Meta Platforms Inc",
          "baseAsset": "META",
          "quoteAsset": "USD",
          "url": "https://data.chain.link/streams/meta-usd",
          "iconUrl": "https://d2f70xi62kby8n.cloudfront.net/tokens/meta.webp"
        },
        {
          "assetName": "Microsoft Corp",
          "baseAsset": "MSFT",
          "quoteAsset": "USD",
          "url": "https://data.chain.link/streams/msft-usd",
          "iconUrl": "https://d2f70xi62kby8n.cloudfront.net/tokens/msft.webp"
        },
        {
          "assetName": "Microstrategy Inc Class A",
          "baseAsset": "MSTR",
          "quoteAsset": "USD",
          "url": "https://data.chain.link/streams/mstr-usd",
          "iconUrl": "https://d2f70xi62kby8n.cloudfront.net/tokens/mstr.webp"
        },
        {
          "assetName": "Morgan Stanley",
          "baseAsset": "MS",
          "quoteAsset": "USD",
          "url": "https://data.chain.link/streams/ms-usd",
          "iconUrl": "https://d2f70xi62kby8n.cloudfront.net/tokens/ms.webp"
        },
        {
          "assetName": "Netflix",
          "baseAsset": "NFLX",
          "quoteAsset": "USD",
          "url": "https://data.chain.link/streams/nflx-usd",
          "iconUrl": "https://d2f70xi62kby8n.cloudfront.net/tokens/nflx.webp"
        },
        {
          "assetName": "NVIDIA Corp",
          "baseAsset": "NVDA",
          "quoteAsset": "USD",
          "url": "https://data.chain.link/streams/nvda-usd",
          "iconUrl": "https://d2f70xi62kby8n.cloudfront.net/tokens/nvda.webp"
        },
        {
          "assetName": "Oracle Corp",
          "baseAsset": "ORCL",
          "quoteAsset": "USD",
          "url": "https://data.chain.link/streams/orcl-usd",
          "iconUrl": "https://d2f70xi62kby8n.cloudfront.net/tokens/orcl.webp"
        },
        {
          "assetName": "Philip Morris International",
          "baseAsset": "PM",
          "quoteAsset": "USD",
          "url": "https://data.chain.link/streams/pm-usd",
          "iconUrl": "https://d2f70xi62kby8n.cloudfront.net/tokens/pm.webp"
        },
        {
          "assetName": "Prime Numbers Labs",
          "baseAsset": "PRFI",
          "quoteAsset": "USD",
          "url": "https://data.chain.link/streams/prfi-usd",
          "iconUrl": "https://d2f70xi62kby8n.cloudfront.net/tokens/prfi.webp"
        },
        {
          "assetName": "Procter & Gamble Co",
          "baseAsset": "PG",
          "quoteAsset": "USD",
          "url": "https://data.chain.link/streams/pg-usd",
          "iconUrl": "https://d2f70xi62kby8n.cloudfront.net/tokens/pg.webp"
        },
        {
          "assetName": "QUALCOMM Inc",
          "baseAsset": "QCOM",
          "quoteAsset": "USD",
          "url": "https://data.chain.link/streams/qcom-usd",
          "iconUrl": "https://d2f70xi62kby8n.cloudfront.net/tokens/qcom.webp"
        },
        {
          "assetName": "Robinhood Markets Inc",
          "baseAsset": "HOOD",
          "quoteAsset": "USD",
          "url": "https://data.chain.link/streams/hood-usd",
          "iconUrl": "https://d2f70xi62kby8n.cloudfront.net/tokens/hood.webp"
        },
        {
          "assetName": "Salesforce.com Inc",
          "baseAsset": "CRM",
          "quoteAsset": "USD",
          "url": "https://data.chain.link/streams/crm-usd",
          "iconUrl": "https://d2f70xi62kby8n.cloudfront.net/tokens/crm.webp"
        },
        {
          "assetName": "SPDR Gold Shares ETF",
          "baseAsset": "GLD",
          "quoteAsset": "USD",
          "url": "https://data.chain.link/streams/gld-usd",
          "iconUrl": "https://d2f70xi62kby8n.cloudfront.net/tokens/gld.webp"
        },
        {
          "assetName": "SPDR S&P 500 ETF",
          "baseAsset": "SPY",
          "quoteAsset": "USD",
          "url": "https://data.chain.link/streams/spy-usd",
          "iconUrl": "https://d2f70xi62kby8n.cloudfront.net/tokens/spy.webp"
        },
        {
          "assetName": "T-Mobile US Inc",
          "baseAsset": "TMUS",
          "quoteAsset": "USD",
          "url": "https://data.chain.link/streams/tmus-usd",
          "iconUrl": "https://d2f70xi62kby8n.cloudfront.net/tokens/tmus.webp"
        },
        {
          "assetName": "Tesla Inc",
          "baseAsset": "TSLA",
          "quoteAsset": "USD",
          "url": "https://data.chain.link/streams/tsla-usd",
          "iconUrl": "https://d2f70xi62kby8n.cloudfront.net/tokens/tsla.webp"
        },
        {
          "assetName": "Texas Instruments Inc",
          "baseAsset": "TXN",
          "quoteAsset": "USD",
          "url": "https://data.chain.link/streams/txn-usd",
          "iconUrl": "https://d2f70xi62kby8n.cloudfront.net/tokens/txn.webp"
        },
        {
          "assetName": "Union Pacific Corp",
          "baseAsset": "UNP",
          "quoteAsset": "USD",
          "url": "https://data.chain.link/streams/unp-usd",
          "iconUrl": "https://d2f70xi62kby8n.cloudfront.net/tokens/unp.webp"
        },
        {
          "assetName": "UnitedHealth Group Inc",
          "baseAsset": "UNH",
          "quoteAsset": "USD",
          "url": "https://data.chain.link/streams/unh-usd",
          "iconUrl": "https://d2f70xi62kby8n.cloudfront.net/tokens/unh.webp"
        },
        {
          "assetName": "Vanguard FTSE Developed Mkts ETF",
          "baseAsset": "VEA",
          "quoteAsset": "USD",
          "url": "https://data.chain.link/streams/vea-usd",
          "iconUrl": "https://d2f70xi62kby8n.cloudfront.net/tokens/vea.webp"
        },
        {
          "assetName": "Vanguard S&P 500 ETF",
          "baseAsset": "VOO",
          "quoteAsset": "USD",
          "url": "https://data.chain.link/streams/voo-usd",
          "iconUrl": "https://d2f70xi62kby8n.cloudfront.net/tokens/voo.webp"
        },
        {
          "assetName": "Vanguard Total Stock Mkt ETF",
          "baseAsset": "VTI",
          "quoteAsset": "USD",
          "url": "https://data.chain.link/streams/vti-usd",
          "iconUrl": "https://d2f70xi62kby8n.cloudfront.net/tokens/vti.webp"
        },
        {
          "assetName": "Vanguard Value ETF",
          "baseAsset": "VTV",
          "quoteAsset": "USD",
          "url": "https://data.chain.link/streams/vtv-usd",
          "iconUrl": "https://d2f70xi62kby8n.cloudfront.net/tokens/vtv.webp"
        },
        {
          "assetName": "Verizon Communications Inc",
          "baseAsset": "VZ",
          "quoteAsset": "USD",
          "url": "https://data.chain.link/streams/vz-usd",
          "iconUrl": "https://d2f70xi62kby8n.cloudfront.net/tokens/vz.webp"
        },
        {
          "assetName": "Visa Inc",
          "baseAsset": "V",
          "quoteAsset": "USD",
          "url": "https://data.chain.link/streams/v-usd",
          "iconUrl": "https://d2f70xi62kby8n.cloudfront.net/tokens/v.webp"
        },
        {
          "assetName": "Walmart Inc",
          "baseAsset": "WMT",
          "quoteAsset": "USD",
          "url": "https://data.chain.link/streams/wmt-usd",
          "iconUrl": "https://d2f70xi62kby8n.cloudfront.net/tokens/wmt.webp"
        },
        {
          "assetName": "Wells Fargo & Co",
          "baseAsset": "WFC",
          "quoteAsset": "USD",
          "url": "https://data.chain.link/streams/wfc-usd",
          "iconUrl": "https://d2f70xi62kby8n.cloudfront.net/tokens/wfc.webp"
        }
      ],
      "title": "Added support to Data Streams",
      "topic": "Data Streams"
    },
    {
      "category": "integration",
      "date": "2025-08-10",
      "description": "New Data Feeds available:",
      "relatedNetworks": [
        "bnb-chain",
        "arbitrum",
        "avalanche",
        "optimism",
        "base",
        "sonic",
        "polygonkatana",
        "botanix"
      ],
      "relatedTokens": [
        {
          "assetName": "Staked Falcon USD",
          "baseAsset": "sUSDf",
          "quoteAsset": "USDf",
          "network": "bnb-chain",
          "url": "https://data.chain.link/feeds/bsc/mainnet/susdf-usdf-exchange-rate",
          "iconUrl": "https://d2f70xi62kby8n.cloudfront.net/tokens/susdf.webp"
        },
        {
          "assetName": "syrupUSDC / USDC Exchange Rate",
          "baseAsset": "syrupUSDC",
          "quoteAsset": "USDC",
          "network": "arbitrum",
          "url": "https://data.chain.link/feeds/arbitrum/mainnet/syrupusdc-usdc-exchange-rate",
          "iconUrl": "https://d2f70xi62kby8n.cloudfront.net/tokens/syrupusdc.webp"
        },
        {
          "assetName": "syrupUSDC-USDC Exchange Rate",
          "baseAsset": "syrupUSDC",
          "quoteAsset": "USDC",
          "network": "avalanche",
          "url": "https://data.chain.link/feeds/avalanche/mainnet/syrupusdc-usdc-exchange-rate",
          "iconUrl": "https://d2f70xi62kby8n.cloudfront.net/tokens/syrupusdc.webp"
        },
        {
          "assetName": "vyUSD / USD Exchange Rate",
          "baseAsset": "vyUSD",
          "quoteAsset": "USD",
          "network": "arbitrum",
          "url": "https://data.chain.link/feeds/arbitrum/mainnet/vyusd-usd-exchange-rate",
          "iconUrl": "https://d2f70xi62kby8n.cloudfront.net/tokens/vyusd.webp"
        },
        {
          "assetName": "vyUSD / USD Exchange Rate",
          "baseAsset": "vyUSD",
          "quoteAsset": "USD",
          "network": "optimism",
          "url": "https://data.chain.link/feeds/optimism/mainnet/vyusd-usd-exchange-rate",
          "iconUrl": "https://d2f70xi62kby8n.cloudfront.net/tokens/vyusd.webp"
        },
        {
          "assetName": "vyUSD / USD Exchange Rate",
          "baseAsset": "vyUSD",
          "quoteAsset": "USD",
          "network": "base",
          "url": "https://data.chain.link/feeds/base/base/vyusd-usd-exchange-rate",
          "iconUrl": "https://d2f70xi62kby8n.cloudfront.net/tokens/vyusd.webp"
        },
        {
          "assetName": "vyUSD / USD Exchange Rate",
          "baseAsset": "vyUSD",
          "quoteAsset": "USD",
          "network": "sonic",
          "url": "https://data.chain.link/feeds/sonic/sonic/vyusd-usd-exchange-rate",
          "iconUrl": "https://d2f70xi62kby8n.cloudfront.net/tokens/vyusd.webp"
        },
        {
          "assetName": "vyUSD / USD Exchange Rate",
          "baseAsset": "vyUSD",
          "quoteAsset": "USD",
          "network": "polygonkatana",
          "url": "https://data.chain.link/feeds/katana/polygon-mainnet-katana/vyusd-usd-exchange-rate",
          "iconUrl": "https://d2f70xi62kby8n.cloudfront.net/tokens/vyusd.webp"
        },
        {
          "assetName": "yPUSD-PUSD Exchange Rate",
          "baseAsset": "yPUSD",
          "quoteAsset": "PUSD",
          "network": "botanix",
          "url": "https://data.chain.link/feeds/botanix/mainnet/ypusd-pusd-exchange-rate",
          "iconUrl": "https://d2f70xi62kby8n.cloudfront.net/tokens/ypusd.webp"
        }
      ],
      "title": "Added support to Data Feeds",
      "topic": "Data Feeds"
    },
    {
      "category": "release",
      "date": "2025-08-04",
      "description": "Real World Asset (RWA) streams are now available on mainnet and testnet.\n\n- RWA streams use the [V8 report schema](https://docs.chain.link/data-streams/reference/report-schema-v8).\n- Verifier proxy addresses and RWA stream IDs are available on the [Stream Addresses](https://docs.chain.link/data-streams/rwa-streams) page.",
      "title": "Real World Asset streams",
      "topic": "Data Streams"
    },
    {
      "category": "integration",
      "date": "2025-08-03",
      "description": "Newly supported tokens: USDf, VSN, enzoBTC",
      "relatedTokens": [
        {
          "assetName": "Falcon USD",
          "baseAsset": "USDf",
          "url": "https://docs.chain.link/ccip/directory/mainnet/token/USDf",
          "iconUrl": "https://d2f70xi62kby8n.cloudfront.net/tokens/usdf.webp?auto=compress%2Cformat"
        },
        {
          "assetName": "Vision",
          "baseAsset": "VSN",
          "url": "https://docs.chain.link/ccip/directory/mainnet/token/VSN",
          "iconUrl": "https://d2f70xi62kby8n.cloudfront.net/tokens/vsn.webp?auto=compress%2Cformat"
        },
        {
          "assetName": "Lorenzo Wrapped Bitcoin",
          "baseAsset": "enzoBTC",
          "url": "https://docs.chain.link/ccip/directory/mainnet/token/enzoBTC",
          "iconUrl": "https://d2f70xi62kby8n.cloudfront.net/tokens/enzobtc.webp?auto=compress%2Cformat"
        }
      ],
      "title": "Cross-chain token (CCT) standard: Added support for new tokens",
      "topic": "CCIP"
    },
    {
      "category": "integration",
      "date": "2025-08-03",
      "description": "New SmartData Feeds available:",
      "relatedNetworks": ["ethereum"],
      "relatedTokens": [
        {
          "assetName": "Bitget Wrapped Bitcoin (bgBTC)",
          "baseAsset": "bgBTC",
          "network": "ethereum",
          "productTypeCode": "PoR",
          "url": "https://data.chain.link/feeds/ethereum/mainnet/bgbtc-por",
          "iconUrl": "https://d2f70xi62kby8n.cloudfront.net/tokens/bgbtc.webp"
        }
      ],
      "title": "Added support to SmartData",
      "topic": "SmartData"
    },
    {
      "category": "integration",
      "date": "2025-08-03",
      "description": "New Data Feeds available:",
      "relatedNetworks": ["bob", "botanix", "ethereum", "bnb-chain", "arbitrum", "base", "tron"],
      "relatedTokens": [
        {
          "assetName": "Babylon",
          "baseAsset": "BABY",
          "quoteAsset": "USD",
          "network": "bob",
          "url": "https://data.chain.link/feeds/bob/mainnet/baby-usd",
          "iconUrl": "https://d2f70xi62kby8n.cloudfront.net/tokens/baby.webp"
        },
        {
          "assetName": "Botanix Pegged Bitcoin",
          "baseAsset": "pBTC",
          "quoteAsset": "USD",
          "network": "botanix",
          "url": "https://data.chain.link/feeds/botanix/mainnet/pbtc-usd",
          "iconUrl": "https://d2f70xi62kby8n.cloudfront.net/tokens/pbtc.webp"
        },
        {
          "assetName": "Dolomite",
          "baseAsset": "DOLO",
          "quoteAsset": "USD",
          "network": "ethereum",
          "url": "https://data.chain.link/feeds/ethereum/mainnet/dolo-usd",
          "iconUrl": "https://d2f70xi62kby8n.cloudfront.net/tokens/dolo.webp"
        },
        {
          "assetName": "Fetch.ai",
          "baseAsset": "FET",
          "quoteAsset": "USD",
          "network": "bnb-chain",
          "url": "https://data.chain.link/feeds/bsc/mainnet/fet-usd",
          "iconUrl": "https://d2f70xi62kby8n.cloudfront.net/tokens/fet.webp"
        },
        {
          "assetName": "LBTC / BTC",
          "baseAsset": "LBTC",
          "quoteAsset": "BTC",
          "network": "bob",
          "url": "https://data.chain.link/feeds/bob/mainnet/lbtc-btc",
          "iconUrl": "https://d2f70xi62kby8n.cloudfront.net/tokens/lbtc.webp"
        },
        {
          "assetName": "OpenUSDT",
          "baseAsset": "OUSDT",
          "quoteAsset": "USD",
          "network": "bob",
          "url": "https://data.chain.link/feeds/bob/mainnet/ousdt-usd",
          "iconUrl": "https://d2f70xi62kby8n.cloudfront.net/tokens/ousdt.webp"
        },
        {
          "assetName": "PUSD",
          "baseAsset": "PUSD",
          "quoteAsset": "USD",
          "network": "botanix",
          "url": "https://data.chain.link/feeds/botanix/mainnet/pusd-usd",
          "iconUrl": "https://d2f70xi62kby8n.cloudfront.net/tokens/pusd.webp"
        },
        {
          "assetName": "rovBTC / BTC Exchange Rate",
          "baseAsset": "rovBTC",
          "quoteAsset": "BTC",
          "network": "botanix",
          "url": "https://data.chain.link/feeds/botanix/mainnet/rovbtc-btc-exchange-rate",
          "iconUrl": "https://d2f70xi62kby8n.cloudfront.net/tokens/rovbtc.webp"
        },
        {
          "assetName": "Solv Protocol SolvBTC",
          "baseAsset": "solvBTC",
          "quoteAsset": "BTC",
          "network": "bob",
          "url": "https://data.chain.link/feeds/bob/mainnet/solvbtc-btc",
          "iconUrl": "https://d2f70xi62kby8n.cloudfront.net/tokens/solvbtc.webp"
        },
        {
          "assetName": "Solv Protocol Staked BTC",
          "baseAsset": "xSolvBTC",
          "quoteAsset": "SolvBTC",
          "network": "bob",
          "url": "https://data.chain.link/feeds/bob/mainnet/xSolvBTC-SolvBTC",
          "iconUrl": "https://d2f70xi62kby8n.cloudfront.net/tokens/xsolvbtc.webp"
        },
        {
          "assetName": "Sui",
          "baseAsset": "SUI",
          "quoteAsset": "USD",
          "network": "arbitrum",
          "url": "https://data.chain.link/feeds/arbitrum/mainnet/sui-usd",
          "iconUrl": "https://d2f70xi62kby8n.cloudfront.net/tokens/sui.webp"
        },
        {
          "assetName": "syrupUSDC-USDC Exchange Rate",
          "baseAsset": "syrupUSDC",
          "quoteAsset": "USDC",
          "network": "base",
          "url": "https://data.chain.link/feeds/base/base/syrupusdc-usdc-exchange-rate",
          "iconUrl": "https://d2f70xi62kby8n.cloudfront.net/tokens/syrupusdc.webp"
        },
        {
          "assetName": "tBTC",
          "baseAsset": "tBTC",
          "quoteAsset": "BTC",
          "network": "bob",
          "url": "https://data.chain.link/feeds/bob/mainnet/tbtc-btc",
          "iconUrl": "https://d2f70xi62kby8n.cloudfront.net/tokens/tbtc.webp"
        },
        {
          "assetName": "tBTC",
          "baseAsset": "tBTC",
          "quoteAsset": "USD",
          "network": "bob",
          "url": "https://data.chain.link/feeds/bob/mainnet/tbtc-usd",
          "iconUrl": "https://d2f70xi62kby8n.cloudfront.net/tokens/tbtc.webp"
        },
        {
          "assetName": "World Liberty Financial USD",
          "baseAsset": "USD1",
          "quoteAsset": "USD",
          "network": "tron",
          "url": "https://docs.chain.link/data-feeds/price-feeds/addresses?page=1&network=tron&search=usd1",
          "iconUrl": "https://d2f70xi62kby8n.cloudfront.net/tokens/usd1.webp"
        },
        {
          "assetName": "Wrapped stETH",
          "baseAsset": "wstETH",
          "quoteAsset": "ETH",
          "network": "bob",
          "url": "https://data.chain.link/feeds/bob/mainnet/wsteth-eth",
          "iconUrl": "https://d2f70xi62kby8n.cloudfront.net/tokens/wsteth.webp"
        },
        {
          "assetName": "yUSD / USD Exchange Rate",
          "baseAsset": "yUSD",
          "quoteAsset": "USD",
          "network": "base",
          "url": "https://data.chain.link/feeds/base/base/yUSD-USD",
          "iconUrl": "https://d2f70xi62kby8n.cloudfront.net/tokens/yusd.webp"
        }
      ],
      "title": "Added support to Data Feeds",
      "topic": "Data Feeds"
    },
    {
      "category": "release",
      "date": "2025-08-01",
      "description": "DEX State Price Streams are now available on mainnet and testnet.\n\n- DEX streams use the [V3 report schema](https://docs.chain.link/data-streams/reference/report-schema-v3-dex).\n- Verifier proxy addresses and NAV stream IDs are available on the [Stream Addresses](https://docs.chain.link/data-streams/crypto-streams) page. [Learn more about DEX State Price Streams.](https://docs.chain.link/data-streams/concepts/dex-state-price-streams)",
      "title": "DEX State Price Streams",
      "topic": "Data Streams"
    },
    {
      "category": "release",
      "date": "2025-07-28",
      "description": "Chainlink Node v2.26.0 is now available. See the [Release Notes](https://github.com/smartcontractkit/chainlink/releases/tag/v2.26.0) for details.",
      "title": "Chainlink Node v2.26.0",
      "topic": "Nodes"
    },
    {
      "category": "integration",
      "date": "2025-07-27",
      "description": "Newly supported tokens: BTR, ILMT, MICHI, RIZE, TREE, USD0, USELESS, YBTC.B, stBTC",
      "relatedTokens": [
        {
          "assetName": "BTR Token",
          "baseAsset": "BTR",
          "url": "https://docs.chain.link/ccip/directory/mainnet/token/BTR",
          "iconUrl": "https://d2f70xi62kby8n.cloudfront.net/tokens/btr.webp?auto=compress%2Cformat"
        },
        {
          "assetName": "Iluminary Token",
          "baseAsset": "ILMT",
          "url": "https://docs.chain.link/ccip/directory/mainnet/token/ILMT",
          "iconUrl": "https://d2f70xi62kby8n.cloudfront.net/tokens/ilmt.webp?auto=compress%2Cformat"
        },
        {
          "assetName": "michi",
          "baseAsset": "MICHI",
          "url": "https://docs.chain.link/ccip/directory/mainnet/token/MICHI",
          "iconUrl": "https://d2f70xi62kby8n.cloudfront.net/tokens/michi.webp?auto=compress%2Cformat"
        },
        {
          "assetName": "RIZE",
          "baseAsset": "RIZE",
          "url": "https://docs.chain.link/ccip/directory/mainnet/token/RIZE",
          "iconUrl": "https://d2f70xi62kby8n.cloudfront.net/tokens/rize.webp?auto=compress%2Cformat"
        },
        {
          "assetName": "Treehouse Token",
          "baseAsset": "TREE",
          "url": "https://docs.chain.link/ccip/directory/mainnet/token/TREE",
          "iconUrl": "https://d2f70xi62kby8n.cloudfront.net/tokens/tree.webp?auto=compress%2Cformat"
        },
        {
          "assetName": "Usual USD",
          "baseAsset": "USD0",
          "url": "https://docs.chain.link/ccip/directory/mainnet/token/USD0",
          "iconUrl": "https://d2f70xi62kby8n.cloudfront.net/tokens/usd0.webp?auto=compress%2Cformat"
        },
        {
          "assetName": "USELESS COIN",
          "baseAsset": "USELESS",
          "url": "https://docs.chain.link/ccip/directory/mainnet/token/USELESS",
          "iconUrl": "https://d2f70xi62kby8n.cloudfront.net/tokens/useless.webp?auto=compress%2Cformat"
        },
        {
          "assetName": "Yield BTC.B",
          "baseAsset": "YBTC.B",
          "url": "https://docs.chain.link/ccip/directory/mainnet/token/YBTC.B",
          "iconUrl": "https://d2f70xi62kby8n.cloudfront.net/tokens/ybtcb.webp?auto=compress%2Cformat"
        },
        {
          "assetName": "Lorenzo stBTC",
          "baseAsset": "stBTC",
          "url": "https://docs.chain.link/ccip/directory/mainnet/token/stBTC",
          "iconUrl": "https://d2f70xi62kby8n.cloudfront.net/tokens/stbtc.webp?auto=compress%2Cformat"
        }
      ],
      "title": "Cross-chain token (CCT) standard: Added support for new tokens",
      "topic": "CCIP"
    },
    {
      "category": "integration",
      "date": "2025-07-27",
      "description": "New SmartData Feeds available:",
      "relatedNetworks": ["bnb-chain"],
      "relatedTokens": [
        {
          "assetName": "Bitcoin (BTC)",
          "baseAsset": "enzoBTC",
          "network": "bnb-chain",
          "productTypeCode": "PoR",
          "url": "https://data.chain.link/feeds/bsc/mainnet/enzobtc-por",
          "iconUrl": "https://d2f70xi62kby8n.cloudfront.net/tokens/enzobtc.webp"
        }
      ],
      "title": "Added support to SmartData",
      "topic": "SmartData"
    },
    {
      "category": "integration",
      "date": "2025-07-27",
      "description": "New Data Feeds available:",
      "relatedNetworks": ["bnb-chain", "optimism"],
      "relatedTokens": [
        {
          "assetName": "Bedrock",
          "baseAsset": "BR",
          "quoteAsset": "USD",
          "network": "bnb-chain",
          "url": "https://data.chain.link/feeds/bsc/mainnet/br-usd",
          "iconUrl": "https://d2f70xi62kby8n.cloudfront.net/tokens/br.webp"
        },
        {
          "assetName": "yUSD / USD Exchange Rate",
          "baseAsset": "yUSD",
          "quoteAsset": "USD",
          "network": "optimism",
          "url": "https://data.chain.link/feeds/optimism/mainnet/yUSD-USD",
          "iconUrl": "https://d2f70xi62kby8n.cloudfront.net/tokens/yusd.webp"
        }
      ],
      "title": "Added support to Data Feeds",
      "topic": "Data Feeds"
    },
    {
      "category": "integration",
      "date": "2025-07-21",
      "description": "Newly supported tokens: BTR, ILMT, USELESS, YBTC.B, stBTC",
      "relatedTokens": [
        {
          "assetName": "BTR Token",
          "baseAsset": "BTR",
          "url": "https://docs.chain.link/ccip/directory/mainnet/token/BTR",
          "iconUrl": "https://d2f70xi62kby8n.cloudfront.net/tokens/btr.webp?auto=compress%2Cformat"
        },
        {
          "assetName": "Iluminary Token",
          "baseAsset": "ILMT",
          "url": "https://docs.chain.link/ccip/directory/mainnet/token/ILMT",
          "iconUrl": "https://d2f70xi62kby8n.cloudfront.net/tokens/ilmt.webp?auto=compress%2Cformat"
        },
        {
          "assetName": "USELESS COIN",
          "baseAsset": "USELESS",
          "url": "https://docs.chain.link/ccip/directory/mainnet/token/USELESS",
          "iconUrl": "https://d2f70xi62kby8n.cloudfront.net/tokens/useless.webp?auto=compress%2Cformat"
        },
        {
          "assetName": "Yield BTC.B",
          "baseAsset": "YBTC.B",
          "url": "https://docs.chain.link/ccip/directory/mainnet/token/YBTC.B",
          "iconUrl": "https://d2f70xi62kby8n.cloudfront.net/tokens/ybtcb.webp?auto=compress%2Cformat"
        },
        {
          "assetName": "Lorenzo stBTC",
          "baseAsset": "stBTC",
          "url": "https://docs.chain.link/ccip/directory/mainnet/token/stBTC",
          "iconUrl": "https://d2f70xi62kby8n.cloudfront.net/tokens/stbtc.webp?auto=compress%2Cformat"
        }
      ],
      "title": "Cross-chain token (CCT) standard: Added support for new tokens",
      "topic": "CCIP"
    },
    {
      "category": "integration",
      "date": "2025-07-20",
      "description": "New Data Streams available on all [supported networks](https://docs.chain.link/data-streams/crypto-streams):",
      "relatedNetworks": [
        "apechain",
        "arbitrum",
        "avalanche",
        "base",
        "berachain",
        "bitlayer",
        "blast",
        "bnb-chain",
        "bob",
        "botanix",
        "celo",
        "ethereum",
        "gnosis-chain",
        "gravity",
        "hashkey",
        "hyperliquid",
        "ink",
        "katana",
        "lens",
        "linea",
        "mantle",
        "metis",
        "opbnb",
        "optimism",
        "polygon",
        "ronin",
        "scroll",
        "shibarium",
        "soneium",
        "sonic",
        "solana",
        "taiko",
        "unichain",
        "worldchain",
        "zksync"
      ],
      "relatedTokens": [
        {
          "assetName": "Pump.fun",
          "baseAsset": "PUMP",
          "quoteAsset": "USD",
          "url": "https://data.chain.link/streams/pump-usd",
          "iconUrl": "https://d2f70xi62kby8n.cloudfront.net/tokens/pump.webp"
        }
      ],
      "title": "Added support to Data Streams",
      "topic": "Data Streams"
    },
    {
      "category": "integration",
      "date": "2025-07-20",
      "description": "New Data Feeds available:",
      "relatedNetworks": ["arbitrum"],
      "relatedTokens": [
        {
          "assetName": "Pump",
          "baseAsset": "PUMP",
          "quoteAsset": "USD",
          "network": "arbitrum",
          "url": "https://data.chain.link/feeds/arbitrum/mainnet/pump-usd",
          "iconUrl": "https://d2f70xi62kby8n.cloudfront.net/tokens/pump.webp"
        }
      ],
      "title": "Added support to Data Feeds",
      "topic": "Data Feeds"
    },
    {
      "category": "integration",
      "date": "2025-07-13",
      "description": "New Data Feeds available:",
      "relatedNetworks": ["botanix", "polygonkatana", "base", "bob"],
      "relatedTokens": [
        {
          "assetName": "AUSD",
          "baseAsset": "AUSD",
          "quoteAsset": "USD",
          "network": "botanix",
          "url": "https://data.chain.link/feeds/botanix/mainnet/ausd-usd",
          "iconUrl": "https://d2f70xi62kby8n.cloudfront.net/tokens/ausd.webp"
        },
        {
          "assetName": "AUSD",
          "baseAsset": "AUSD",
          "quoteAsset": "USD",
          "network": "polygonkatana",
          "url": "https://data.chain.link/feeds/katana/polygon-mainnet-katana/ausd-usd",
          "iconUrl": "https://d2f70xi62kby8n.cloudfront.net/tokens/ausd.webp"
        },
        {
          "assetName": "Australian Dollar",
          "baseAsset": "AUD",
          "quoteAsset": "USD",
          "network": "base",
          "url": "https://data.chain.link/feeds/base/base/aud-usd",
          "iconUrl": "https://d2f70xi62kby8n.cloudfront.net/tokens/aud.webp"
        },
        {
          "assetName": "Bitcoin",
          "baseAsset": "BTC",
          "quoteAsset": "USD",
          "network": "botanix",
          "url": "https://data.chain.link/feeds/botanix/mainnet/btc-usd",
          "iconUrl": "https://d2f70xi62kby8n.cloudfront.net/tokens/btc.webp"
        },
        {
          "assetName": "Bitcoin",
          "baseAsset": "BTC",
          "quoteAsset": "USD",
          "network": "polygonkatana",
          "url": "https://data.chain.link/feeds/katana/polygon-mainnet-katana/btc-usd",
          "iconUrl": "https://d2f70xi62kby8n.cloudfront.net/tokens/btc.webp"
        },
        {
          "assetName": "Bitcoin",
          "baseAsset": "BTC",
          "quoteAsset": "USD",
          "network": "bob",
          "url": "https://data.chain.link/feeds/bob/mainnet/btc-usd",
          "iconUrl": "https://d2f70xi62kby8n.cloudfront.net/tokens/btc.webp"
        },
        {
          "assetName": "Chainlink",
          "baseAsset": "LINK",
          "quoteAsset": "USD",
          "network": "botanix",
          "url": "https://data.chain.link/feeds/botanix/mainnet/link-usd",
          "iconUrl": "https://d2f70xi62kby8n.cloudfront.net/tokens/link.webp"
        },
        {
          "assetName": "Chainlink",
          "baseAsset": "LINK",
          "quoteAsset": "USD",
          "network": "polygonkatana",
          "url": "https://data.chain.link/feeds/katana/polygon-mainnet-katana/link-usd",
          "iconUrl": "https://d2f70xi62kby8n.cloudfront.net/tokens/link.webp"
        },
        {
          "assetName": "Chainlink",
          "baseAsset": "LINK",
          "quoteAsset": "USD",
          "network": "bob",
          "url": "https://data.chain.link/feeds/bob/mainnet/link-usd",
          "iconUrl": "https://d2f70xi62kby8n.cloudfront.net/tokens/link.webp"
        },
        {
          "assetName": "Circle USD",
          "baseAsset": "USDC",
          "quoteAsset": "USD",
          "network": "botanix",
          "url": "https://data.chain.link/feeds/botanix/mainnet/usdc-usd",
          "iconUrl": "https://d2f70xi62kby8n.cloudfront.net/tokens/usdc.webp"
        },
        {
          "assetName": "Circle USD",
          "baseAsset": "USDC",
          "quoteAsset": "USD",
          "network": "polygonkatana",
          "url": "https://data.chain.link/feeds/katana/polygon-mainnet-katana/usdc-usd",
          "iconUrl": "https://d2f70xi62kby8n.cloudfront.net/tokens/usdc.webp"
        },
        {
          "assetName": "Circle USD",
          "baseAsset": "USDC",
          "quoteAsset": "USD",
          "network": "bob",
          "url": "https://data.chain.link/feeds/bob/mainnet/usdc-usd",
          "iconUrl": "https://d2f70xi62kby8n.cloudfront.net/tokens/usdc.webp"
        },
        {
          "assetName": "Ethereum",
          "baseAsset": "ETH",
          "quoteAsset": "USD",
          "network": "botanix",
          "url": "https://data.chain.link/feeds/botanix/mainnet/eth-usd",
          "iconUrl": "https://d2f70xi62kby8n.cloudfront.net/tokens/eth.webp"
        },
        {
          "assetName": "Ethereum",
          "baseAsset": "ETH",
          "quoteAsset": "USD",
          "network": "polygonkatana",
          "url": "https://data.chain.link/feeds/katana/polygon-mainnet-katana/eth-usd",
          "iconUrl": "https://d2f70xi62kby8n.cloudfront.net/tokens/eth.webp"
        },
        {
          "assetName": "Ethereum",
          "baseAsset": "ETH",
          "quoteAsset": "USD",
          "network": "bob",
          "url": "https://data.chain.link/feeds/bob/mainnet/eth-usd",
          "iconUrl": "https://d2f70xi62kby8n.cloudfront.net/tokens/eth.webp"
        },
        {
          "assetName": "Jito Staked SOL",
          "baseAsset": "JITOSOL",
          "quoteAsset": "USD",
          "network": "polygonkatana",
          "url": "https://data.chain.link/feeds/katana/polygon-mainnet-katana/jitosol-usd",
          "iconUrl": "https://d2f70xi62kby8n.cloudfront.net/tokens/jitosol.webp"
        },
        {
          "assetName": "Jito Staked SOL",
          "baseAsset": "JITOSOL",
          "quoteAsset": "SOL",
          "network": "polygonkatana",
          "url": "https://data.chain.link/feeds/katana/polygon-mainnet-katana/jitosol-sol",
          "iconUrl": "https://d2f70xi62kby8n.cloudfront.net/tokens/jitosol.webp"
        },
        {
          "assetName": "LBTC / BTC",
          "baseAsset": "LBTC",
          "quoteAsset": "BTC",
          "network": "polygonkatana",
          "url": "https://data.chain.link/feeds/katana/polygon-mainnet-katana/lbtc-btc",
          "iconUrl": "https://d2f70xi62kby8n.cloudfront.net/tokens/lbtc.webp"
        },
        {
          "assetName": "Lombard Staked BTC",
          "baseAsset": "LBTC",
          "quoteAsset": "USD",
          "network": "polygonkatana",
          "url": "https://data.chain.link/feeds/katana/polygon-mainnet-katana/lbtc-usd",
          "iconUrl": "https://d2f70xi62kby8n.cloudfront.net/tokens/lbtc.webp"
        },
        {
          "assetName": "Morpho",
          "baseAsset": "MORPHO",
          "quoteAsset": "USD",
          "network": "polygonkatana",
          "url": "https://data.chain.link/feeds/katana/polygon-mainnet-katana/morpho-usd",
          "iconUrl": "https://d2f70xi62kby8n.cloudfront.net/tokens/morpho.webp"
        },
        {
          "assetName": "Philippine Peso",
          "baseAsset": "PHP",
          "quoteAsset": "USD",
          "network": "base",
          "url": "https://data.chain.link/feeds/base/base/php-usd",
          "iconUrl": "https://d2f70xi62kby8n.cloudfront.net/tokens/php.webp"
        },
        {
          "assetName": "POL",
          "baseAsset": "POL",
          "quoteAsset": "USD",
          "network": "polygonkatana",
          "url": "https://data.chain.link/feeds/katana/polygon-mainnet-katana/pol-usd",
          "iconUrl": "https://d2f70xi62kby8n.cloudfront.net/tokens/pol.webp"
        },
        {
          "assetName": "Singapore Dollar",
          "baseAsset": "SGD",
          "quoteAsset": "USD",
          "network": "base",
          "url": "https://data.chain.link/feeds/base/base/sgd-usd",
          "iconUrl": "https://d2f70xi62kby8n.cloudfront.net/tokens/sgd.webp"
        },
        {
          "assetName": "Solana",
          "baseAsset": "SOL",
          "quoteAsset": "USD",
          "network": "polygonkatana",
          "url": "https://data.chain.link/feeds/katana/polygon-mainnet-katana/sol-usd",
          "iconUrl": "https://d2f70xi62kby8n.cloudfront.net/tokens/sol.webp"
        },
        {
          "assetName": "stBTC / BTC Exchange Rate",
          "baseAsset": "stBTC",
          "quoteAsset": "BTC",
          "network": "botanix",
          "url": "https://data.chain.link/feeds/botanix/mainnet/stbtc-btc-exchange-rate",
          "iconUrl": "https://d2f70xi62kby8n.cloudfront.net/tokens/stbtc.webp"
        },
        {
          "assetName": "Sushi",
          "baseAsset": "SUSHI",
          "quoteAsset": "USD",
          "network": "polygonkatana",
          "url": "https://data.chain.link/feeds/katana/polygon-mainnet-katana/sushi-usd",
          "iconUrl": "https://d2f70xi62kby8n.cloudfront.net/tokens/sushi.webp"
        },
        {
          "assetName": "Tether USD",
          "baseAsset": "USDT",
          "quoteAsset": "USD",
          "network": "botanix",
          "url": "https://data.chain.link/feeds/botanix/mainnet/usdt-usd",
          "iconUrl": "https://d2f70xi62kby8n.cloudfront.net/tokens/usdt.webp"
        },
        {
          "assetName": "Tether USD",
          "baseAsset": "USDT",
          "quoteAsset": "USD",
          "network": "polygonkatana",
          "url": "https://data.chain.link/feeds/katana/polygon-mainnet-katana/usdt-usd",
          "iconUrl": "https://d2f70xi62kby8n.cloudfront.net/tokens/usdt.webp"
        },
        {
          "assetName": "Tether USD",
          "baseAsset": "USDT",
          "quoteAsset": "USD",
          "network": "bob",
          "url": "https://data.chain.link/feeds/bob/mainnet/usdt-usd",
          "iconUrl": "https://d2f70xi62kby8n.cloudfront.net/tokens/usdt.webp"
        },
        {
          "assetName": "USDS",
          "baseAsset": "USDS",
          "quoteAsset": "USD",
          "network": "polygonkatana",
          "url": "https://data.chain.link/feeds/katana/polygon-mainnet-katana/usds-usd",
          "iconUrl": "https://d2f70xi62kby8n.cloudfront.net/tokens/usds.webp"
        },
        {
          "assetName": "World Liberty Financial USD",
          "baseAsset": "USD1",
          "quoteAsset": "USD",
          "network": "botanix",
          "url": "https://data.chain.link/feeds/botanix/mainnet/usd1-usd",
          "iconUrl": "https://d2f70xi62kby8n.cloudfront.net/tokens/usd1.webp"
        },
        {
          "assetName": "Wrapped Bitcoin",
          "baseAsset": "WBTC",
          "quoteAsset": "BTC",
          "network": "polygonkatana",
          "url": "https://data.chain.link/feeds/katana/polygon-mainnet-katana/wbtc-btc",
          "iconUrl": "https://d2f70xi62kby8n.cloudfront.net/tokens/wbtc.webp"
        },
        {
          "assetName": "Wrapped Bitcoin",
          "baseAsset": "WBTC",
          "quoteAsset": "BTC",
          "network": "polygonkatana",
          "url": "https://data.chain.link/feeds/katana/polygon-mainnet-katana/wbtc-usd",
          "iconUrl": "https://d2f70xi62kby8n.cloudfront.net/tokens/wbtc.webp"
        },
        {
          "assetName": "Wrapped Bitcoin",
          "baseAsset": "WBTC",
          "quoteAsset": "BTC",
          "network": "bob",
          "url": "https://data.chain.link/feeds/bob/mainnet/wbtc-btc",
          "iconUrl": "https://d2f70xi62kby8n.cloudfront.net/tokens/wbtc.webp"
        },
        {
          "assetName": "Wrapped eETH",
          "baseAsset": "weETH",
          "quoteAsset": "USD",
          "network": "polygonkatana",
          "url": "https://data.chain.link/feeds/katana/polygon-mainnet-katana/weeth-eth",
          "iconUrl": "https://d2f70xi62kby8n.cloudfront.net/tokens/weeth.webp"
        },
        {
          "assetName": "Wrapped stETH",
          "baseAsset": "WSTETH",
          "quoteAsset": "ETH",
          "network": "polygonkatana",
          "url": "https://data.chain.link/feeds/katana/polygon-mainnet-katana/wsteth-eth",
          "iconUrl": "https://d2f70xi62kby8n.cloudfront.net/tokens/wsteth.webp"
        },
        {
          "assetName": "Yearn Finance",
          "baseAsset": "YFI",
          "quoteAsset": "USD",
          "network": "polygonkatana",
          "url": "https://data.chain.link/feeds/katana/polygon-mainnet-katana/yfi-usd",
          "iconUrl": "https://d2f70xi62kby8n.cloudfront.net/tokens/yfi.webp"
        },
        {
          "assetName": "yUSD / USD Exchange Rate",
          "baseAsset": "yUSD",
          "quoteAsset": "USD",
          "network": "polygonkatana",
          "url": "https://data.chain.link/feeds/katana/polygon-mainnet-katana/yusd-usd-exchange-rate",
          "iconUrl": "https://d2f70xi62kby8n.cloudfront.net/tokens/yusd.webp"
        }
      ],
      "title": "Added support to Data Feeds",
      "topic": "Data Feeds"
    },
    {
      "category": "integration",
      "date": "2025-07-09",
      "description": "Chainlink CCIP expands support to Etherlink Testnet.",
      "newNetworks": [
        {
          "displayName": "Etherlink Testnet",
          "network": "etherlink",
          "url": "https://docs.chain.link/ccip/directory/testnet/chain/etherlink-testnet"
        }
      ],
      "relatedNetworks": ["etherlink"],
      "title": "CCIP on Etherlink Testnet",
      "topic": "CCIP"
    },
    {
      "category": "release",
      "date": "2025-07-08",
      "description": "Chainlink Node v2.25.0 is now available. See the [Release Notes](https://github.com/smartcontractkit/chainlink/releases/tag/v2.25.0) for details.",
      "title": "Chainlink Node v2.25.0",
      "topic": "Nodes"
    },
    {
      "category": "integration",
      "date": "2025-07-08",
      "description": "Chainlink Data Feeds is available on BOB Mainnet. View the available price feed information on the [Price Feed Addresses](https://docs.chain.link/data-feeds/price-feeds/addresses?network=bob&page=1) page.",
      "relatedNetworks": ["bob"],
      "title": "Data Feeds Expands to BOB Mainnet",
      "topic": "Data Feeds"
    },
    {
      "category": "integration",
      "date": "2025-07-06",
      "description": "Newly supported tokens: MEW",
      "relatedTokens": [
        {
          "assetName": "cat in a dogs world",
          "baseAsset": "MEW",
          "url": "https://docs.chain.link/ccip/directory/mainnet/token/MEW",
          "iconUrl": "https://d2f70xi62kby8n.cloudfront.net/tokens/mew.webp?auto=compress%2Cformat"
        }
      ],
      "title": "Cross-chain token (CCT) standard: Added support for new tokens",
      "topic": "CCIP"
    },
    {
      "category": "integration",
      "date": "2025-07-02",
      "description": "Chainlink Data Streams is available for new blockchains:\n\n- Metis Andromeda Mainnet\n- Metis Sepolia Testnet\n\nThe verifier proxy addresses and stream IDs are available on the [Stream Addresses](https://docs.chain.link/data-streams/crypto-streams) page.",
      "relatedNetworks": ["metis"],
      "title": "Data Streams Expands to Metis",
      "topic": "Data Streams"
    },
    {
      "category": "integration",
      "date": "2025-07-01",
      "description": "Chainlink CCIP expands support to Katana Mainnet and Botanix Mainnet.",
      "newNetworks": [
        {
          "displayName": "Katana Mainnet",
          "network": "polygonkatana",
          "url": "https://docs.chain.link/ccip/directory/mainnet/chain/polygon-mainnet-katana"
        },
        {
          "displayName": "Botanix Mainnet",
          "network": "botanix",
          "url": "https://docs.chain.link/ccip/directory/mainnet/chain/bitcoin-mainnet-botanix"
        }
      ],
      "relatedNetworks": ["polygonkatana", "botanix"],
      "title": "CCIP on Katana Mainnet and Botanix Mainnet",
      "topic": "CCIP"
    },
    {
      "category": "integration",
      "date": "2025-06-30",
      "description": "Chainlink Data Streams is available for new blockchains:\n\n- Botanix Mainnet\n- Katana Mainnet\n- Katana Testnet (Tatara)\n\nThe verifier proxy addresses and stream IDs are available on the [Stream Addresses](https://docs.chain.link/data-streams/crypto-streams) page.",
      "relatedNetworks": ["botanix", "polygonkatana"],
      "title": "Data Streams Expands to New Blockchains",
      "topic": "Data Streams"
    },
    {
      "category": "integration",
      "date": "2025-06-30",
      "description": "Chainlink Data Feeds expands support to new blockchains:\n\n- Botanix Mainnet\n- Katana Mainnet\n- Katana Testnet (Tatara)\n\nView the available price feed information on the [Price Feed Addresses](https://docs.chain.link/data-feeds/price-feeds/addresses?network=botanix&page=1) page.",
      "relatedNetworks": ["botanix", "polygonkatana"],
      "title": "Data Feeds Expands to New Blockchains",
      "topic": "Data Feeds"
    },
    {
      "category": "integration",
      "date": "2025-06-29",
      "description": "Newly supported tokens: DEGEN, SolvBTC.BERA, USDT",
      "relatedTokens": [
        {
          "assetName": "Degen Arena",
          "baseAsset": "DEGEN",
          "url": "https://docs.chain.link/ccip/directory/mainnet/token/DEGEN",
          "iconUrl": "https://d2f70xi62kby8n.cloudfront.net/tokens/degen.webp?auto=compress%2Cformat"
        },
        {
          "assetName": "SolvBTC Bera Vault",
          "baseAsset": "SolvBTC.BERA",
          "url": "https://docs.chain.link/ccip/directory/mainnet/token/SolvBTC.BERA",
          "iconUrl": "https://d2f70xi62kby8n.cloudfront.net/tokens/solvbtcbera.webp?auto=compress%2Cformat"
        },
        {
          "assetName": "Tether USD",
          "baseAsset": "USDT",
          "url": "https://docs.chain.link/ccip/directory/mainnet/token/USDT",
          "iconUrl": "https://d2f70xi62kby8n.cloudfront.net/tokens/usdt.webp?auto=compress%2Cformat"
        }
      ],
      "title": "Cross-chain token (CCT) standard: Added support for new tokens",
      "topic": "CCIP"
    },
    {
      "category": "integration",
      "date": "2025-06-29",
      "description": "New Data Feeds available:",
      "relatedNetworks": ["arbitrum", "ethereum"],
      "relatedTokens": [
        {
          "assetName": "Aptos",
          "baseAsset": "APT",
          "quoteAsset": "USD",
          "network": "arbitrum",
          "url": "https://data.chain.link/feeds/arbitrum/mainnet/apt-usd",
          "iconUrl": "https://d2f70xi62kby8n.cloudfront.net/tokens/apt.webp"
        },
        {
          "assetName": "Staked Falcon USD",
          "baseAsset": "sUSDf",
          "quoteAsset": "USDf",
          "network": "ethereum",
          "url": "https://data.chain.link/feeds/ethereum/mainnet/susdf-usdf-exchange-rate",
          "iconUrl": "https://d2f70xi62kby8n.cloudfront.net/tokens/susdf.webp"
        }
      ],
      "title": "Added support to Data Feeds",
      "topic": "Data Feeds"
    },
    {
      "category": "integration",
      "date": "2025-06-27",
      "description": "Chainlink CCIP expands support to Hyperliquid Mainnet. Note: Before using or integrating Hyperliquid on CCIP, it is recommended to review [Network-Specific Service Limits](/ccip/service-limits/network-specific-limits).",
      "newNetworks": [
        {
          "displayName": "Hyperliquid Mainnet",
          "network": "hyperliquid",
          "url": "https://docs.chain.link/ccip/directory/mainnet/chain/hyperliquid-mainnet"
        }
      ],
      "relatedNetworks": ["hyperliquid"],
      "title": "CCIP on Hyperliquid Mainnet",
      "topic": "CCIP"
    },
    {
      "category": "integration",
      "date": "2025-06-22",
      "description": "Newly supported tokens: EmCH, SDM, WLD, xSILO",
      "relatedTokens": [
        {
          "assetName": "EmGEMx Switzerland",
          "baseAsset": "EmCH",
          "url": "https://docs.chain.link/ccip/directory/mainnet/token/EmCH",
          "iconUrl": "https://d2f70xi62kby8n.cloudfront.net/tokens/emch.webp?auto=compress%2Cformat"
        },
        {
          "assetName": "Diamondz Shadow Movies",
          "baseAsset": "SDM",
          "url": "https://docs.chain.link/ccip/directory/mainnet/token/SDM",
          "iconUrl": "https://d2f70xi62kby8n.cloudfront.net/tokens/sdm.webp?auto=compress%2Cformat"
        },
        {
          "assetName": "Worldcoin",
          "baseAsset": "WLD",
          "url": "https://docs.chain.link/ccip/directory/mainnet/token/WLD",
          "iconUrl": "https://d2f70xi62kby8n.cloudfront.net/tokens/wld.webp?auto=compress%2Cformat"
        },
        {
          "assetName": "xSILO",
          "baseAsset": "xSILO",
          "url": "https://docs.chain.link/ccip/directory/mainnet/token/xSILO",
          "iconUrl": "https://d2f70xi62kby8n.cloudfront.net/tokens/xsilo.webp?auto=compress%2Cformat"
        }
      ],
      "title": "Cross-chain token (CCT) standard: Added support for new tokens",
      "topic": "CCIP"
    },
    {
      "category": "integration",
      "date": "2025-06-22",
      "description": "New Data Feeds available:",
      "relatedNetworks": ["base", "arbitrum", "ethereum"],
      "relatedTokens": [
        {
          "assetName": "British Pound",
          "baseAsset": "GBP",
          "quoteAsset": "USD",
          "network": "base",
          "url": "https://data.chain.link/feeds/base/base/gbp-usd",
          "iconUrl": "https://d2f70xi62kby8n.cloudfront.net/tokens/gbp.webp"
        },
        {
          "assetName": "Gas",
          "baseAsset": "GAS",
          "quoteAsset": "USD",
          "network": "arbitrum",
          "url": "https://data.chain.link/feeds/arbitrum/mainnet/gas-usd",
          "iconUrl": "https://d2f70xi62kby8n.cloudfront.net/tokens/gas.webp"
        },
        {
          "assetName": "Liquid Staked ETH",
          "baseAsset": "LSETH",
          "quoteAsset": "ETH",
          "network": "ethereum",
          "url": "https://data.chain.link/feeds/ethereum/mainnet/lseth-eth-exchange-rate",
          "iconUrl": "https://d2f70xi62kby8n.cloudfront.net/tokens/lseth.webp"
        },
        {
          "assetName": "Swiss Franc",
          "baseAsset": "CHF",
          "quoteAsset": "USD",
          "network": "base",
          "url": "https://data.chain.link/feeds/base/base/chf-usd",
          "iconUrl": "https://d2f70xi62kby8n.cloudfront.net/tokens/chf.webp"
        }
      ],
      "title": "Added support to Data Feeds",
      "topic": "Data Feeds"
    },
    {
      "category": "integration",
      "date": "2025-06-19",
      "description": "Chainlink Automation expands support to new blockchains:\n\n- ZkSync\n\nVisit the [Supported Networks](https://docs.chain.link/chainlink-automation/overview/supported-networks) page for more information.",
      "relatedNetworks": ["zksync"],
      "title": "Automation Expands to New Blockchains",
      "topic": "Automation"
    },
    {
      "category": "release",
      "date": "2025-06-17",
      "title": "Chainlink Universal Search + AI",
      "topic": "General",
      "description": "We’ve launched Chainlink Universal Search — an AI-powered experience that helps developers instantly find what they need across all Chainlink web properties.\n\n**What You Can Search:**\n- Data Feeds & Streams\n- CCIP Networks, Lanes & Tokens\n- LINK Token Contracts\n- Faucets\n- Resources:\n  - Technical Documentation\n  - Quickstarts\n  - Tutorials\n  - Tech Talks\n  - Blogs\n  - Videos\n  - Case Studies\n- Changelog\n\n**Features:**\n- **Ask or Search:** Use natural language or keyword input\n- **Smart Previews:** Hover to copy key values or open block explorers\n- **Direct Links:** Jump to faucets, changelogs, and integration guides instantly\n\n**Access It Anywhere:**\n- Available across *.chain.link\n- Launch with `Cmd+K` or tap the **Ask AI** button\n\nUniversal Search puts all Chainlink resources at your fingertips—fast, focused, and built for devs."
    },
    {
      "category": "integration",
      "date": "2025-06-17",
      "description": "Newly supported tokens: EmCH, xSILO",
      "relatedTokens": [
        {
          "assetName": "EmGEMx Switzerland",
          "baseAsset": "EmCH",
          "url": "https://docs.chain.link/ccip/directory/mainnet/token/EmCH",
          "iconUrl": "https://d2f70xi62kby8n.cloudfront.net/tokens/emch.webp?auto=compress%2Cformat"
        },
        {
          "assetName": "xSILO",
          "baseAsset": "xSILO",
          "url": "https://docs.chain.link/ccip/directory/mainnet/token/xSILO",
          "iconUrl": "https://d2f70xi62kby8n.cloudfront.net/tokens/xsilo.webp?auto=compress%2Cformat"
        }
      ],
      "title": "Cross-chain token (CCT) standard: Added support for new tokens",
      "topic": "CCIP"
    },
    {
      "category": "integration",
      "date": "2025-06-15",
      "description": "New Data Streams available on all [supported networks](https://docs.chain.link/data-streams/crypto-streams):",
      "relatedNetworks": [
        "apechain",
        "arbitrum",
        "avalanche",
        "base",
        "berachain",
        "bitlayer",
        "blast",
        "bnb-chain",
        "bob",
        "celo",
        "ethereum",
        "gnosis-chain",
        "gravity",
        "hashkey",
        "hyperliquid",
        "ink",
        "lens",
        "linea",
        "mantle",
        "opbnb",
        "optimism",
        "polygon",
        "ronin",
        "scroll",
        "shibarium",
        "soneium",
        "sonic",
        "solana",
        "taiko",
        "unichain",
        "worldchain",
        "zksync"
      ],
      "relatedTokens": [
        {
          "assetName": "Maple Finance",
          "baseAsset": "SYRUP",
          "quoteAsset": "USD",
          "url": "https://data.chain.link/streams/syrup-usd",
          "iconUrl": "https://d2f70xi62kby8n.cloudfront.net/tokens/syrup.webp"
        },
        {
          "assetName": "zkLink",
          "baseAsset": "ZKL",
          "quoteAsset": "USD",
          "url": "https://data.chain.link/streams/zkl-usd",
          "iconUrl": "https://d2f70xi62kby8n.cloudfront.net/tokens/zkl.webp"
        }
      ],
      "title": "Added support to Data Streams",
      "topic": "Data Streams"
    },
    {
      "category": "integration",
      "date": "2025-06-15",
      "description": "New Data Feeds available:",
      "relatedNetworks": ["base", "arbitrum"],
      "relatedTokens": [
        {
          "assetName": "Cardano",
          "baseAsset": "ADA",
          "quoteAsset": "USD",
          "network": "base",
          "url": "https://data.chain.link/feeds/base/base/ada-usd",
          "iconUrl": "https://d2f70xi62kby8n.cloudfront.net/tokens/ada.webp"
        },
        {
          "assetName": "Litecoin",
          "baseAsset": "LTC",
          "quoteAsset": "USD",
          "network": "base",
          "url": "https://data.chain.link/feeds/base/base/ltc-usd",
          "iconUrl": "https://d2f70xi62kby8n.cloudfront.net/tokens/ltc.webp"
        },
        {
          "assetName": "Super OETH",
          "baseAsset": "SUPEROETHB",
          "quoteAsset": "ETH",
          "network": "base",
          "url": "https://data.chain.link/feeds/base/base/superoethb-eth",
          "iconUrl": "https://d2f70xi62kby8n.cloudfront.net/tokens/superoethb.webp"
        },
        {
          "assetName": "XRP",
          "baseAsset": "XRP",
          "quoteAsset": "USD",
          "network": "base",
          "url": "https://data.chain.link/feeds/base/base/xrp-usd",
          "iconUrl": "https://d2f70xi62kby8n.cloudfront.net/tokens/xrp.webp"
        },
        {
          "assetName": "yUSD / USD Exchange Rate",
          "baseAsset": "yUSD",
          "quoteAsset": "USD",
          "network": "arbitrum",
          "url": "https://data.chain.link/feeds/arbitrum/mainnet/yusd-usd-exchange-rate",
          "iconUrl": "https://d2f70xi62kby8n.cloudfront.net/tokens/yusd.webp"
        }
      ],
      "title": "Added support to Data Feeds",
      "topic": "Data Feeds"
    },
    {
      "category": "integration",
      "date": "2025-06-08",
      "description": "New Data Streams available on all [supported networks](https://docs.chain.link/data-streams/crypto-streams):",
      "relatedNetworks": [
        "apechain",
        "arbitrum",
        "avalanche",
        "base",
        "berachain",
        "bitlayer",
        "blast",
        "bnb-chain",
        "bob",
        "celo",
        "ethereum",
        "gnosis-chain",
        "gravity",
        "hashkey",
        "hyperliquid",
        "ink",
        "lens",
        "linea",
        "mantle",
        "opbnb",
        "optimism",
        "polygon",
        "ronin",
        "scroll",
        "shibarium",
        "soneium",
        "sonic",
        "solana",
        "taiko",
        "unichain",
        "worldchain",
        "zksync"
      ],
      "relatedTokens": [
        {
          "assetName": "SyrupUSDC / USDC Exchange Rate",
          "baseAsset": "SyrupUSDC",
          "quoteAsset": "USDC",
          "url": "https://data.chain.link/streams/syrupusdc-usdc",
          "iconUrl": "https://d2f70xi62kby8n.cloudfront.net/tokens/syrupusdc.webp"
        }
      ],
      "title": "Added support to Data Streams",
      "topic": "Data Streams"
    },
    {
      "category": "integration",
      "date": "2025-06-08",
      "description": "New Data Feeds available:",
      "relatedNetworks": ["base", "zksync"],
      "relatedTokens": [
        {
          "assetName": "rETH",
          "baseAsset": "rETH",
          "quoteAsset": "ETH",
          "network": "base",
          "url": "https://data.chain.link/feeds/base/base/reth-eth-exchange-rate",
          "iconUrl": "https://d2f70xi62kby8n.cloudfront.net/tokens/reth.webp"
        },
        {
          "assetName": "Wrapped rsETH",
          "baseAsset": "wrsETH",
          "quoteAsset": "rsETH",
          "network": "zksync",
          "url": "https://data.chain.link/feeds/zksync/zksync/wrseth-eth-exchange-rate-eth",
          "iconUrl": "https://d2f70xi62kby8n.cloudfront.net/tokens/wrseth.webp"
        }
      ],
      "title": "Added support to Data Feeds",
      "topic": "Data Feeds"
    },
    {
      "category": "integration",
      "date": "2025-06-04",
      "description": "Chainlink Data Streams is available on Celo. The verifier proxy addresses and stream IDs are available on the [Stream Addresses](https://docs.chain.link/data-streams/crypto-streams) page.",
      "relatedNetworks": ["celo"],
      "title": "Data Streams on Celo",
      "topic": "Data Streams"
    },
    {
      "category": "integration",
      "date": "2025-06-03",
      "description": "Chainlink CCIP expands support to new blockchains:",
      "newNetworks": [
        {
          "displayName": "Janction Testnet",
          "network": "janction",
          "url": "https://docs.chain.link/ccip/directory/testnet/chain/janction-testnet-sepolia"
        },
        {
          "displayName": "Polygon Katana Testnet",
          "network": "polygonkatana",
          "url": "https://docs.chain.link/ccip/directory/testnet/chain/polygon-testnet-tatara"
        },
        {
          "displayName": "0G Testnet",
          "network": "0g",
          "url": "https://docs.chain.link/ccip/directory/testnet/chain/0g-testnet-galileo"
        }
      ],
      "relatedNetworks": ["janction", "polygonkatana", "0g"],
      "title": "CCIP on Janction, Polygon Katana, and 0G Testnets",
      "topic": "CCIP"
    },
    {
      "category": "integration",
      "date": "2025-06-01",
      "description": "Newly supported tokens: STABUL, USDO, rsETH",
      "relatedTokens": [
        {
          "assetName": "Stabull Finance",
          "baseAsset": "STABUL",
          "url": "https://docs.chain.link/ccip/directory/mainnet/token/STABUL",
          "iconUrl": "https://d2f70xi62kby8n.cloudfront.net/tokens/stabul.webp?auto=compress%2Cformat"
        },
        {
          "assetName": "OpenEden Open Dollar",
          "baseAsset": "USDO",
          "url": "https://docs.chain.link/ccip/directory/mainnet/token/USDO",
          "iconUrl": "https://d2f70xi62kby8n.cloudfront.net/tokens/usdo.webp?auto=compress%2Cformat"
        },
        {
          "assetName": "rsETH",
          "baseAsset": "rsETH",
          "url": "https://docs.chain.link/ccip/directory/mainnet/token/rsETH",
          "iconUrl": "https://d2f70xi62kby8n.cloudfront.net/tokens/rseth.webp?auto=compress%2Cformat"
        }
      ],
      "title": "Cross-chain token (CCT) standard: Added support for new tokens",
      "topic": "CCIP"
    },
    {
      "category": "integration",
      "date": "2025-06-01",
      "description": "New Data Streams available on all [supported networks](https://docs.chain.link/data-streams/crypto-streams):",
      "relatedNetworks": [
        "apechain",
        "arbitrum",
        "avalanche",
        "base",
        "berachain",
        "bitlayer",
        "blast",
        "bnb-chain",
        "bob",
        "ethereum",
        "gnosis-chain",
        "gravity",
        "hashkey",
        "hyperliquid",
        "ink",
        "lens",
        "linea",
        "mantle",
        "opbnb",
        "optimism",
        "polygon",
        "ronin",
        "scroll",
        "shibarium",
        "soneium",
        "sonic",
        "solana",
        "taiko",
        "unichain",
        "worldchain",
        "zksync"
      ],
      "relatedTokens": [
        {
          "assetName": "Bybit Staked SOL",
          "baseAsset": "BBSOL",
          "quoteAsset": "USD",
          "url": "https://data.chain.link/streams/bbsol-usd",
          "iconUrl": "https://d2f70xi62kby8n.cloudfront.net/tokens/bbsol.webp"
        },
        {
          "assetName": "Cronos",
          "baseAsset": "CRO",
          "quoteAsset": "USD",
          "url": "https://data.chain.link/streams/cro-usd",
          "iconUrl": "https://d2f70xi62kby8n.cloudfront.net/tokens/cro.webp"
        },
        {
          "assetName": "GATE",
          "baseAsset": "GT",
          "quoteAsset": "USD",
          "url": "https://data.chain.link/streams/gt-usd",
          "iconUrl": "https://d2f70xi62kby8n.cloudfront.net/tokens/gt.webp"
        },
        {
          "assetName": "KAITO",
          "baseAsset": "KAITO",
          "quoteAsset": "USD",
          "url": "https://data.chain.link/streams/kaito-usd",
          "iconUrl": "https://d2f70xi62kby8n.cloudfront.net/tokens/kaito.webp"
        },
        {
          "assetName": "Kaspa",
          "baseAsset": "KAS",
          "quoteAsset": "USD",
          "url": "https://data.chain.link/streams/kas-usd",
          "iconUrl": "https://d2f70xi62kby8n.cloudfront.net/tokens/kas.webp"
        },
        {
          "assetName": "Liquid Staking Token",
          "baseAsset": "LST",
          "quoteAsset": "USD",
          "url": "https://data.chain.link/streams/lst-usd",
          "iconUrl": "https://d2f70xi62kby8n.cloudfront.net/tokens/lst.webp"
        },
        {
          "assetName": "Oasis",
          "baseAsset": "ROSE",
          "quoteAsset": "USD",
          "url": "https://data.chain.link/streams/rose-usd",
          "iconUrl": "https://d2f70xi62kby8n.cloudfront.net/tokens/rose.webp"
        },
        {
          "assetName": "SolanaHub staked SOL",
          "baseAsset": "HUBSOL",
          "quoteAsset": "USD",
          "url": "https://data.chain.link/streams/hubsol-usd",
          "iconUrl": "https://d2f70xi62kby8n.cloudfront.net/tokens/hubsol.webp"
        },
        {
          "assetName": "Toshi",
          "baseAsset": "TOSHI",
          "quoteAsset": "USD",
          "url": "https://data.chain.link/streams/toshi-usd",
          "iconUrl": "https://d2f70xi62kby8n.cloudfront.net/tokens/toshi.webp"
        },
        {
          "assetName": "Trust Wallet",
          "baseAsset": "TWT",
          "quoteAsset": "USD",
          "url": "https://data.chain.link/streams/twt-usd",
          "iconUrl": "https://d2f70xi62kby8n.cloudfront.net/tokens/twt.webp"
        },
        {
          "assetName": "USD1",
          "baseAsset": "USD1",
          "quoteAsset": "USD",
          "url": "https://data.chain.link/streams/usd1-usd",
          "iconUrl": "https://d2f70xi62kby8n.cloudfront.net/tokens/usd1.webp"
        }
      ],
      "title": "Added support to Data Streams",
      "topic": "Data Streams"
    },
    {
      "category": "integration",
      "date": "2025-06-01",
      "description": "New SmartData Feeds available:",
      "relatedNetworks": ["avalanche"],
      "relatedTokens": [
        {
          "assetName": "EmCH",
          "baseAsset": "EmCH",
          "network": "avalanche",
          "productTypeCode": "PoR",
          "url": "https://data.chain.link/feeds/avalanche/mainnet/emch-reserves",
          "iconUrl": "https://d2f70xi62kby8n.cloudfront.net/tokens/emch.webp"
        }
      ],
      "title": "Added support to SmartData",
      "topic": "SmartData"
    },
    {
      "category": "integration",
      "date": "2025-06-01",
      "description": "New Data Feeds available:",
      "relatedNetworks": ["aptos", "mantle", "ethereum", "sonic"],
      "relatedTokens": [
        {
          "assetName": "World Liberty Financial USD",
          "baseAsset": "USD1",
          "quoteAsset": "USD",
          "network": "mantle",
          "url": "https://data.chain.link/feeds/mantle/mantle/usd1-usd",
          "iconUrl": "https://d2f70xi62kby8n.cloudfront.net/tokens/usd1.webp"
        },
        {
          "assetName": "Wrapped Ampleforth",
          "baseAsset": "wAMPL",
          "quoteAsset": "USD",
          "network": "ethereum",
          "url": "https://data.chain.link/feeds/ethereum/mainnet/wampl-usd",
          "iconUrl": "https://d2f70xi62kby8n.cloudfront.net/tokens/wampl.webp"
        },
        {
          "assetName": "wstkscBTC / stkscBTC Exchange Rate",
          "baseAsset": "wstkscBTC",
          "quoteAsset": "stkscBTC",
          "network": "sonic",
          "url": "https://data.chain.link/feeds/sonic/sonic/wstkscbtc-stkscbtc-exchange-rate",
          "iconUrl": "https://d2f70xi62kby8n.cloudfront.net/tokens/wstkscbtc.webp"
        },
        {
          "assetName": "wstkscETH / stkscETH Exchange Rate",
          "baseAsset": "wstkscETH",
          "quoteAsset": "stkscETH",
          "network": "sonic",
          "url": "https://data.chain.link/feeds/sonic/sonic/wstksceth-stksceth-exchange-rate",
          "iconUrl": "https://d2f70xi62kby8n.cloudfront.net/tokens/wstksceth.webp"
        },
        {
          "assetName": "wstkscUSD / stkscUSD Exchange Rate",
          "baseAsset": "wstkscUSD",
          "quoteAsset": "stkscUSD",
          "network": "sonic",
          "url": "https://data.chain.link/feeds/sonic/sonic/wstkscusd-stkscusd-exchange-rate",
          "iconUrl": "https://d2f70xi62kby8n.cloudfront.net/tokens/wstkscusd.webp"
        },
        {
          "assetName": "PancakeSwap",
          "baseAsset": "CAKE",
          "quoteAsset": "USD",
          "network": "aptos",
          "url": "https://docs.chain.link/data-feeds/price-feeds/addresses?page=1&testnetPage=1&network=aptos&search=cake#aptos-mainnet",
          "iconUrl": "https://d2f70xi62kby8n.cloudfront.net/tokens/cake.webp"
        },
        {
          "assetName": "sUSDe-USDe Exchange Rate",
          "baseAsset": "sUSDe",
          "quoteAsset": "USDe",
          "network": "aptos",
          "url": "https://docs.chain.link/data-feeds/price-feeds/addresses?page=1&testnetPage=1&network=aptos&search=sUSDe-USDe#aptos-mainnet",
          "iconUrl": "https://d2f70xi62kby8n.cloudfront.net/tokens/susde.webp"
        }
      ],
      "title": "Added support to Data Feeds",
      "topic": "Data Feeds"
    },
    {
      "category": "release",
      "date": "2025-05-29",
      "description": "Chainlink Node v2.24.0 is now available. See the [Release Notes](https://github.com/smartcontractkit/chainlink/releases/tag/v2.24.0) for details.",
      "title": "Chainlink Node v2.24.0",
      "topic": "Nodes"
    },
    {
      "category": "integration",
      "date": "2025-05-25",
      "description": "Newly supported tokens: 1XMM, BOLD, CHIKA, DAMN, FEED, LsETH, NEKO, PFVS, SolvBTC.JUP, WOW, deUSD, syrupUSDC, zBTC",
      "relatedTokens": [
        {
          "assetName": "One-XMM Token",
          "baseAsset": "1XMM",
          "url": "https://docs.chain.link/ccip/directory/mainnet/token/1XMM",
          "iconUrl": "https://d2f70xi62kby8n.cloudfront.net/tokens/1xmm.webp?auto=compress%2Cformat"
        },
        {
          "assetName": "BOLD Stablecoin",
          "baseAsset": "BOLD",
          "url": "https://docs.chain.link/ccip/directory/mainnet/token/BOLD",
          "iconUrl": "https://d2f70xi62kby8n.cloudfront.net/tokens/bold.webp?auto=compress%2Cformat"
        },
        {
          "assetName": "Chiikawa",
          "baseAsset": "CHIKA",
          "url": "https://docs.chain.link/ccip/directory/mainnet/token/CHIKA",
          "iconUrl": "https://d2f70xi62kby8n.cloudfront.net/tokens/chika.webp?auto=compress%2Cformat"
        },
        {
          "assetName": "Sol Killer",
          "baseAsset": "DAMN",
          "url": "https://docs.chain.link/ccip/directory/mainnet/token/DAMN",
          "iconUrl": "https://d2f70xi62kby8n.cloudfront.net/tokens/damn.webp?auto=compress%2Cformat"
        },
        {
          "assetName": "FEED",
          "baseAsset": "FEED",
          "url": "https://docs.chain.link/ccip/directory/mainnet/token/FEED",
          "iconUrl": "https://d2f70xi62kby8n.cloudfront.net/tokens/feed.webp?auto=compress%2Cformat"
        },
        {
          "assetName": "Liquid Staked ETH",
          "baseAsset": "LsETH",
          "url": "https://docs.chain.link/ccip/directory/mainnet/token/LsETH",
          "iconUrl": "https://d2f70xi62kby8n.cloudfront.net/tokens/lseth.webp?auto=compress%2Cformat"
        },
        {
          "assetName": "Neko",
          "baseAsset": "NEKO",
          "url": "https://docs.chain.link/ccip/directory/mainnet/token/NEKO",
          "iconUrl": "https://d2f70xi62kby8n.cloudfront.net/tokens/neko.webp?auto=compress%2Cformat"
        },
        {
          "assetName": "Puffverse Token",
          "baseAsset": "PFVS",
          "url": "https://docs.chain.link/ccip/directory/mainnet/token/PFVS",
          "iconUrl": "https://d2f70xi62kby8n.cloudfront.net/tokens/pfvs.webp?auto=compress%2Cformat"
        },
        {
          "assetName": "SolvBTC Jupiter",
          "baseAsset": "SolvBTC.JUP",
          "url": "https://docs.chain.link/ccip/directory/mainnet/token/SolvBTC.JUP",
          "iconUrl": "https://d2f70xi62kby8n.cloudfront.net/tokens/solvbtcjup.webp?auto=compress%2Cformat"
        },
        {
          "assetName": "WOW",
          "baseAsset": "WOW",
          "url": "https://docs.chain.link/ccip/directory/mainnet/token/WOW",
          "iconUrl": "https://d2f70xi62kby8n.cloudfront.net/tokens/wow.webp?auto=compress%2Cformat"
        },
        {
          "assetName": "deUSD",
          "baseAsset": "deUSD",
          "url": "https://docs.chain.link/ccip/directory/mainnet/token/deUSD",
          "iconUrl": "https://d2f70xi62kby8n.cloudfront.net/tokens/deusd.webp?auto=compress%2Cformat"
        },
        {
          "assetName": "Syrup USDC",
          "baseAsset": "syrupUSDC",
          "url": "https://docs.chain.link/ccip/directory/mainnet/token/syrupUSDC",
          "iconUrl": "https://d2f70xi62kby8n.cloudfront.net/tokens/syrupusdc.webp?auto=compress%2Cformat"
        },
        {
          "assetName": "zBTC",
          "baseAsset": "zBTC",
          "url": "https://docs.chain.link/ccip/directory/mainnet/token/zBTC",
          "iconUrl": "https://d2f70xi62kby8n.cloudfront.net/tokens/zbtc.webp?auto=compress%2Cformat"
        }
      ],
      "title": "Cross-chain token (CCT) standard: Added support for new tokens",
      "topic": "CCIP"
    },
    {
      "category": "integration",
      "date": "2025-05-25",
      "description": "New SmartData Feeds available:",
      "relatedNetworks": ["arbitrum", "solana"],
      "relatedTokens": [
        {
          "assetName": "Bitcoin (BTC)",
          "baseAsset": "zBTC",
          "network": "arbitrum",
          "productTypeCode": "PoR",
          "url": "https://data.chain.link/feeds/arbitrum/mainnet/zbtc-por",
          "iconUrl": "https://d2f70xi62kby8n.cloudfront.net/tokens/zbtc.webp"
        },
        {
          "assetName": "Bitcoin (BTC)",
          "baseAsset": "zBTC",
          "network": "solana",
          "productTypeCode": "PoR",
          "url": "https://docs.chain.link/data-feeds/smartdata/addresses?page=1&network=solana&search=zbtc",
          "iconUrl": "https://d2f70xi62kby8n.cloudfront.net/tokens/zbtc.webp"
        }
      ],
      "title": "Added support to SmartData",
      "topic": "SmartData"
    },
    {
      "category": "integration",
      "date": "2025-05-25",
      "description": "New Data Feeds available:",
      "relatedNetworks": ["aptos", "arbitrum", "optimism", "soneium", "sonic"],
      "relatedTokens": [
        {
          "assetName": "PancakeSwap",
          "baseAsset": "CAKE",
          "quoteAsset": "USD",
          "network": "aptos",
          "url": "https://docs.chain.link/data-feeds/price-feeds/addresses?page=1&network=aptos&search=CAKE",
          "iconUrl": "https://d2f70xi62kby8n.cloudfront.net/tokens/cake.webp"
        },
        {
          "assetName": "World Liberty Financial USD",
          "baseAsset": "USD1",
          "quoteAsset": "USD",
          "network": "arbitrum",
          "url": "https://data.chain.link/feeds/arbitrum/mainnet/usd1-usd",
          "iconUrl": "https://d2f70xi62kby8n.cloudfront.net/tokens/usd1.webp"
        },
        {
          "assetName": "World Liberty Financial USD",
          "baseAsset": "USD1",
          "quoteAsset": "USD",
          "network": "optimism",
          "url": "https://data.chain.link/feeds/optimism/mainnet/usd1-usd",
          "iconUrl": "https://d2f70xi62kby8n.cloudfront.net/tokens/usd1.webp"
        },
        {
          "assetName": "World Liberty Financial USD",
          "baseAsset": "USD1",
          "quoteAsset": "USD",
          "network": "soneium",
          "url": "https://data.chain.link/feeds/soneium/soneium/usd1-usd",
          "iconUrl": "https://d2f70xi62kby8n.cloudfront.net/tokens/usd1.webp"
        },
        {
          "assetName": "World Liberty Financial USD",
          "baseAsset": "USD1",
          "quoteAsset": "USD",
          "network": "sonic",
          "url": "https://data.chain.link/feeds/sonic/sonic/usd1-usd",
          "iconUrl": "https://d2f70xi62kby8n.cloudfront.net/tokens/usd1.webp"
        }
      ],
      "title": "Added support to Data Feeds",
      "topic": "Data Feeds"
    },
    {
      "category": "integration",
      "date": "2025-05-22",
      "description": "Chainlink CCIP expands support to new blockchains:",
      "newNetworks": [
        {
          "displayName": "opBNB Mainnet",
          "network": "opbnb",
          "url": "https://docs.chain.link/ccip/directory/mainnet/chain/binance-smart-chain-mainnet-opbnb-1"
        },
        {
          "displayName": "opBNB Testnet",
          "network": "opbnb",
          "url": "https://docs.chain.link/ccip/directory/testnet/chain/binance-smart-chain-testnet-opbnb-1"
        }
      ],
      "relatedNetworks": ["opbnb"],
      "title": "CCIP on opBNB",
      "topic": "CCIP"
    },
    {
      "category": "integration",
      "date": "2025-05-21",
      "description": "Chainlink Data Streams is available on Bitlayer. The verifier proxy addresses and stream IDs are available on the [Stream Addresses](https://docs.chain.link/data-streams/crypto-streams) page.",
      "relatedNetworks": ["bitlayer"],
      "title": "Data Streams on Bitlayer",
      "topic": "Data Streams"
    },
    {
      "category": "integration",
      "date": "2025-05-19",
      "description": "Chainlink Functions is available on ZKSync Mainnet and Testnet. Visit the [Supported Networks](https://docs.chain.link/chainlink-functions/supported-networks#zksync) page for more information.",
      "relatedNetworks": ["zksync"],
      "title": "Functions on ZkSync",
      "topic": "Functions"
    },
    {
      "category": "integration",
      "date": "2025-05-19",
      "description": "- This release expands CCIP to non-EVMs, starting with Solana. \n - Solana is now interoperable with 6 EVM chains: Ethereum, BNB, Arbitrum, Optimism, BASE and Sonic using an upgraded [CCIP v1.6 architecture](https://docs.chain.link/ccip/concepts/architecture). \n - More lanes to/from Solana will be added in coming weeks. \n - No change to any existing EVM Router addresses. \n - Solana CCIP details can be seen on the [CCIP Directory](https://docs.chain.link/ccip/directory).",
      "newNetworks": [
        {
          "displayName": "Solana Mainnet",
          "network": "solana",
          "url": "https://docs.chain.link/ccip/directory/mainnet/chain/solana-mainnet"
        },
        {
          "displayName": "Solana Devnet",
          "network": "solana",
          "url": "https://docs.chain.link/ccip/directory/testnet/chain/solana-devnet"
        }
      ],
      "relatedNetworks": ["solana"],
      "title": "CCIP v1.6 on Solana",
      "topic": "CCIP"
    },
    {
      "category": "integration",
      "date": "2025-05-19",
      "description": "Newly supported tokens: FLUID, NXPC, SXT, USD1, syrupUSDC, zBTC",
      "relatedTokens": [
        {
          "assetName": "Fluid",
          "baseAsset": "FLUID",
          "url": "https://docs.chain.link/ccip/directory/mainnet/token/FLUID",
          "iconUrl": "https://d2f70xi62kby8n.cloudfront.net/tokens/fluid.webp?auto=compress%2Cformat"
        },
        {
          "assetName": "NXPC",
          "baseAsset": "NXPC",
          "url": "https://docs.chain.link/ccip/directory/mainnet/token/NXPC",
          "iconUrl": "https://d2f70xi62kby8n.cloudfront.net/tokens/nxpc.webp?auto=compress%2Cformat"
        },
        {
          "assetName": "Space and Time",
          "baseAsset": "SXT",
          "url": "https://docs.chain.link/ccip/directory/mainnet/token/SXT",
          "iconUrl": "https://d2f70xi62kby8n.cloudfront.net/tokens/sxt.webp?auto=compress%2Cformat"
        },
        {
          "assetName": "World Liberty Financial USD",
          "baseAsset": "USD1",
          "url": "https://docs.chain.link/ccip/directory/mainnet/token/USD1",
          "iconUrl": "https://d2f70xi62kby8n.cloudfront.net/tokens/usd1.webp?auto=compress%2Cformat"
        },
        {
          "assetName": "Syrup USDC",
          "baseAsset": "syrupUSDC",
          "url": "https://docs.chain.link/ccip/directory/mainnet/token/syrupUSDC",
          "iconUrl": "https://d2f70xi62kby8n.cloudfront.net/tokens/syrupusdc.webp?auto=compress%2Cformat"
        },
        {
          "assetName": "zBTC",
          "baseAsset": "zBTC",
          "url": "https://docs.chain.link/ccip/directory/mainnet/token/zBTC",
          "iconUrl": "https://d2f70xi62kby8n.cloudfront.net/tokens/zbtc.webp?auto=compress%2Cformat"
        }
      ],
      "title": "Cross-chain token (CCT) standard: Added support for new tokens",
      "topic": "CCIP"
    },
    {
      "category": "integration",
      "date": "2025-05-18",
      "description": "New Data Feeds available:",
      "relatedNetworks": [
        "base",
        "celo",
        "soneium",
        "ronin",
        "ethereum",
        "sonic",
        "linea",
        "xlayer",
        "avalanche",
        "optimism",
        "mantle",
        "arbitrum",
        "zksync",
        "bnb-chain",
        "scroll"
      ],
      "relatedTokens": [
        {
          "assetName": "Aave",
          "baseAsset": "AAVE",
          "quoteAsset": "USD",
          "network": "base",
          "url": "https://data.chain.link/feeds/base/base/aave-usd",
          "iconUrl": "https://d2f70xi62kby8n.cloudfront.net/tokens/aave.webp"
        },
        {
          "assetName": "Amp",
          "baseAsset": "AMP",
          "quoteAsset": "USD",
          "network": "base",
          "url": "https://data.chain.link/feeds/base/base/amp-usd",
          "iconUrl": "https://d2f70xi62kby8n.cloudfront.net/tokens/amp.webp"
        },
        {
          "assetName": "Australian Dollar",
          "baseAsset": "AUD",
          "quoteAsset": "USD",
          "network": "celo",
          "url": "https://data.chain.link/feeds/celo/mainnet/aud-usd",
          "iconUrl": "https://d2f70xi62kby8n.cloudfront.net/tokens/aud.webp"
        },
        {
          "assetName": "Avail",
          "baseAsset": "AVAIL",
          "quoteAsset": "USD",
          "network": "base",
          "url": "https://data.chain.link/feeds/base/base/avail-usd",
          "iconUrl": "https://d2f70xi62kby8n.cloudfront.net/tokens/avail.webp"
        },
        {
          "assetName": "Canadian Dollar",
          "baseAsset": "CAD",
          "quoteAsset": "USD",
          "network": "base",
          "url": "https://data.chain.link/feeds/base/base/cad-usd",
          "iconUrl": "https://d2f70xi62kby8n.cloudfront.net/tokens/cad.webp"
        },
        {
          "assetName": "Canadian Dollar",
          "baseAsset": "CAD",
          "quoteAsset": "USD",
          "network": "celo",
          "url": "https://data.chain.link/feeds/celo/mainnet/cad-usd",
          "iconUrl": "https://d2f70xi62kby8n.cloudfront.net/tokens/cad.webp"
        },
        {
          "assetName": "Chainlink",
          "baseAsset": "LINK",
          "quoteAsset": "ETH",
          "network": "soneium",
          "url": "https://data.chain.link/feeds/soneium/soneium/link-eth",
          "iconUrl": "https://d2f70xi62kby8n.cloudfront.net/tokens/link.webp"
        },
        {
          "assetName": "Chainlink",
          "baseAsset": "LINK",
          "quoteAsset": "RON",
          "network": "ronin",
          "url": "https://data.chain.link/feeds/ronin/ronin/link-ron",
          "iconUrl": "https://d2f70xi62kby8n.cloudfront.net/tokens/link.webp"
        },
        {
          "assetName": "Circle EUR",
          "baseAsset": "EURC",
          "quoteAsset": "USD",
          "network": "ethereum",
          "url": "https://data.chain.link/feeds/ethereum/mainnet/eurc-usd",
          "iconUrl": "https://d2f70xi62kby8n.cloudfront.net/tokens/eurc.webp"
        },
        {
          "assetName": "Circle EUR",
          "baseAsset": "EURC",
          "quoteAsset": "USD",
          "network": "sonic",
          "url": "https://data.chain.link/feeds/sonic/sonic/eurc-usd",
          "iconUrl": "https://d2f70xi62kby8n.cloudfront.net/tokens/eurc.webp"
        },
        {
          "assetName": "Compound",
          "baseAsset": "COMP",
          "quoteAsset": "USD",
          "network": "linea",
          "url": "https://data.chain.link/feeds/linea/mainnet/comp-usd",
          "iconUrl": "https://d2f70xi62kby8n.cloudfront.net/tokens/comp.webp"
        },
        {
          "assetName": "Compound",
          "baseAsset": "COMP",
          "quoteAsset": "USD",
          "network": "ronin",
          "url": "https://data.chain.link/feeds/ronin/ronin/comp-usd",
          "iconUrl": "https://d2f70xi62kby8n.cloudfront.net/tokens/comp.webp"
        },
        {
          "assetName": "Compounding OpenDollar",
          "baseAsset": "CUSDO",
          "quoteAsset": "USD",
          "network": "base",
          "url": "https://data.chain.link/feeds/base/base/cusdo-usd",
          "iconUrl": "https://d2f70xi62kby8n.cloudfront.net/tokens/cusdo.webp"
        },
        {
          "assetName": "Cryptex Finance",
          "baseAsset": "CTX",
          "quoteAsset": "USD",
          "network": "base",
          "url": "https://data.chain.link/feeds/base/base/ctx-usd",
          "iconUrl": "https://d2f70xi62kby8n.cloudfront.net/tokens/ctx.webp"
        },
        {
          "assetName": "DAI",
          "baseAsset": "DAI",
          "quoteAsset": "USD",
          "network": "xlayer",
          "url": "https://data.chain.link/feeds/xlayer/xlayer/dai-usd",
          "iconUrl": "https://d2f70xi62kby8n.cloudfront.net/tokens/dai.webp"
        },
        {
          "assetName": "Elixir deUSD",
          "baseAsset": "DEUSD",
          "quoteAsset": "USD",
          "network": "ethereum",
          "url": "https://data.chain.link/feeds/ethereum/mainnet/deusd-usd",
          "iconUrl": "https://d2f70xi62kby8n.cloudfront.net/tokens/deusd.webp"
        },
        {
          "assetName": "Elixir deUSD",
          "baseAsset": "DEUSD",
          "quoteAsset": "USD",
          "network": "avalanche",
          "url": "https://data.chain.link/feeds/avalanche/mainnet/deusd-usd",
          "iconUrl": "https://d2f70xi62kby8n.cloudfront.net/tokens/deusd.webp"
        },
        {
          "assetName": "Elixir deUSD",
          "baseAsset": "DEUSD",
          "quoteAsset": "USD",
          "network": "optimism",
          "url": "https://data.chain.link/feeds/optimism/mainnet/deusd-usd",
          "iconUrl": "https://d2f70xi62kby8n.cloudfront.net/tokens/deusd.webp"
        },
        {
          "assetName": "Ethena Staked USDe",
          "baseAsset": "SUSDE",
          "quoteAsset": "USD",
          "network": "mantle",
          "url": "https://data.chain.link/feeds/mantle/mantle/susde-usd",
          "iconUrl": "https://d2f70xi62kby8n.cloudfront.net/tokens/susde.webp"
        },
        {
          "assetName": "Euro",
          "baseAsset": "EUR",
          "quoteAsset": "USD",
          "network": "sonic",
          "url": "https://data.chain.link/feeds/sonic/sonic/eur-usd",
          "iconUrl": "https://d2f70xi62kby8n.cloudfront.net/tokens/eur.webp"
        },
        {
          "assetName": "FBTC / BTC Exchange Rate",
          "baseAsset": "FBTC",
          "quoteAsset": "BTC",
          "network": "mantle",
          "url": "https://data.chain.link/feeds/mantle/mantle/fbtc-btc-exchange-rate",
          "iconUrl": "https://d2f70xi62kby8n.cloudfront.net/tokens/fbtc.webp"
        },
        {
          "assetName": "Frax USD",
          "baseAsset": "FRXUSD",
          "quoteAsset": "USD",
          "network": "ethereum",
          "url": "https://data.chain.link/feeds/ethereum/mainnet/frxusd-usd",
          "iconUrl": "https://d2f70xi62kby8n.cloudfront.net/tokens/frxusd.webp"
        },
        {
          "assetName": "Function ƒBTC",
          "baseAsset": "FBTC",
          "quoteAsset": "USD",
          "network": "mantle",
          "url": "https://data.chain.link/feeds/mantle/mantle/calculated-fbtc-usd",
          "iconUrl": "https://d2f70xi62kby8n.cloudfront.net/tokens/fbtc.webp"
        },
        {
          "assetName": "Hey Anon",
          "baseAsset": "ANON",
          "quoteAsset": "USD",
          "network": "optimism",
          "url": "https://data.chain.link/feeds/optimism/mainnet/anon-usd",
          "iconUrl": "https://d2f70xi62kby8n.cloudfront.net/tokens/anon.webp"
        },
        {
          "assetName": "Hey Anon",
          "baseAsset": "ANON",
          "quoteAsset": "USD",
          "network": "base",
          "url": "https://data.chain.link/feeds/base/base/anon-usd",
          "iconUrl": "https://d2f70xi62kby8n.cloudfront.net/tokens/anon.webp"
        },
        {
          "assetName": "Hong Kong Dollar",
          "baseAsset": "HKD",
          "quoteAsset": "USD",
          "network": "arbitrum",
          "url": "https://data.chain.link/feeds/arbitrum/mainnet/hkd-usd",
          "iconUrl": "https://d2f70xi62kby8n.cloudfront.net/tokens/hkd.webp"
        },
        {
          "assetName": "Kelp DAO Restaked ETH",
          "baseAsset": "RSETH",
          "quoteAsset": "ETH",
          "network": "arbitrum",
          "url": "https://data.chain.link/feeds/arbitrum/mainnet/rseth-eth-exchange-rate",
          "iconUrl": "https://d2f70xi62kby8n.cloudfront.net/tokens/rseth.webp"
        },
        {
          "assetName": "Kelp DAO Restaked ETH",
          "baseAsset": "RSETH",
          "quoteAsset": "ETH",
          "network": "zksync",
          "url": "https://data.chain.link/feeds/zksync/zksync/rseth-eth-exchange-rate",
          "iconUrl": "https://d2f70xi62kby8n.cloudfront.net/tokens/rseth.webp"
        },
        {
          "assetName": "Korean Won",
          "baseAsset": "KRW",
          "quoteAsset": "USD",
          "network": "celo",
          "url": "https://data.chain.link/feeds/celo/mainnet/krw-usd",
          "iconUrl": "https://d2f70xi62kby8n.cloudfront.net/tokens/krw.webp"
        },
        {
          "assetName": "LBTC / BTC",
          "baseAsset": "LBTC",
          "quoteAsset": "BTC",
          "network": "bnb-chain",
          "url": "https://data.chain.link/feeds/bsc/mainnet/lbtc-btc",
          "iconUrl": "https://d2f70xi62kby8n.cloudfront.net/tokens/lbtc.webp"
        },
        {
          "assetName": "Lido Staked ETH",
          "baseAsset": "STETH",
          "quoteAsset": "ETH",
          "network": "soneium",
          "url": "https://data.chain.link/feeds/soneium/soneium/steth-eth",
          "iconUrl": "https://d2f70xi62kby8n.cloudfront.net/tokens/steth.webp"
        },
        {
          "assetName": "Lido wstETH",
          "baseAsset": "WSTETH",
          "quoteAsset": "USD",
          "network": "avalanche",
          "url": "https://data.chain.link/feeds/avalanche/mainnet/wsteth-usd",
          "iconUrl": "https://d2f70xi62kby8n.cloudfront.net/tokens/wsteth.webp"
        },
        {
          "assetName": "Lista DAO",
          "baseAsset": "LISTA",
          "quoteAsset": "USD",
          "network": "bnb-chain",
          "url": "https://data.chain.link/feeds/bsc/mainnet/lista-usd",
          "iconUrl": "https://d2f70xi62kby8n.cloudfront.net/tokens/lista.webp"
        },
        {
          "assetName": "Lombard Staked BTC",
          "baseAsset": "LBTC",
          "quoteAsset": "USD",
          "network": "base",
          "url": "https://data.chain.link/feeds/base/base/lbtc-usd",
          "iconUrl": "https://d2f70xi62kby8n.cloudfront.net/tokens/lbtc.webp"
        },
        {
          "assetName": "MAG7.ssi",
          "baseAsset": "MAG7.SSI",
          "quoteAsset": "USD",
          "network": "base",
          "url": "https://data.chain.link/feeds/base/base/mag7.ssi-usd",
          "iconUrl": "https://d2f70xi62kby8n.cloudfront.net/tokens/mag7.ssi.webp"
        },
        {
          "assetName": "Mantle Staked Ether",
          "baseAsset": "mETH",
          "quoteAsset": "USD",
          "network": "mantle",
          "url": "https://data.chain.link/feeds/mantle/mantle/calculated-meth-usd",
          "iconUrl": "https://d2f70xi62kby8n.cloudfront.net/tokens/meth.webp"
        },
        {
          "assetName": "Mantle Staked Ether",
          "baseAsset": "METH",
          "quoteAsset": "USD",
          "network": "mantle",
          "url": "https://data.chain.link/feeds/mantle/mantle/meth-eth",
          "iconUrl": "https://d2f70xi62kby8n.cloudfront.net/tokens/meth.webp"
        },
        {
          "assetName": "Mexican Peso",
          "baseAsset": "MXN",
          "quoteAsset": "USD",
          "network": "base",
          "url": "https://data.chain.link/feeds/base/base/mxn-usd",
          "iconUrl": "https://d2f70xi62kby8n.cloudfront.net/tokens/mxn.webp"
        },
        {
          "assetName": "Morpho",
          "baseAsset": "MORPHO",
          "quoteAsset": "USD",
          "network": "base",
          "url": "https://data.chain.link/feeds/base/base/morpho-usd",
          "iconUrl": "https://d2f70xi62kby8n.cloudfront.net/tokens/morpho.webp"
        },
        {
          "assetName": "New Zealand Dollar",
          "baseAsset": "NZD",
          "quoteAsset": "USD",
          "network": "base",
          "url": "https://data.chain.link/feeds/base/base/nzd-usd",
          "iconUrl": "https://d2f70xi62kby8n.cloudfront.net/tokens/nzd.webp"
        },
        {
          "assetName": "Nigerian Naira",
          "baseAsset": "NGN",
          "quoteAsset": "USD",
          "network": "base",
          "url": "https://data.chain.link/feeds/base/base/ngn-usd",
          "iconUrl": "https://d2f70xi62kby8n.cloudfront.net/tokens/ngn.webp"
        },
        {
          "assetName": "Official Trump",
          "baseAsset": "TRUMP",
          "quoteAsset": "USD",
          "network": "ethereum",
          "url": "https://data.chain.link/feeds/ethereum/mainnet/trump-usd",
          "iconUrl": "https://d2f70xi62kby8n.cloudfront.net/tokens/trump.webp"
        },
        {
          "assetName": "OpenUSDT",
          "baseAsset": "OUSDT",
          "quoteAsset": "USD",
          "network": "ethereum",
          "url": "https://data.chain.link/feeds/ethereum/mainnet/ousdt-usd",
          "iconUrl": "https://d2f70xi62kby8n.cloudfront.net/tokens/ousdt.webp"
        },
        {
          "assetName": "OpenUSDT",
          "baseAsset": "OUSDT",
          "quoteAsset": "USD",
          "network": "optimism",
          "url": "https://data.chain.link/feeds/optimism/mainnet/ousdt-usd",
          "iconUrl": "https://d2f70xi62kby8n.cloudfront.net/tokens/ousdt.webp"
        },
        {
          "assetName": "OpenUSDT",
          "baseAsset": "OUSDT",
          "quoteAsset": "USD",
          "network": "base",
          "url": "https://data.chain.link/feeds/base/base/ousdt-usd",
          "iconUrl": "https://d2f70xi62kby8n.cloudfront.net/tokens/ousdt.webp"
        },
        {
          "assetName": "OpenUSDT",
          "baseAsset": "OUSDT",
          "quoteAsset": "USD",
          "network": "soneium",
          "url": "https://data.chain.link/feeds/soneium/soneium/ousdt-usd",
          "iconUrl": "https://d2f70xi62kby8n.cloudfront.net/tokens/ousdt.webp"
        },
        {
          "assetName": "OpenUSDT",
          "baseAsset": "OUSDT",
          "quoteAsset": "USD",
          "network": "mantle",
          "url": "https://data.chain.link/feeds/mantle/mantle/ousdt-usd",
          "iconUrl": "https://d2f70xi62kby8n.cloudfront.net/tokens/ousdt.webp"
        },
        {
          "assetName": "OpenUSDT",
          "baseAsset": "OUSDT",
          "quoteAsset": "USD",
          "network": "ronin",
          "url": "https://data.chain.link/feeds/ronin/ronin/ousdt-usd",
          "iconUrl": "https://d2f70xi62kby8n.cloudfront.net/tokens/ousdt.webp"
        },
        {
          "assetName": "Origin Sonic",
          "baseAsset": "OS",
          "quoteAsset": "S",
          "network": "sonic",
          "url": "https://data.chain.link/feeds/sonic/sonic/os-s",
          "iconUrl": "https://d2f70xi62kby8n.cloudfront.net/tokens/os.webp"
        },
        {
          "assetName": "Philippines Peso",
          "baseAsset": "PHP",
          "quoteAsset": "USD",
          "network": "ethereum",
          "url": "https://data.chain.link/feeds/ethereum/mainnet/php-usd",
          "iconUrl": "https://d2f70xi62kby8n.cloudfront.net/tokens/php.webp"
        },
        {
          "assetName": "Pound Sterling",
          "baseAsset": "GBP",
          "quoteAsset": "USD",
          "network": "celo",
          "url": "https://data.chain.link/feeds/celo/mainnet/gbp-usd",
          "iconUrl": "https://d2f70xi62kby8n.cloudfront.net/tokens/gbp.webp"
        },
        {
          "assetName": "pufETH",
          "baseAsset": "PUFETH",
          "quoteAsset": "ETH",
          "network": "soneium",
          "url": "https://data.chain.link/feeds/soneium/soneium/pufeth-eth",
          "iconUrl": "https://d2f70xi62kby8n.cloudfront.net/tokens/pufeth.webp"
        },
        {
          "assetName": "PumpBTC / BTC Exchange Rate",
          "baseAsset": "PumpBTC",
          "quoteAsset": "BTC",
          "network": "sonic",
          "url": "https://data.chain.link/feeds/sonic/sonic/pumpbtc-btc-exchange-rate",
          "iconUrl": "https://d2f70xi62kby8n.cloudfront.net/tokens/pumpbtc.webp"
        },
        {
          "assetName": "Resolv USR",
          "baseAsset": "USR",
          "quoteAsset": "USD",
          "network": "bnb-chain",
          "url": "https://data.chain.link/feeds/bsc/mainnet/usr-usd",
          "iconUrl": "https://d2f70xi62kby8n.cloudfront.net/tokens/usr.webp"
        },
        {
          "assetName": "Resolv USR",
          "baseAsset": "USR",
          "quoteAsset": "USD",
          "network": "optimism",
          "url": "https://data.chain.link/feeds/optimism/mainnet/usr-usd",
          "iconUrl": "https://d2f70xi62kby8n.cloudfront.net/tokens/usr.webp"
        },
        {
          "assetName": "Resolv wstUSR",
          "baseAsset": "wstUSR",
          "quoteAsset": "stUSR",
          "network": "arbitrum",
          "url": "https://data.chain.link/feeds/arbitrum/mainnet/wstusr-stusr-exchange-rate",
          "iconUrl": "https://d2f70xi62kby8n.cloudfront.net/tokens/wstusr.webp"
        },
        {
          "assetName": "Resolv wstUSR",
          "baseAsset": "wstUSR",
          "quoteAsset": "stUSR",
          "network": "optimism",
          "url": "https://data.chain.link/feeds/optimism/mainnet/wstusr-stusr-exchange-rate",
          "iconUrl": "https://d2f70xi62kby8n.cloudfront.net/tokens/wstusr.webp"
        },
        {
          "assetName": "Resolv wstUSR",
          "baseAsset": "wstUSR",
          "quoteAsset": "stUSR",
          "network": "base",
          "url": "https://data.chain.link/feeds/base/base/wstusr-stusr-exchange-rate",
          "iconUrl": "https://d2f70xi62kby8n.cloudfront.net/tokens/wstusr.webp"
        },
        {
          "assetName": "Shiba Inu",
          "baseAsset": "SHIB",
          "quoteAsset": "USD",
          "network": "avalanche",
          "url": "https://data.chain.link/feeds/avalanche/mainnet/shib-usd",
          "iconUrl": "https://d2f70xi62kby8n.cloudfront.net/tokens/shib.webp"
        },
        {
          "assetName": "SolvBTC.BBN / SolvBTC Exchange Rate",
          "baseAsset": "SolvBTC.BBN",
          "quoteAsset": "SolvBTC",
          "network": "soneium",
          "url": "https://data.chain.link/feeds/soneium/soneium/solvbtc.bbn-solvbtc-exchange-rate",
          "iconUrl": "https://d2f70xi62kby8n.cloudfront.net/tokens/solvbtc.bbn.webp"
        },
        {
          "assetName": "South African Rand",
          "baseAsset": "ZAR",
          "quoteAsset": "USD",
          "network": "base",
          "url": "https://data.chain.link/feeds/base/base/zar-usd",
          "iconUrl": "https://d2f70xi62kby8n.cloudfront.net/tokens/zar.webp"
        },
        {
          "assetName": "South African Rand",
          "baseAsset": "ZAR",
          "quoteAsset": "USD",
          "network": "celo",
          "url": "https://data.chain.link/feeds/celo/mainnet/zar-usd",
          "iconUrl": "https://d2f70xi62kby8n.cloudfront.net/tokens/zar.webp"
        },
        {
          "assetName": "Staked USD0",
          "baseAsset": "USD0++",
          "quoteAsset": "USD",
          "network": "ethereum",
          "url": "https://data.chain.link/feeds/ethereum/mainnet/usd0++-usd",
          "iconUrl": "https://d2f70xi62kby8n.cloudfront.net/tokens/usd0++.webp"
        },
        {
          "assetName": "sUSDS / USDS Exchange Rate",
          "baseAsset": "sUSDS",
          "quoteAsset": "sUSDS",
          "network": "arbitrum",
          "url": "https://data.chain.link/feeds/arbitrum/mainnet/susds-usds-exchange-rate",
          "iconUrl": "https://d2f70xi62kby8n.cloudfront.net/tokens/susds.webp"
        },
        {
          "assetName": "Treehouse ETH",
          "baseAsset": "tETH",
          "quoteAsset": "wstETH",
          "network": "base",
          "url": "https://data.chain.link/feeds/base/base/teth-wsteth-exchange-rate",
          "iconUrl": "https://d2f70xi62kby8n.cloudfront.net/tokens/teth.webp"
        },
        {
          "assetName": "Turkish Lira",
          "baseAsset": "TRY",
          "quoteAsset": "USD",
          "network": "base",
          "url": "https://data.chain.link/feeds/base/base/try-usd",
          "iconUrl": "https://d2f70xi62kby8n.cloudfront.net/tokens/try.webp"
        },
        {
          "assetName": "Venice Token",
          "baseAsset": "VVV",
          "quoteAsset": "USD",
          "network": "base",
          "url": "https://data.chain.link/feeds/base/base/vvv-usd",
          "iconUrl": "https://d2f70xi62kby8n.cloudfront.net/tokens/vvv.webp"
        },
        {
          "assetName": "Virtuals Protocol",
          "baseAsset": "VIRTUAL",
          "quoteAsset": "USD",
          "network": "base",
          "url": "https://data.chain.link/feeds/base/base/virtual-usd",
          "iconUrl": "https://d2f70xi62kby8n.cloudfront.net/tokens/virtual.webp"
        },
        {
          "assetName": "World Liberty Financial USD",
          "baseAsset": "USD1",
          "quoteAsset": "USD",
          "network": "ethereum",
          "url": "https://data.chain.link/feeds/ethereum/mainnet/usd1-usd",
          "iconUrl": "https://d2f70xi62kby8n.cloudfront.net/tokens/usd1.webp"
        },
        {
          "assetName": "World Mobile Token",
          "baseAsset": "WMTx",
          "quoteAsset": "USD",
          "network": "base",
          "url": "https://data.chain.link/feeds/base/base/wmtx-usd",
          "iconUrl": "https://d2f70xi62kby8n.cloudfront.net/tokens/wmtx.webp"
        },
        {
          "assetName": "Wrapped stETH",
          "baseAsset": "WSTETH",
          "quoteAsset": "ETH",
          "network": "soneium",
          "url": "https://data.chain.link/feeds/soneium/soneium/wsteth-eth",
          "iconUrl": "https://d2f70xi62kby8n.cloudfront.net/tokens/wsteth.webp"
        },
        {
          "assetName": "ynETH MAX",
          "baseAsset": "ynETHx",
          "quoteAsset": "ynETHx",
          "network": "arbitrum",
          "url": "https://data.chain.link/feeds/arbitrum/mainnet/ynethx-eth-exchange-rate",
          "iconUrl": "https://d2f70xi62kby8n.cloudfront.net/tokens/ynethx.webp"
        },
        {
          "assetName": "ynETH MAX",
          "baseAsset": "ynETHx",
          "quoteAsset": "ynETHx",
          "network": "optimism",
          "url": "https://data.chain.link/feeds/optimism/mainnet/ynethx-eth-exchange-rate",
          "iconUrl": "https://d2f70xi62kby8n.cloudfront.net/tokens/ynethx.webp"
        },
        {
          "assetName": "ynETH MAX",
          "baseAsset": "ynETHx",
          "quoteAsset": "ynETHx",
          "network": "base",
          "url": "https://data.chain.link/feeds/base/base/ynethx-eth-exchange-rate",
          "iconUrl": "https://d2f70xi62kby8n.cloudfront.net/tokens/ynethx.webp"
        },
        {
          "assetName": "ynETH MAX",
          "baseAsset": "ynETHx",
          "quoteAsset": "ynETHx",
          "network": "scroll",
          "url": "https://data.chain.link/feeds/scroll/mainnet/ynethx-eth-exchange-rate",
          "iconUrl": "https://d2f70xi62kby8n.cloudfront.net/tokens/ynethx.webp"
        },
        {
          "assetName": "ynETH MAX",
          "baseAsset": "ynETHx",
          "quoteAsset": "ynETHx",
          "network": "mantle",
          "url": "https://data.chain.link/feeds/mantle/mantle/ynethx-eth-exchange-rate",
          "iconUrl": "https://d2f70xi62kby8n.cloudfront.net/tokens/ynethx.webp"
        }
      ],
      "title": "Added support to Data Feeds",
      "topic": "Data Feeds"
    },
    {
      "category": "integration",
      "date": "2025-05-13",
      "description": "Chainlink CCIP expands support to new blockchains:",
      "newNetworks": [
        {
          "displayName": "Rootstock Mainnet",
          "network": "rootstock",
          "url": "https://docs.chain.link/ccip/directory/mainnet/chain/rootstock-mainnet"
        }
      ],
      "relatedNetworks": ["rootstock"],
      "title": "CCIP on new blockchains",
      "topic": "CCIP"
    },
    {
      "category": "integration",
      "date": "2025-05-11",
      "description": "Newly supported tokens: BR, CANNED, CRTV, FHE, GEN, LUISA, SHIPA, SHIRO, SILO, SNOW, TRADE, USAGI, ZeUSD, brBTC, xRPL, xrETH",
      "relatedTokens": [
        {
          "assetName": "Bedrock",
          "baseAsset": "BR",
          "url": "https://docs.chain.link/ccip/directory/mainnet/token/BR",
          "iconUrl": "https://d2f70xi62kby8n.cloudfront.net/tokens/br.webp?auto=compress%2Cformat"
        },
        {
          "assetName": "Canned dog",
          "baseAsset": "CANNED",
          "url": "https://docs.chain.link/ccip/directory/mainnet/token/CANNED",
          "iconUrl": "https://d2f70xi62kby8n.cloudfront.net/tokens/canned.webp?auto=compress%2Cformat"
        },
        {
          "assetName": "Creative Token",
          "baseAsset": "CRTV",
          "url": "https://docs.chain.link/ccip/directory/mainnet/token/CRTV",
          "iconUrl": "https://d2f70xi62kby8n.cloudfront.net/tokens/crtv.webp?auto=compress%2Cformat"
        },
        {
          "assetName": "MindNetwork FHE Token",
          "baseAsset": "FHE",
          "url": "https://docs.chain.link/ccip/directory/mainnet/token/FHE",
          "iconUrl": "https://d2f70xi62kby8n.cloudfront.net/tokens/fhe.webp?auto=compress%2Cformat"
        },
        {
          "assetName": "Generative Protocol",
          "baseAsset": "GEN",
          "url": "https://docs.chain.link/ccip/directory/mainnet/token/GEN",
          "iconUrl": "https://d2f70xi62kby8n.cloudfront.net/tokens/gen.webp?auto=compress%2Cformat"
        },
        {
          "assetName": "Luisa",
          "baseAsset": "LUISA",
          "url": "https://docs.chain.link/ccip/directory/mainnet/token/LUISA",
          "iconUrl": "https://d2f70xi62kby8n.cloudfront.net/tokens/luisa.webp?auto=compress%2Cformat"
        },
        {
          "assetName": "Shipa",
          "baseAsset": "SHIPA",
          "url": "https://docs.chain.link/ccip/directory/mainnet/token/SHIPA",
          "iconUrl": "https://d2f70xi62kby8n.cloudfront.net/tokens/shipa.webp?auto=compress%2Cformat"
        },
        {
          "assetName": "Shiro Neko",
          "baseAsset": "SHIRO",
          "url": "https://docs.chain.link/ccip/directory/mainnet/token/SHIRO",
          "iconUrl": "https://d2f70xi62kby8n.cloudfront.net/tokens/shiro.webp?auto=compress%2Cformat"
        },
        {
          "assetName": "Silo Token",
          "baseAsset": "SILO",
          "url": "https://docs.chain.link/ccip/directory/mainnet/token/SILO",
          "iconUrl": "https://d2f70xi62kby8n.cloudfront.net/tokens/silo.webp?auto=compress%2Cformat"
        },
        {
          "assetName": "Snow Ball",
          "baseAsset": "SNOW",
          "url": "https://docs.chain.link/ccip/directory/mainnet/token/SNOW",
          "iconUrl": "https://d2f70xi62kby8n.cloudfront.net/tokens/snow.webp?auto=compress%2Cformat"
        },
        {
          "assetName": "Polytrade",
          "baseAsset": "TRADE",
          "url": "https://docs.chain.link/ccip/directory/mainnet/token/TRADE",
          "iconUrl": "https://d2f70xi62kby8n.cloudfront.net/tokens/trade.webp?auto=compress%2Cformat"
        },
        {
          "assetName": "Usagi",
          "baseAsset": "USAGI",
          "url": "https://docs.chain.link/ccip/directory/mainnet/token/USAGI",
          "iconUrl": "https://d2f70xi62kby8n.cloudfront.net/tokens/usagi.webp?auto=compress%2Cformat"
        },
        {
          "assetName": "ZeUSD",
          "baseAsset": "ZeUSD",
          "url": "https://docs.chain.link/ccip/directory/mainnet/token/ZeUSD",
          "iconUrl": "https://d2f70xi62kby8n.cloudfront.net/tokens/zeusd.webp?auto=compress%2Cformat"
        },
        {
          "assetName": "brBTC",
          "baseAsset": "brBTC",
          "url": "https://docs.chain.link/ccip/directory/mainnet/token/brBTC",
          "iconUrl": "https://d2f70xi62kby8n.cloudfront.net/tokens/brbtc.webp?auto=compress%2Cformat"
        },
        {
          "assetName": "Constellation RPL",
          "baseAsset": "xRPL",
          "url": "https://docs.chain.link/ccip/directory/mainnet/token/xRPL",
          "iconUrl": "https://d2f70xi62kby8n.cloudfront.net/tokens/xrpl.webp?auto=compress%2Cformat"
        },
        {
          "assetName": "Constellation ETH",
          "baseAsset": "xrETH",
          "url": "https://docs.chain.link/ccip/directory/mainnet/token/xrETH",
          "iconUrl": "https://d2f70xi62kby8n.cloudfront.net/tokens/xreth.webp?auto=compress%2Cformat"
        }
      ],
      "title": "Cross-chain token (CCT) standard: Added support for new tokens",
      "topic": "CCIP"
    },
    {
      "category": "integration",
      "date": "2025-05-11",
      "description": "New Data Streams available on all [supported networks](https://docs.chain.link/data-streams/crypto-streams):",
      "relatedNetworks": [
        "apechain",
        "arbitrum",
        "avalanche",
        "base",
        "berachain",
        "blast",
        "bnb-chain",
        "bob",
        "ethereum",
        "gnosis-chain",
        "gravity",
        "hashkey",
        "hyperliquid",
        "ink",
        "lens",
        "linea",
        "mantle",
        "opbnb",
        "optimism",
        "polygon",
        "ronin",
        "scroll",
        "shibarium",
        "soneium",
        "sonic",
        "solana",
        "taiko",
        "unichain",
        "worldchain",
        "zksync"
      ],
      "relatedTokens": [
        {
          "assetName": "Zeus Network ZBTC",
          "baseAsset": "ZBTC",
          "quoteAsset": "USD",
          "url": "https://data.chain.link/streams/zbtc-usd",
          "iconUrl": "https://d2f70xi62kby8n.cloudfront.net/tokens/zbtc.webp"
        }
      ],
      "title": "Added support to Data Streams",
      "topic": "Data Streams"
    },
    {
      "category": "integration",
      "date": "2025-05-11",
      "description": "New SmartData Feeds available:",
      "relatedNetworks": ["ethereum", "arbitrum"],
      "relatedTokens": [
        {
          "assetName": "Bitcoin (BTC)",
          "baseAsset": "xSolvBTC",
          "network": "ethereum",
          "productTypeCode": "PoR",
          "url": "https://data.chain.link/feeds/ethereum/mainnet/xsolvbtc-por",
          "iconUrl": "https://d2f70xi62kby8n.cloudfront.net/tokens/xsolvbtc.webp"
        },
        {
          "assetName": "M",
          "baseAsset": "MN",
          "network": "arbitrum",
          "productTypeCode": "NAV",
          "url": "https://data.chain.link/feeds/arbitrum/mainnet/m-nav-arbitrum",
          "iconUrl": "https://d2f70xi62kby8n.cloudfront.net/tokens/mn.webp"
        }
      ],
      "title": "Added support to SmartData",
      "topic": "SmartData"
    },
    {
      "category": "integration",
      "date": "2025-05-11",
      "description": "New Data Feeds available:",
      "relatedNetworks": ["arbitrum", "ethereum", "celo", "sonic", "polygon", "bnb-chain"],
      "relatedTokens": [
        {
          "assetName": "Berachain",
          "baseAsset": "BERA",
          "quoteAsset": "USD",
          "network": "arbitrum",
          "url": "https://data.chain.link/feeds/arbitrum/mainnet/bera-usd",
          "iconUrl": "https://d2f70xi62kby8n.cloudfront.net/tokens/bera.webp"
        },
        {
          "assetName": "Circle EUR",
          "baseAsset": "EURC",
          "quoteAsset": "USD",
          "network": "arbitrum",
          "url": "https://data.chain.link/feeds/arbitrum/mainnet/eurc-usd",
          "iconUrl": "https://d2f70xi62kby8n.cloudfront.net/tokens/eurc.webp"
        },
        {
          "assetName": "Core",
          "baseAsset": "CORE",
          "quoteAsset": "USD",
          "network": "arbitrum",
          "url": "https://data.chain.link/feeds/arbitrum/mainnet/core-usd",
          "iconUrl": "https://d2f70xi62kby8n.cloudfront.net/tokens/core.webp"
        },
        {
          "assetName": "Cronos",
          "baseAsset": "CRO",
          "quoteAsset": "USD",
          "network": "arbitrum",
          "url": "https://data.chain.link/feeds/arbitrum/mainnet/cro-usd",
          "iconUrl": "https://d2f70xi62kby8n.cloudfront.net/tokens/cro.webp"
        },
        {
          "assetName": "Dolomite",
          "baseAsset": "DOLO",
          "quoteAsset": "USD",
          "network": "arbitrum",
          "url": "https://data.chain.link/feeds/arbitrum/mainnet/dolo-usd",
          "iconUrl": "https://d2f70xi62kby8n.cloudfront.net/tokens/dolo.webp"
        },
        {
          "assetName": "Elixir deUSD",
          "baseAsset": "DEUSD",
          "quoteAsset": "USD",
          "network": "arbitrum",
          "url": "https://data.chain.link/feeds/arbitrum/mainnet/deusd-usd",
          "iconUrl": "https://d2f70xi62kby8n.cloudfront.net/tokens/deusd.webp"
        },
        {
          "assetName": "ether.fi",
          "baseAsset": "ETHFI",
          "quoteAsset": "USD",
          "network": "ethereum",
          "url": "https://data.chain.link/feeds/ethereum/mainnet/ethfi-usd",
          "iconUrl": "https://d2f70xi62kby8n.cloudfront.net/tokens/ethfi.webp"
        },
        {
          "assetName": "Falcon USD",
          "baseAsset": "USDf",
          "quoteAsset": "USD",
          "network": "ethereum",
          "url": "https://data.chain.link/feeds/ethereum/mainnet/usdf-usd",
          "iconUrl": "https://d2f70xi62kby8n.cloudfront.net/tokens/usdf.webp"
        },
        {
          "assetName": "Frax USD",
          "baseAsset": "FRXUSD",
          "quoteAsset": "USD",
          "network": "arbitrum",
          "url": "https://data.chain.link/feeds/arbitrum/mainnet/frxusd-usd",
          "iconUrl": "https://d2f70xi62kby8n.cloudfront.net/tokens/frxusd.webp"
        },
        {
          "assetName": "Grass",
          "baseAsset": "GRASS",
          "quoteAsset": "USD",
          "network": "arbitrum",
          "url": "https://data.chain.link/feeds/arbitrum/mainnet/grass-usd",
          "iconUrl": "https://d2f70xi62kby8n.cloudfront.net/tokens/grass.webp"
        },
        {
          "assetName": "Hey Anon",
          "baseAsset": "ANON",
          "quoteAsset": "USD",
          "network": "arbitrum",
          "url": "https://data.chain.link/feeds/arbitrum/mainnet/anon-usd",
          "iconUrl": "https://d2f70xi62kby8n.cloudfront.net/tokens/anon.webp"
        },
        {
          "assetName": "Hyperliquid",
          "baseAsset": "HYPE",
          "quoteAsset": "USD",
          "network": "arbitrum",
          "url": "https://data.chain.link/feeds/arbitrum/mainnet/hype-usd",
          "iconUrl": "https://d2f70xi62kby8n.cloudfront.net/tokens/hype.webp"
        },
        {
          "assetName": "Nigerian Naira",
          "baseAsset": "NGN",
          "quoteAsset": "USD",
          "network": "celo",
          "url": "https://data.chain.link/feeds/celo/mainnet/ngn-usd-fx",
          "iconUrl": "https://d2f70xi62kby8n.cloudfront.net/tokens/ngn.webp"
        },
        {
          "assetName": "Plume",
          "baseAsset": "PLUME",
          "quoteAsset": "USD",
          "network": "arbitrum",
          "url": "https://data.chain.link/feeds/arbitrum/mainnet/plume-usd",
          "iconUrl": "https://d2f70xi62kby8n.cloudfront.net/tokens/plume.webp"
        },
        {
          "assetName": "Resolv USR",
          "baseAsset": "USR",
          "quoteAsset": "USD",
          "network": "arbitrum",
          "url": "https://data.chain.link/feeds/arbitrum/mainnet/usr-usd",
          "iconUrl": "https://d2f70xi62kby8n.cloudfront.net/tokens/usr.webp"
        },
        {
          "assetName": "Shadow Exchange",
          "baseAsset": "SHADOW",
          "quoteAsset": "USD",
          "network": "sonic",
          "url": "https://data.chain.link/feeds/sonic/sonic/shadow-usd",
          "iconUrl": "https://d2f70xi62kby8n.cloudfront.net/tokens/shadow.webp"
        },
        {
          "assetName": "Space and Time",
          "baseAsset": "SXT",
          "quoteAsset": "USD",
          "network": "ethereum",
          "url": "https://data.chain.link/feeds/ethereum/mainnet/sxt-usd",
          "iconUrl": "https://d2f70xi62kby8n.cloudfront.net/tokens/sxt.webp"
        },
        {
          "assetName": "Staked Frax USD",
          "baseAsset": "sfrxUSD",
          "quoteAsset": "USD",
          "network": "sonic",
          "url": "https://data.chain.link/feeds/sonic/sonic/sfrxusd-usd",
          "iconUrl": "https://d2f70xi62kby8n.cloudfront.net/tokens/sfrxusd.webp"
        },
        {
          "assetName": "Tezos",
          "baseAsset": "XTZ",
          "quoteAsset": "USD",
          "network": "arbitrum",
          "url": "https://data.chain.link/feeds/arbitrum/mainnet/xtz-usd",
          "iconUrl": "https://d2f70xi62kby8n.cloudfront.net/tokens/xtz.webp"
        },
        {
          "assetName": "TruFin Staked MATIC",
          "baseAsset": "TRUMATIC",
          "quoteAsset": "MATIC",
          "network": "polygon",
          "url": "https://data.chain.link/feeds/polygon/mainnet/trumatic-matic-exchange-rate",
          "iconUrl": "https://d2f70xi62kby8n.cloudfront.net/tokens/trumatic.webp"
        },
        {
          "assetName": "USDS",
          "baseAsset": "USDS",
          "quoteAsset": "USD",
          "network": "arbitrum",
          "url": "https://data.chain.link/feeds/arbitrum/mainnet/usds-usd",
          "iconUrl": "https://d2f70xi62kby8n.cloudfront.net/tokens/usds.webp"
        },
        {
          "assetName": "World Liberty Financial USD",
          "baseAsset": "USD1",
          "quoteAsset": "USD",
          "network": "bnb-chain",
          "url": "https://data.chain.link/feeds/bsc/mainnet/usd1-usd",
          "iconUrl": "https://d2f70xi62kby8n.cloudfront.net/tokens/usd1.webp"
        }
      ],
      "title": "Added support to Data Feeds",
      "topic": "Data Feeds"
    },
    {
      "category": "release",
      "date": "2025-05-09",
      "description": "This release introduces major improvements to session flexibility, authorization flows, and multi-network deployments. Add or deploy a new token today via [Token Manager](https://tokenmanager.chain.link/).",
      "title": "Token Manager Updates",
      "topic": "General"
    },
    {
      "category": "integration",
      "date": "2025-05-08",
      "description": "Chainlink Data Feeds is available on Monad Testnet. View the available price feed information on the [Price Feed Addresses](https://docs.chain.link/data-feeds/price-feeds/addresses?network=monad&page=1) page.",
      "relatedNetworks": ["monad"],
      "title": "Data Feeds on Monad Testnet",
      "topic": "Data Feeds"
    },
    {
      "category": "integration",
      "date": "2025-05-07",
      "description": "Chainlink VRF 2.5 is available on Ronin Mainnet and Ronin Saigon Testnet. Visit the [Supported Networks](https://docs.chain.link/vrf/v2-5/supported-networks#ronin) page for more information.",
      "relatedNetworks": ["ronin"],
      "title": "VRF 2.5 on Ronin",
      "topic": "VRF"
    },
    {
      "category": "integration",
      "date": "2025-05-07",
      "description": "Chainlink Data Streams is available for new blockchains:\n\n- Polygon Mainnet\n- Polygon Amoy Testnet\n- Gravity Alpha Mainnet\n- Gravity Alpha Testnet Sepolia\n\nThe verifier proxy addresses and stream IDs are available on the [Stream Addresses](https://docs.chain.link/data-streams/crypto-streams) page.",
      "relatedNetworks": ["polygon", "gravity"],
      "title": "Data Streams Expands to New Blockchains",
      "topic": "Data Streams"
    },
    {
      "category": "integration",
      "date": "2025-05-06",
      "description": "Chainlink CCIP expands support to new blockchains:",
      "newNetworks": [
        {
          "displayName": "Rootstock Testnet",
          "network": "rootstock",
          "url": "https://docs.chain.link/ccip/directory/testnet/chain/bitcoin-testnet-rootstock"
        },
        {
          "displayName": "Superseed Mainnet",
          "network": "superseed",
          "url": "https://docs.chain.link/ccip/directory/mainnet/chain/superseed-mainnet"
        },
        {
          "displayName": "Taiko Alethia",
          "network": "taiko",
          "url": "https://docs.chain.link/ccip/directory/mainnet/chain/ethereum-mainnet-taiko-1"
        },
        {
          "displayName": "Zora Mainnet",
          "network": "zora",
          "url": "https://docs.chain.link/ccip/directory/mainnet/chain/zora-mainnet"
        }
      ],
      "relatedNetworks": ["rootstock", "superseed", "taiko", "zora"],
      "title": "CCIP on new blockchains",
      "topic": "CCIP"
    },
    {
      "category": "release",
      "date": "2025-05-05",
      "description": "Chainlink Node v2.23.0 is now available. See the [Release Notes](https://github.com/smartcontractkit/chainlink/releases/tag/v2.23.0) for details.",
      "title": "Chainlink Node v2.23.0",
      "topic": "Nodes"
    },
    {
      "category": "integration",
      "date": "2025-05-04",
      "description": "New Data Streams available on all [supported networks](https://docs.chain.link/data-streams/crypto-streams):",
      "relatedNetworks": [
        "apechain",
        "arbitrum",
        "avalanche",
        "base",
        "berachain",
        "blast",
        "bnb-chain",
        "bob",
        "ethereum",
        "gnosis-chain",
        "hashkey",
        "hyperliquid",
        "ink",
        "lens",
        "linea",
        "mantle",
        "opbnb",
        "optimism",
        "ronin",
        "scroll",
        "shibarium",
        "soneium",
        "sonic",
        "solana",
        "taiko",
        "unichain",
        "worldchain",
        "zksync"
      ],
      "relatedTokens": [
        {
          "assetName": "Dolomite",
          "baseAsset": "DOLO",
          "quoteAsset": "USD",
          "url": "https://data.chain.link/streams/dolo-usd",
          "iconUrl": "https://d2f70xi62kby8n.cloudfront.net/tokens/dolo.webp"
        }
      ],
      "title": "Added support to Data Streams",
      "topic": "Data Streams"
    },
    {
      "category": "integration",
      "date": "2025-04-29",
      "description": "Chainlink CCIP expands support to new blockchains:",
      "newNetworks": [
        {
          "displayName": "Plume Mainnet",
          "network": "plume",
          "url": "https://docs.chain.link/ccip/directory/mainnet/chain/plume-mainnet"
        },
        {
          "displayName": "Plume Testnet",
          "network": "plume",
          "url": "https://docs.chain.link/ccip/directory/testnet/chain/plume-testnet-sepolia"
        },
        {
          "displayName": "Taiko Hekla Testnet",
          "network": "taiko",
          "url": "https://docs.chain.link/ccip/directory/testnet/chain/ethereum-testnet-holesky-taiko-1"
        }
      ],
      "relatedNetworks": ["plume", "taiko"],
      "title": "CCIP on new blockchains",
      "topic": "CCIP"
    },
    {
      "category": "integration",
      "date": "2025-04-28",
      "description": "Chainlink CCIP expands support to new blockchains:",
      "newNetworks": [
        {
          "displayName": "Abstract Mainnet",
          "network": "abstract",
          "url": "https://docs.chain.link/ccip/directory/mainnet/chain/abstract-mainnet"
        },
        {
          "displayName": "Lisk Mainnet",
          "network": "lisk",
          "url": "https://docs.chain.link/ccip/directory/mainnet/chain/lisk-mainnet"
        },
        {
          "displayName": "Metal L2 Mainnet",
          "network": "metal",
          "url": "https://docs.chain.link/ccip/directory/mainnet/chain/metal-mainnet"
        },
        {
          "displayName": "Mint Mainnet",
          "network": "mint",
          "url": "https://docs.chain.link/ccip/directory/mainnet/chain/mint-mainnet"
        }
      ],
      "relatedNetworks": ["abstract", "lisk", "metal", "mint"],
      "title": "CCIP on new blockchains",
      "topic": "CCIP"
    },
    {
      "category": "integration",
      "date": "2025-04-27",
      "description": "Newly supported tokens: ANIMA, APRS, ASTR, AXS, BANANA, DOLO, IXT, LUA, LUAUSD, PIXEL, SKYA, SLP, STBU, WHY, YGG, pufETH",
      "relatedTokens": [
        {
          "assetName": "Anima",
          "baseAsset": "ANIMA",
          "url": "https://docs.chain.link/ccip/directory/mainnet/token/ANIMA",
          "iconUrl": "https://d2f70xi62kby8n.cloudfront.net/tokens/anima.webp?auto=compress%2Cformat"
        },
        {
          "assetName": "Aperios",
          "baseAsset": "APRS",
          "url": "https://docs.chain.link/ccip/directory/mainnet/token/APRS",
          "iconUrl": "https://d2f70xi62kby8n.cloudfront.net/tokens/aprs.webp?auto=compress%2Cformat"
        },
        {
          "assetName": "Astar Token",
          "baseAsset": "ASTR",
          "url": "https://docs.chain.link/ccip/directory/mainnet/token/ASTR",
          "iconUrl": "https://d2f70xi62kby8n.cloudfront.net/tokens/astr.webp?auto=compress%2Cformat"
        },
        {
          "assetName": "Axie Infinity Shard",
          "baseAsset": "AXS",
          "url": "https://docs.chain.link/ccip/directory/mainnet/token/AXS",
          "iconUrl": "https://d2f70xi62kby8n.cloudfront.net/tokens/axs.webp?auto=compress%2Cformat"
        },
        {
          "assetName": "Banana",
          "baseAsset": "BANANA",
          "url": "https://docs.chain.link/ccip/directory/mainnet/token/BANANA",
          "iconUrl": "https://d2f70xi62kby8n.cloudfront.net/tokens/banana.webp?auto=compress%2Cformat"
        },
        {
          "assetName": "Dolomite",
          "baseAsset": "DOLO",
          "url": "https://docs.chain.link/ccip/directory/mainnet/token/DOLO",
          "iconUrl": "https://d2f70xi62kby8n.cloudfront.net/tokens/dolo.webp?auto=compress%2Cformat"
        },
        {
          "assetName": "PlanetIX",
          "baseAsset": "IXT",
          "url": "https://docs.chain.link/ccip/directory/mainnet/token/IXT",
          "iconUrl": "https://d2f70xi62kby8n.cloudfront.net/tokens/ixt.webp?auto=compress%2Cformat"
        },
        {
          "assetName": "Lumi Finance Token",
          "baseAsset": "LUA",
          "url": "https://docs.chain.link/ccip/directory/mainnet/token/LUA",
          "iconUrl": "https://d2f70xi62kby8n.cloudfront.net/tokens/lua.webp?auto=compress%2Cformat"
        },
        {
          "assetName": "Lumi Finance USD",
          "baseAsset": "LUAUSD",
          "url": "https://docs.chain.link/ccip/directory/mainnet/token/LUAUSD",
          "iconUrl": "https://d2f70xi62kby8n.cloudfront.net/tokens/luausd.webp?auto=compress%2Cformat"
        },
        {
          "assetName": "PIXEL",
          "baseAsset": "PIXEL",
          "url": "https://docs.chain.link/ccip/directory/mainnet/token/PIXEL",
          "iconUrl": "https://d2f70xi62kby8n.cloudfront.net/tokens/pixel.webp?auto=compress%2Cformat"
        },
        {
          "assetName": "Sekuya",
          "baseAsset": "SKYA",
          "url": "https://docs.chain.link/ccip/directory/mainnet/token/SKYA",
          "iconUrl": "https://d2f70xi62kby8n.cloudfront.net/tokens/skya.webp?auto=compress%2Cformat"
        },
        {
          "assetName": "Smooth Love Potion",
          "baseAsset": "SLP",
          "url": "https://docs.chain.link/ccip/directory/mainnet/token/SLP",
          "iconUrl": "https://d2f70xi62kby8n.cloudfront.net/tokens/slp.webp?auto=compress%2Cformat"
        },
        {
          "assetName": "Stobox Token v.3",
          "baseAsset": "STBU",
          "url": "https://docs.chain.link/ccip/directory/mainnet/token/STBU",
          "iconUrl": "https://d2f70xi62kby8n.cloudfront.net/tokens/stbu.webp?auto=compress%2Cformat"
        },
        {
          "assetName": "why",
          "baseAsset": "WHY",
          "url": "https://docs.chain.link/ccip/directory/mainnet/token/WHY",
          "iconUrl": "https://d2f70xi62kby8n.cloudfront.net/tokens/why.webp?auto=compress%2Cformat"
        },
        {
          "assetName": "Yield Guild Games Token",
          "baseAsset": "YGG",
          "url": "https://docs.chain.link/ccip/directory/mainnet/token/YGG",
          "iconUrl": "https://d2f70xi62kby8n.cloudfront.net/tokens/ygg.webp?auto=compress%2Cformat"
        },
        {
          "assetName": "pufETH",
          "baseAsset": "pufETH",
          "url": "https://docs.chain.link/ccip/directory/mainnet/token/pufETH",
          "iconUrl": "https://d2f70xi62kby8n.cloudfront.net/tokens/pufeth.webp?auto=compress%2Cformat"
        }
      ],
      "title": "Cross-chain token (CCT) standard: Added support for new tokens",
      "topic": "CCIP"
    },
    {
      "category": "integration",
      "date": "2025-04-27",
      "description": "New Data Streams available on all [supported networks](https://docs.chain.link/data-streams/crypto-streams):",
      "relatedNetworks": [
        "apechain",
        "arbitrum",
        "avalanche",
        "base",
        "berachain",
        "blast",
        "bnb-chain",
        "bob",
        "ethereum",
        "gnosis-chain",
        "hashkey",
        "hyperliquid",
        "ink",
        "lens",
        "linea",
        "mantle",
        "opbnb",
        "optimism",
        "ronin",
        "scroll",
        "shibarium",
        "soneium",
        "sonic",
        "solana",
        "taiko",
        "unichain",
        "worldchain",
        "zksync"
      ],
      "relatedTokens": [
        {
          "assetName": "ANIME",
          "baseAsset": "ANIME",
          "quoteAsset": "USD",
          "url": "https://data.chain.link/streams/anime-usd",
          "iconUrl": "https://d2f70xi62kby8n.cloudfront.net/tokens/anime.webp"
        },
        {
          "assetName": "Binance Staked SOL",
          "baseAsset": "BNSOL",
          "quoteAsset": "USD",
          "url": "https://data.chain.link/streams/bnsol-usd",
          "iconUrl": "https://d2f70xi62kby8n.cloudfront.net/tokens/bnsol.webp"
        },
        {
          "assetName": "BlazeStake Staked SOL",
          "baseAsset": "BSOL",
          "quoteAsset": "USD",
          "url": "https://data.chain.link/streams/bsol-usd",
          "iconUrl": "https://d2f70xi62kby8n.cloudfront.net/tokens/bsol.webp"
        },
        {
          "assetName": "frax",
          "baseAsset": "FRAX",
          "quoteAsset": "USD",
          "url": "https://data.chain.link/streams/frax-usd",
          "iconUrl": "https://d2f70xi62kby8n.cloudfront.net/tokens/frax.webp"
        },
        {
          "assetName": "Helius Staked SOL",
          "baseAsset": "HSOL",
          "quoteAsset": "USD",
          "url": "https://data.chain.link/streams/hsol-usd",
          "iconUrl": "https://d2f70xi62kby8n.cloudfront.net/tokens/hsol.webp"
        },
        {
          "assetName": "Jito Staked SOL",
          "baseAsset": "JITOSOL",
          "quoteAsset": "USD",
          "url": "https://data.chain.link/streams/jitosol-usd",
          "iconUrl": "https://d2f70xi62kby8n.cloudfront.net/tokens/jitosol.webp"
        },
        {
          "assetName": "Marinade Staked SOL",
          "baseAsset": "MSOL",
          "quoteAsset": "USD",
          "url": "https://data.chain.link/streams/msol-usd",
          "iconUrl": "https://d2f70xi62kby8n.cloudfront.net/tokens/msol.webp"
        },
        {
          "assetName": "metis",
          "baseAsset": "METIS",
          "quoteAsset": "USD",
          "url": "https://data.chain.link/streams/metis-usd",
          "iconUrl": "https://d2f70xi62kby8n.cloudfront.net/tokens/metis.webp"
        },
        {
          "assetName": "OMG Network",
          "baseAsset": "OMG",
          "quoteAsset": "USD",
          "url": "https://data.chain.link/streams/omg-usd",
          "iconUrl": "https://d2f70xi62kby8n.cloudfront.net/tokens/omg.webp"
        },
        {
          "assetName": "PayPal USD",
          "baseAsset": "PYUSD",
          "quoteAsset": "USD",
          "url": "https://data.chain.link/streams/pyusd-usd",
          "iconUrl": "https://d2f70xi62kby8n.cloudfront.net/tokens/pyusd.webp"
        },
        {
          "assetName": "Sanctum Inifnity",
          "baseAsset": "INF",
          "quoteAsset": "USD",
          "url": "https://data.chain.link/streams/inf-usd",
          "iconUrl": "https://d2f70xi62kby8n.cloudfront.net/tokens/inf.webp"
        },
        {
          "assetName": "Tether Gold",
          "baseAsset": "XAUT",
          "quoteAsset": "USD",
          "url": "https://data.chain.link/streams/xaut-usd",
          "iconUrl": "https://d2f70xi62kby8n.cloudfront.net/tokens/xaut.webp"
        },
        {
          "assetName": "The Vault Staked SOL",
          "baseAsset": "VSOL",
          "quoteAsset": "USD",
          "url": "https://data.chain.link/streams/vsol-usd",
          "iconUrl": "https://d2f70xi62kby8n.cloudfront.net/tokens/vsol.webp"
        },
        {
          "assetName": "XPR Network",
          "baseAsset": "XPR",
          "quoteAsset": "USD",
          "url": "https://data.chain.link/streams/xpr-usd",
          "iconUrl": "https://d2f70xi62kby8n.cloudfront.net/tokens/xpr.webp"
        }
      ],
      "title": "Added support to Data Streams",
      "topic": "Data Streams"
    },
    {
      "category": "integration",
      "date": "2025-04-27",
      "description": "New Data Feeds available:",
      "relatedNetworks": ["sonic"],
      "relatedTokens": [
        {
          "assetName": "beS / S Exchange Rate",
          "baseAsset": "beS",
          "quoteAsset": "S",
          "network": "sonic",
          "url": "https://data.chain.link/feeds/sonic/sonic/bes-s-exchange-rate",
          "iconUrl": "https://d2f70xi62kby8n.cloudfront.net/tokens/bes.webp"
        },
        {
          "assetName": "GHO",
          "baseAsset": "GHO",
          "quoteAsset": "USD",
          "network": "sonic",
          "url": "https://data.chain.link/feeds/sonic/sonic/gho-usd",
          "iconUrl": "https://d2f70xi62kby8n.cloudfront.net/tokens/gho.webp"
        },
        {
          "assetName": "Hey Anon",
          "baseAsset": "ANON",
          "quoteAsset": "USD",
          "network": "sonic",
          "url": "https://data.chain.link/feeds/sonic/sonic/anon-usd",
          "iconUrl": "https://d2f70xi62kby8n.cloudfront.net/tokens/anon.webp"
        },
        {
          "assetName": "OpenUSDT",
          "baseAsset": "oUSDT",
          "quoteAsset": "USD",
          "network": "sonic",
          "url": "https://data.chain.link/feeds/sonic/sonic/ousdt-usd",
          "iconUrl": "https://d2f70xi62kby8n.cloudfront.net/tokens/ousdt.webp"
        },
        {
          "assetName": "Sonic ETH",
          "baseAsset": "scETH",
          "quoteAsset": "USD",
          "network": "sonic",
          "url": "https://data.chain.link/feeds/sonic/sonic/sceth-usd",
          "iconUrl": "https://d2f70xi62kby8n.cloudfront.net/tokens/sceth.webp"
        },
        {
          "assetName": "Staked Sonic",
          "baseAsset": "stS",
          "quoteAsset": "USD",
          "network": "sonic",
          "url": "https://data.chain.link/feeds/sonic/sonic/sts-usd",
          "iconUrl": "https://d2f70xi62kby8n.cloudfront.net/tokens/sts.webp"
        },
        {
          "assetName": "stS / S Exchange Rate",
          "baseAsset": "stS",
          "quoteAsset": "S",
          "network": "sonic",
          "url": "https://data.chain.link/feeds/sonic/sonic/sts-s-exchange-rate",
          "iconUrl": "https://d2f70xi62kby8n.cloudfront.net/tokens/sts.webp"
        },
        {
          "assetName": "wanS / anS Exchange Rate",
          "baseAsset": "wanS",
          "quoteAsset": "anS",
          "network": "sonic",
          "url": "https://data.chain.link/feeds/sonic/sonic/wans-ans-exchange-rate",
          "iconUrl": "https://d2f70xi62kby8n.cloudfront.net/tokens/wans.webp"
        },
        {
          "assetName": "wOS / OS Exchange Rate",
          "baseAsset": "wOS",
          "quoteAsset": "OS",
          "network": "sonic",
          "url": "https://data.chain.link/feeds/sonic/sonic/wos-os-exchange-rate",
          "iconUrl": "https://d2f70xi62kby8n.cloudfront.net/tokens/wos.webp"
        },
        {
          "assetName": "Wrapped Bitcoin",
          "baseAsset": "WBTC",
          "quoteAsset": "USD",
          "network": "sonic",
          "url": "https://data.chain.link/feeds/sonic/sonic/wbtc-usd",
          "iconUrl": "https://d2f70xi62kby8n.cloudfront.net/tokens/wbtc.webp"
        },
        {
          "assetName": "yUSD / USD Exchange Rate",
          "baseAsset": "yUSD",
          "quoteAsset": "USD",
          "network": "sonic",
          "url": "https://data.chain.link/feeds/sonic/sonic/yusd-usd-exchange-rate",
          "iconUrl": "https://d2f70xi62kby8n.cloudfront.net/tokens/yusd.webp"
        }
      ],
      "title": "Added support to Data Feeds",
      "topic": "Data Feeds"
    },
    {
      "category": "integration",
      "date": "2025-04-25",
      "description": "Chainlink CCIP expands support to new blockchains:",
      "newNetworks": [
        {
          "displayName": "Abstract Sepolia",
          "network": "abstract",
          "url": "https://docs.chain.link/ccip/directory/testnet/chain/abstract-testnet"
        },
        {
          "displayName": "Hemi Mainnet",
          "network": "hemi",
          "url": "https://docs.chain.link/ccip/directory/mainnet/chain/hemi-mainnet"
        },
        {
          "displayName": "Lisk Sepolia",
          "network": "lisk",
          "url": "https://docs.chain.link/ccip/directory/testnet/chain/ethereum-testnet-sepolia-lisk-1"
        },
        {
          "displayName": "Metal L2 Testnet",
          "network": "metal",
          "url": "https://docs.chain.link/ccip/directory/testnet/chain/metal-testnet"
        },
        {
          "displayName": "Mint Sepolia",
          "network": "mint",
          "url": "https://docs.chain.link/ccip/directory/testnet/chain/mint-testnet"
        },
        {
          "displayName": "Superseed Sepolia",
          "network": "superseed",
          "url": "https://docs.chain.link/ccip/directory/testnet/chain/superseed-testnet"
        },
        {
          "displayName": "Zora Sepolia",
          "network": "zora",
          "url": "https://docs.chain.link/ccip/directory/testnet/chain/zora-testnet"
        }
      ],
      "relatedNetworks": ["abstract", "hemi", "lisk", "metal", "mint", "superseed", "zora"],
      "title": "CCIP on new blockchains",
      "topic": "CCIP"
    },
    {
      "category": "integration",
      "date": "2025-04-20",
      "description": "New Data Streams available on all [supported networks](https://docs.chain.link/data-streams/crypto-streams):",
      "relatedNetworks": [
        "apechain",
        "arbitrum",
        "avalanche",
        "base",
        "berachain",
        "blast",
        "bnb-chain",
        "bob",
        "ethereum",
        "gnosis-chain",
        "hashkey",
        "hyperliquid",
        "ink",
        "lens",
        "linea",
        "mantle",
        "opbnb",
        "optimism",
        "ronin",
        "scroll",
        "shibarium",
        "soneium",
        "sonic",
        "solana",
        "taiko",
        "unichain",
        "worldchain",
        "zksync"
      ],
      "relatedTokens": [
        {
          "assetName": "Australian Dollar",
          "baseAsset": "AUD",
          "quoteAsset": "USD",
          "url": "https://data.chain.link/streams/aud-usd",
          "iconUrl": "https://d2f70xi62kby8n.cloudfront.net/tokens/aud.webp"
        },
        {
          "assetName": "Euro",
          "baseAsset": "EUR",
          "quoteAsset": "USD",
          "url": "https://data.chain.link/streams/eur-usd",
          "iconUrl": "https://d2f70xi62kby8n.cloudfront.net/tokens/eur.webp"
        },
        {
          "assetName": "Gold",
          "baseAsset": "XAU",
          "quoteAsset": "USD",
          "url": "https://data.chain.link/streams/xau-usd",
          "iconUrl": "https://d2f70xi62kby8n.cloudfront.net/tokens/xau.webp"
        },
        {
          "assetName": "Pound Sterling",
          "baseAsset": "GBP",
          "quoteAsset": "USD",
          "url": "https://data.chain.link/streams/gbp-usd",
          "iconUrl": "https://d2f70xi62kby8n.cloudfront.net/tokens/gbp.webp"
        },
        {
          "assetName": "Silver",
          "baseAsset": "XAG",
          "quoteAsset": "USD",
          "url": "https://data.chain.link/streams/xag-usd",
          "iconUrl": "https://d2f70xi62kby8n.cloudfront.net/tokens/xag.webp"
        },
        {
          "assetName": "USD",
          "baseAsset": "USD",
          "quoteAsset": "JPY",
          "url": "https://data.chain.link/streams/usd-jpy",
          "iconUrl": "https://d2f70xi62kby8n.cloudfront.net/tokens/usd.webp"
        },
        {
          "assetName": "USD",
          "baseAsset": "USD",
          "quoteAsset": "CHF",
          "url": "https://data.chain.link/streams/usd-chf",
          "iconUrl": "https://d2f70xi62kby8n.cloudfront.net/tokens/usd.webp"
        },
        {
          "assetName": "USD",
          "baseAsset": "USD",
          "quoteAsset": "CAD",
          "url": "https://data.chain.link/streams/usd-cad",
          "iconUrl": "https://d2f70xi62kby8n.cloudfront.net/tokens/usd.webp"
        },
        {
          "assetName": "USD",
          "baseAsset": "USD",
          "quoteAsset": "CNH",
          "url": "https://data.chain.link/streams/usd-cnh",
          "iconUrl": "https://d2f70xi62kby8n.cloudfront.net/tokens/usd.webp"
        }
      ],
      "title": "Added support to Data Streams",
      "topic": "Data Streams"
    },
    {
      "category": "integration",
      "date": "2025-04-20",
      "description": "New Data Feeds available:",
      "relatedNetworks": ["ethereum", "base"],
      "relatedTokens": [
        {
          "assetName": "Resolv USR",
          "baseAsset": "USR",
          "quoteAsset": "USD",
          "network": "ethereum",
          "url": "https://data.chain.link/feeds/ethereum/mainnet/usr-usd",
          "iconUrl": "https://d2f70xi62kby8n.cloudfront.net/tokens/usr.webp"
        },
        {
          "assetName": "Resolv USR",
          "baseAsset": "USR",
          "quoteAsset": "USD",
          "network": "base",
          "url": "https://data.chain.link/feeds/base/base/usr-usd",
          "iconUrl": "https://d2f70xi62kby8n.cloudfront.net/tokens/usr.webp"
        }
      ],
      "title": "Added support to Data Feeds",
      "topic": "Data Feeds"
    },
    {
      "category": "integration",
      "date": "2025-04-17",
      "description": "Chainlink Data Streams is available on Gnosis. The verifier proxy addresses and stream IDs are available on the [Stream Addresses](https://docs.chain.link/data-streams/crypto-streams) page.",
      "relatedNetworks": ["gnosis-chain"],
      "title": "Data Streams on Gnosis",
      "topic": "Data Streams"
    },
    {
      "category": "integration",
      "date": "2025-04-13",
      "description": "Newly supported tokens: MYST, xSolvBTC",
      "relatedTokens": [
        {
          "assetName": "MyStandard",
          "baseAsset": "MYST",
          "url": "https://docs.chain.link/ccip/directory/mainnet/token/MYST",
          "iconUrl": "https://d2f70xi62kby8n.cloudfront.net/tokens/myst.webp?auto=compress%2Cformat"
        },
        {
          "assetName": "SolvBTC Babylon",
          "baseAsset": "xSolvBTC",
          "url": "https://docs.chain.link/ccip/directory/mainnet/token/xSolvBTC",
          "iconUrl": "https://d2f70xi62kby8n.cloudfront.net/tokens/xsolvbtc.webp?auto=compress%2Cformat"
        }
      ],
      "title": "Cross-chain token (CCT) standard: Added support for new tokens",
      "topic": "CCIP"
    },
    {
      "category": "integration",
      "date": "2025-04-13",
      "description": "New Data Streams available on all [supported networks](https://docs.chain.link/data-streams/crypto-streams):",
      "relatedNetworks": [
        "apechain",
        "arbitrum",
        "avalanche",
        "base",
        "berachain",
        "blast",
        "bnb-chain",
        "bob",
        "ethereum",
        "hashkey",
        "hyperliquid",
        "ink",
        "lens",
        "linea",
        "mantle",
        "opbnb",
        "optimism",
        "ronin",
        "scroll",
        "shibarium",
        "soneium",
        "sonic",
        "solana",
        "taiko",
        "unichain",
        "worldchain",
        "zksync"
      ],
      "relatedTokens": [
        {
          "assetName": "Bitcoin SV",
          "baseAsset": "BSV",
          "quoteAsset": "USD",
          "url": "https://data.chain.link/streams/bsv-usd",
          "iconUrl": "https://d2f70xi62kby8n.cloudfront.net/tokens/bsv.webp"
        },
        {
          "assetName": "Coinbase Wrapped BTC",
          "baseAsset": "cbBTC",
          "quoteAsset": "USD",
          "url": "https://data.chain.link/streams/cbbtc-usd",
          "iconUrl": "https://d2f70xi62kby8n.cloudfront.net/tokens/cbbtc.webp"
        },
        {
          "assetName": "Creditcoin",
          "baseAsset": "CTC",
          "quoteAsset": "USD",
          "url": "https://data.chain.link/streams/ctc-usd",
          "iconUrl": "https://d2f70xi62kby8n.cloudfront.net/tokens/ctc.webp"
        },
        {
          "assetName": "Ethena Staked USDE",
          "baseAsset": "SUSDE",
          "quoteAsset": "USD",
          "url": "https://data.chain.link/streams/susde-usd",
          "iconUrl": "https://d2f70xi62kby8n.cloudfront.net/tokens/susde.webp"
        },
        {
          "assetName": "Ethena USDe",
          "baseAsset": "USDe",
          "quoteAsset": "USD",
          "url": "https://data.chain.link/streams/usde-usd",
          "iconUrl": "https://d2f70xi62kby8n.cloudfront.net/tokens/usde.webp"
        },
        {
          "assetName": "First Digital USD",
          "baseAsset": "FDUSD",
          "quoteAsset": "USD",
          "url": "https://data.chain.link/streams/fdusd-usd",
          "iconUrl": "https://d2f70xi62kby8n.cloudfront.net/tokens/fdusd.webp"
        },
        {
          "assetName": "GHO",
          "baseAsset": "GHO",
          "quoteAsset": "USD",
          "url": "https://data.chain.link/streams/gho-usd",
          "iconUrl": "https://d2f70xi62kby8n.cloudfront.net/tokens/gho.webp"
        },
        {
          "assetName": "Grass",
          "baseAsset": "GRASS",
          "quoteAsset": "USD",
          "url": "https://data.chain.link/streams/grass-usd",
          "iconUrl": "https://d2f70xi62kby8n.cloudfront.net/tokens/grass.webp"
        },
        {
          "assetName": "JasmyCoin",
          "baseAsset": "JASMY",
          "quoteAsset": "USD",
          "url": "https://data.chain.link/streams/jasmy-usd",
          "iconUrl": "https://d2f70xi62kby8n.cloudfront.net/tokens/jasmy.webp"
        },
        {
          "assetName": "Jupiter Perpetuals LP token",
          "baseAsset": "JLP",
          "quoteAsset": "USD",
          "url": "https://data.chain.link/streams/jlp-usd",
          "iconUrl": "https://d2f70xi62kby8n.cloudfront.net/tokens/jlp.webp"
        },
        {
          "assetName": "Jupiter Staked SOL",
          "baseAsset": "JUPSOL",
          "quoteAsset": "USD",
          "url": "https://data.chain.link/streams/jupsol-usd",
          "iconUrl": "https://d2f70xi62kby8n.cloudfront.net/tokens/jupsol.webp"
        },
        {
          "assetName": "KuCoin",
          "baseAsset": "KCS",
          "quoteAsset": "USD",
          "url": "https://data.chain.link/streams/kcs-usd",
          "iconUrl": "https://d2f70xi62kby8n.cloudfront.net/tokens/kcs.webp"
        },
        {
          "assetName": "Kudai",
          "baseAsset": "KUDAI",
          "quoteAsset": "USD",
          "url": "https://data.chain.link/streams/kudai-usd",
          "iconUrl": "https://d2f70xi62kby8n.cloudfront.net/tokens/kudai.webp"
        },
        {
          "assetName": "Liquity USD",
          "baseAsset": "LUSD",
          "quoteAsset": "USD",
          "url": "https://data.chain.link/streams/lusd-usd",
          "iconUrl": "https://d2f70xi62kby8n.cloudfront.net/tokens/lusd.webp"
        },
        {
          "assetName": "Livepeer",
          "baseAsset": "LPT",
          "quoteAsset": "USD",
          "url": "https://data.chain.link/streams/lpt-usd",
          "iconUrl": "https://d2f70xi62kby8n.cloudfront.net/tokens/lpt.webp"
        },
        {
          "assetName": "LOMBARD STAKED BTC",
          "baseAsset": "LBTC",
          "quoteAsset": "USD",
          "url": "https://data.chain.link/streams/lbtc-usd",
          "iconUrl": "https://d2f70xi62kby8n.cloudfront.net/tokens/lbtc.webp"
        },
        {
          "assetName": "Loopring",
          "baseAsset": "LRC",
          "quoteAsset": "USD",
          "url": "https://data.chain.link/streams/lrc-usd",
          "iconUrl": "https://d2f70xi62kby8n.cloudfront.net/tokens/lrc.webp"
        },
        {
          "assetName": "Treasure (MAGIC)",
          "baseAsset": "MAGIC",
          "quoteAsset": "USD",
          "url": "https://data.chain.link/streams/magic-usd",
          "iconUrl": "https://d2f70xi62kby8n.cloudfront.net/tokens/magic.webp"
        },
        {
          "assetName": "Mantle",
          "baseAsset": "MNT",
          "quoteAsset": "USD",
          "url": "https://data.chain.link/streams/mnt-usd",
          "iconUrl": "https://d2f70xi62kby8n.cloudfront.net/tokens/mnt.webp"
        },
        {
          "assetName": "Mask Network",
          "baseAsset": "MASK",
          "quoteAsset": "USD",
          "url": "https://data.chain.link/streams/mask-usd",
          "iconUrl": "https://d2f70xi62kby8n.cloudfront.net/tokens/mask.webp"
        },
        {
          "assetName": "Monero",
          "baseAsset": "XMR",
          "quoteAsset": "USD",
          "url": "https://data.chain.link/streams/xmr-usd",
          "iconUrl": "https://d2f70xi62kby8n.cloudfront.net/tokens/xmr.webp"
        },
        {
          "assetName": "Neo",
          "baseAsset": "NEO",
          "quoteAsset": "USD",
          "url": "https://data.chain.link/streams/neo-usd",
          "iconUrl": "https://d2f70xi62kby8n.cloudfront.net/tokens/neo.webp"
        },
        {
          "assetName": "Pi Network",
          "baseAsset": "PI",
          "quoteAsset": "USD",
          "url": "https://data.chain.link/streams/pi-usd",
          "iconUrl": "https://d2f70xi62kby8n.cloudfront.net/tokens/pi.webp"
        },
        {
          "assetName": "Ravencoin",
          "baseAsset": "RVN",
          "quoteAsset": "USD",
          "url": "https://data.chain.link/streams/rvn-usd",
          "iconUrl": "https://d2f70xi62kby8n.cloudfront.net/tokens/rvn.webp"
        },
        {
          "assetName": "Renzo Restaked ETH",
          "baseAsset": "ezETH",
          "quoteAsset": "USD",
          "url": "https://data.chain.link/streams/ezeth-usd",
          "iconUrl": "https://d2f70xi62kby8n.cloudfront.net/tokens/ezeth.webp"
        },
        {
          "assetName": "Safe",
          "baseAsset": "SAFE",
          "quoteAsset": "USD",
          "url": "https://data.chain.link/streams/safe-usd",
          "iconUrl": "https://d2f70xi62kby8n.cloudfront.net/tokens/safe.webp"
        },
        {
          "assetName": "Sky Dollar",
          "baseAsset": "USDS",
          "quoteAsset": "USD",
          "url": "https://data.chain.link/streams/usds-usd",
          "iconUrl": "https://d2f70xi62kby8n.cloudfront.net/tokens/usds.webp"
        },
        {
          "assetName": "SuperVerse",
          "baseAsset": "SUPER",
          "quoteAsset": "USD",
          "url": "https://data.chain.link/streams/super-usd",
          "iconUrl": "https://d2f70xi62kby8n.cloudfront.net/tokens/super.webp"
        },
        {
          "assetName": "tBTC",
          "baseAsset": "TBTC",
          "quoteAsset": "USD",
          "url": "https://data.chain.link/streams/tbtc-usd",
          "iconUrl": "https://d2f70xi62kby8n.cloudfront.net/tokens/tbtc.webp"
        },
        {
          "assetName": "Theta",
          "baseAsset": "THETA",
          "quoteAsset": "USD",
          "url": "https://data.chain.link/streams/theta-usd",
          "iconUrl": "https://d2f70xi62kby8n.cloudfront.net/tokens/theta.webp"
        },
        {
          "assetName": "Thorchain",
          "baseAsset": "RUNE",
          "quoteAsset": "USD",
          "url": "https://data.chain.link/streams/rune-usd",
          "iconUrl": "https://d2f70xi62kby8n.cloudfront.net/tokens/rune.webp"
        },
        {
          "assetName": "Wrapped Bitcoin",
          "baseAsset": "wBTC",
          "quoteAsset": "USD",
          "url": "https://data.chain.link/streams/wbtc-usd",
          "iconUrl": "https://d2f70xi62kby8n.cloudfront.net/tokens/wbtc.webp"
        },
        {
          "assetName": "Wrapped eETH",
          "baseAsset": "WEETH",
          "quoteAsset": "USD",
          "url": "https://data.chain.link/streams/weeth-usd",
          "iconUrl": "https://d2f70xi62kby8n.cloudfront.net/tokens/weeth.webp"
        },
        {
          "assetName": "Wrapped stETH",
          "baseAsset": "WSTETH",
          "quoteAsset": "USD",
          "url": "https://data.chain.link/streams/wsteth-usd",
          "iconUrl": "https://d2f70xi62kby8n.cloudfront.net/tokens/wsteth.webp"
        },
        {
          "assetName": "Yearn Finance",
          "baseAsset": "YFI",
          "quoteAsset": "USD",
          "url": "https://data.chain.link/streams/yfi-usd",
          "iconUrl": "https://d2f70xi62kby8n.cloudfront.net/tokens/yfi.webp"
        },
        {
          "assetName": "Zetachain",
          "baseAsset": "ZETA",
          "quoteAsset": "USD",
          "url": "https://data.chain.link/streams/zeta-usd",
          "iconUrl": "https://d2f70xi62kby8n.cloudfront.net/tokens/zeta.webp"
        }
      ],
      "title": "Added support to Data Streams",
      "topic": "Data Streams"
    },
    {
      "category": "integration",
      "date": "2025-04-13",
      "description": "New SmartData Feeds available:",
      "relatedNetworks": ["base"],
      "relatedTokens": [
        {
          "assetName": "OpenEden OpenDollar",
          "baseAsset": "USDO",
          "network": "base",
          "productTypeCode": "PoR",
          "url": "https://data.chain.link/feeds/base/base/usdo-por",
          "iconUrl": "https://d2f70xi62kby8n.cloudfront.net/tokens/usdo.webp"
        }
      ],
      "title": "Added support to SmartData",
      "topic": "SmartData"
    },
    {
      "category": "integration",
      "date": "2025-04-13",
      "description": "New Data Feeds available:",
      "relatedNetworks": ["celo", "tron"],
      "relatedTokens": [
        {
          "assetName": "Japanese Yen",
          "baseAsset": "JPY",
          "quoteAsset": "USD",
          "network": "celo",
          "url": "https://data.chain.link/feeds/celo/mainnet/jpy-usd-fx",
          "iconUrl": "https://d2f70xi62kby8n.cloudfront.net/tokens/jpy.webp"
        },
        {
          "assetName": "Staked TRX",
          "baseAsset": "STRX",
          "quoteAsset": "TRX",
          "network": "tron",
          "url": "https://docs.chain.link/data-feeds/price-feeds/addresses?page=1&network=tron&search=strx",
          "iconUrl": "https://d2f70xi62kby8n.cloudfront.net/tokens/strx.webp"
        }
      ],
      "title": "Added support to Data Feeds",
      "topic": "Data Feeds"
    },
    {
      "category": "integration",
      "date": "2025-04-11",
      "description": "Chainlink CCIP expands support to MegaEth Testnet:",
      "newNetworks": [
        {
          "displayName": "MegaEth Testnet",
          "network": "megaeth",
          "url": "https://docs.chain.link/ccip/directory/testnet/chain/megaeth-testnet"
        }
      ],
      "relatedNetworks": ["megaeth"],
      "title": "CCIP on MegaEth Testnet",
      "topic": "CCIP"
    },
    {
      "category": "integration",
      "date": "2025-04-10",
      "description": "Chainlink Data Streams is available for new blockchains:\n\n- Apechain Mainnet\n- Apechain Testnet\n- Taiko Alethia (Mainnet)\n- Taiko Hekla (Testnet)\n\nThe verifier proxy addresses and stream IDs are available on the [Stream Addresses](https://docs.chain.link/data-streams/crypto-streams) page.",
      "relatedNetworks": ["apechain", "taiko"],
      "title": "Data Streams Expands to New Blockchains",
      "topic": "Data Streams"
    },
    {
      "category": "integration",
      "date": "2025-04-06",
      "description": "New Data Feeds available:",
      "relatedNetworks": ["bnb-chain"],
      "relatedTokens": [
        {
          "assetName": "Ethena Staked USDe",
          "baseAsset": "SUSDE",
          "quoteAsset": "USDE",
          "network": "bnb-chain",
          "url": "https://data.chain.link/feeds/bsc/mainnet/susde-usde-exchange-rate",
          "iconUrl": "https://d2f70xi62kby8n.cloudfront.net/tokens/susde.webp"
        },
        {
          "assetName": "Ethena USDe",
          "baseAsset": "USDE",
          "quoteAsset": "USD",
          "network": "bnb-chain",
          "url": "https://data.chain.link/feeds/bsc/mainnet/usde-usd",
          "iconUrl": "https://d2f70xi62kby8n.cloudfront.net/tokens/usde.webp"
        }
      ],
      "title": "Added support to Data Feeds",
      "topic": "Data Feeds"
    },
    {
      "category": "integration",
      "date": "2025-04-04",
      "description": "Chainlink CCIP expands support to Lens Mainnet:",
      "newNetworks": [
        {
          "displayName": "Lens Mainnet",
          "network": "lens",
          "url": "https://docs.chain.link/ccip/directory/mainnet/chain/lens-mainnet"
        }
      ],
      "relatedNetworks": ["lens"],
      "title": "CCIP on Lens Mainnet",
      "topic": "CCIP"
    },
    {
      "category": "integration",
      "date": "2025-04-04",
      "description": "Chainlink Data Streams is available on Lens. The verifier proxy addresses and stream IDs are available on the [Stream Addresses](https://docs.chain.link/data-streams/crypto-streams) page.",
      "relatedNetworks": ["lens"],
      "title": "Data Streams on Lens",
      "topic": "Data Streams"
    },
    {
      "category": "integration",
      "date": "2025-04-01",
      "description": "New SmartData Feeds available:",
      "relatedNetworks": ["ethereum"],
      "relatedTokens": [
        {
          "assetName": "Bitcoin (BTC)",
          "baseAsset": "SolvBTC",
          "network": "ethereum",
          "productTypeCode": "PoR",
          "url": "https://data.chain.link/feeds/ethereum/mainnet/solvbtc-por",
          "iconUrl": "https://d2f70xi62kby8n.cloudfront.net/tokens/solvbtc.webp"
        }
      ],
      "title": "Added support to SmartData",
      "topic": "SmartData"
    },
    {
      "category": "integration",
      "date": "2025-04-01",
      "description": "Chainlink VRF 2.5 is available on Soneium Mainnet. Visit the [Supported Networks](https://docs.chain.link/vrf/v2-5/supported-networks#soneium-mainnet) page for more information.",
      "relatedNetworks": ["soneium"],
      "title": "VRF 2.5 on Soneium Mainnet",
      "topic": "VRF"
    },
    {
      "category": "integration",
      "date": "2025-04-01",
      "description": "Chainlink Functions is available on Soneium Mainnet. Visit the [Supported Networks](https://docs.chain.link/chainlink-functions/supported-networks#soneium) page for more information.",
      "relatedNetworks": ["soneium"],
      "title": "Functions on Soneium",
      "topic": "Functions"
    },
    {
      "category": "integration",
      "date": "2025-03-30",
      "description": "Newly supported tokens: NPC",
      "relatedTokens": [
        {
          "assetName": "Non-Playable Coin",
          "baseAsset": "NPC",
          "url": "https://docs.chain.link/ccip/directory/mainnet/token/NPC",
          "iconUrl": "https://d2f70xi62kby8n.cloudfront.net/tokens/npc.webp?auto=compress%2Cformat"
        }
      ],
      "title": "Cross-chain token (CCT) standard: Added support for new tokens",
      "topic": "CCIP"
    },
    {
      "category": "integration",
      "date": "2025-03-30",
      "description": "New Data Streams available on all [supported networks](https://docs.chain.link/data-streams/crypto-streams):",
      "relatedNetworks": [
        "arbitrum",
        "avalanche",
        "base",
        "berachain",
        "blast",
        "bnb-chain",
        "bob",
        "ethereum",
        "hashkey",
        "hyperliquid",
        "ink",
        "linea",
        "mantle",
        "opbnb",
        "optimism",
        "ronin",
        "scroll",
        "shibarium",
        "soneium",
        "sonic",
        "solana",
        "unichain",
        "worldchain",
        "zksync"
      ],
      "relatedTokens": [
        {
          "assetName": "Balancer",
          "baseAsset": "BAL",
          "quoteAsset": "USD",
          "url": "https://data.chain.link/streams/bal-usd",
          "iconUrl": "https://d2f70xi62kby8n.cloudfront.net/tokens/bal.webp"
        },
        {
          "assetName": "Beam",
          "baseAsset": "BEAM",
          "quoteAsset": "USD",
          "url": "https://data.chain.link/streams/beam-usd",
          "iconUrl": "https://d2f70xi62kby8n.cloudfront.net/tokens/beam.webp"
        },
        {
          "assetName": "Bitget Token",
          "baseAsset": "BGB",
          "quoteAsset": "USD",
          "url": "https://data.chain.link/streams/bgb-usd",
          "iconUrl": "https://d2f70xi62kby8n.cloudfront.net/tokens/bgb.webp"
        },
        {
          "assetName": "BitTorrent",
          "baseAsset": "BTT",
          "quoteAsset": "USD",
          "url": "https://data.chain.link/streams/btt-usd",
          "iconUrl": "https://d2f70xi62kby8n.cloudfront.net/tokens/btt.webp"
        },
        {
          "assetName": "Conflux",
          "baseAsset": "CFX",
          "quoteAsset": "USD",
          "url": "https://data.chain.link/streams/cfx-usd",
          "iconUrl": "https://d2f70xi62kby8n.cloudfront.net/tokens/cfx.webp"
        },
        {
          "assetName": "Core",
          "baseAsset": "CORE",
          "quoteAsset": "USD",
          "url": "https://data.chain.link/streams/core-usd",
          "iconUrl": "https://d2f70xi62kby8n.cloudfront.net/tokens/core.webp"
        },
        {
          "assetName": "Drift Protocol",
          "baseAsset": "DRIFT",
          "quoteAsset": "USD",
          "url": "https://data.chain.link/streams/drift-usd",
          "iconUrl": "https://d2f70xi62kby8n.cloudfront.net/tokens/drift.webp"
        },
        {
          "assetName": "Flare",
          "baseAsset": "FLR",
          "quoteAsset": "USD",
          "url": "https://data.chain.link/streams/flr-usd",
          "iconUrl": "https://d2f70xi62kby8n.cloudfront.net/tokens/flr.webp"
        },
        {
          "assetName": "Gains Network",
          "baseAsset": "GNS",
          "quoteAsset": "USD",
          "url": "https://data.chain.link/streams/gns-usd",
          "iconUrl": "https://d2f70xi62kby8n.cloudfront.net/tokens/gns.webp"
        },
        {
          "assetName": "Kusama",
          "baseAsset": "KSM",
          "quoteAsset": "USD",
          "url": "https://data.chain.link/streams/ksm-usd",
          "iconUrl": "https://d2f70xi62kby8n.cloudfront.net/tokens/ksm.webp"
        },
        {
          "assetName": "Mina",
          "baseAsset": "MINA",
          "quoteAsset": "USD",
          "url": "https://data.chain.link/streams/mina-usd",
          "iconUrl": "https://d2f70xi62kby8n.cloudfront.net/tokens/mina.webp"
        },
        {
          "assetName": "Orca",
          "baseAsset": "ORCA",
          "quoteAsset": "USD",
          "url": "https://data.chain.link/streams/orca-usd",
          "iconUrl": "https://d2f70xi62kby8n.cloudfront.net/tokens/orca.webp"
        },
        {
          "assetName": "PONKE",
          "baseAsset": "PONKE",
          "quoteAsset": "USD",
          "url": "https://data.chain.link/streams/ponke-usd",
          "iconUrl": "https://d2f70xi62kby8n.cloudfront.net/tokens/ponke.webp"
        },
        {
          "assetName": "Qtum",
          "baseAsset": "QTUM",
          "quoteAsset": "USD",
          "url": "https://data.chain.link/streams/qtum-usd",
          "iconUrl": "https://d2f70xi62kby8n.cloudfront.net/tokens/qtum.webp"
        },
        {
          "assetName": "SKALE",
          "baseAsset": "SKL",
          "quoteAsset": "USD",
          "url": "https://data.chain.link/streams/skl-usd",
          "iconUrl": "https://d2f70xi62kby8n.cloudfront.net/tokens/skl.webp"
        },
        {
          "assetName": "Stepn",
          "baseAsset": "GMT",
          "quoteAsset": "USD",
          "url": "https://data.chain.link/streams/gmt-usd",
          "iconUrl": "https://d2f70xi62kby8n.cloudfront.net/tokens/gmt.webp"
        },
        {
          "assetName": "Storj",
          "baseAsset": "STORJ",
          "quoteAsset": "USD",
          "url": "https://data.chain.link/streams/storj-usd",
          "iconUrl": "https://d2f70xi62kby8n.cloudfront.net/tokens/storj.webp"
        },
        {
          "assetName": "Sushi",
          "baseAsset": "SUSHI",
          "quoteAsset": "USD",
          "url": "https://data.chain.link/streams/sushi-usd",
          "iconUrl": "https://d2f70xi62kby8n.cloudfront.net/tokens/sushi.webp"
        },
        {
          "assetName": "Trader Joe",
          "baseAsset": "JOE",
          "quoteAsset": "USD",
          "url": "https://data.chain.link/streams/joe-usd",
          "iconUrl": "https://d2f70xi62kby8n.cloudfront.net/tokens/joe.webp"
        },
        {
          "assetName": "Zilliqa",
          "baseAsset": "ZIL",
          "quoteAsset": "USD",
          "url": "https://data.chain.link/streams/zil-usd",
          "iconUrl": "https://d2f70xi62kby8n.cloudfront.net/tokens/zil.webp"
        }
      ],
      "title": "Added support to Data Streams",
      "topic": "Data Streams"
    },
    {
      "category": "integration",
      "date": "2025-03-27",
      "description": "Chainlink CCIP expands support to new blockchains:",
      "newNetworks": [
        {
          "displayName": "Apechain Mainnet",
          "network": "apechain",
          "url": "https://docs.chain.link/ccip/directory/mainnet/chain/apechain-mainnet"
        },
        {
          "displayName": "Cronos Mainnet",
          "network": "cronos",
          "url": "https://docs.chain.link/ccip/directory/mainnet/chain/cronos-mainnet"
        },
        {
          "displayName": "Cronos zkEVM Mainnet",
          "network": "cronoszkevm",
          "url": "https://docs.chain.link/ccip/directory/mainnet/chain/cronos-zkevm-mainnet"
        },
        {
          "displayName": "Hedera Mainnet",
          "network": "hedera",
          "url": "https://docs.chain.link/ccip/directory/mainnet/chain/hedera-mainnet"
        }
      ],
      "relatedNetworks": ["apechain", "cronos", "cronoszkevm", "hedera"],
      "title": "CCIP Expands to New Blockchains",
      "topic": "CCIP"
    },
    {
      "category": "release",
      "date": "2025-03-25",
      "description": "Chainlink Node v2.22.0 is now available. See the [Release Notes](https://github.com/smartcontractkit/chainlink/releases/tag/v2.22.0) for details.",
      "title": "Chainlink Node v2.22.0",
      "topic": "Nodes"
    },
    {
      "category": "integration",
      "date": "2025-03-21",
      "description": "Chainlink CCIP expands support to new blockchains:",
      "newNetworks": [
        {
          "displayName": "Mind Network Mainnet",
          "network": "mindnetwork",
          "url": "https://docs.chain.link/ccip/directory/mainnet/chain/mind-mainnet"
        },
        {
          "displayName": "Mind Network Testnet",
          "network": "mindnetwork",
          "url": "https://docs.chain.link/ccip/directory/testnet/chain/mind-testnet"
        }
      ],
      "relatedNetworks": ["mindnetwork"],
      "title": "CCIP on Mind Network",
      "topic": "CCIP"
    },
    {
      "category": "integration",
      "date": "2025-03-19",
      "description": "Chainlink Data Streams is available in Early Access on MegaETH Testnet. The verifier proxy address and stream IDs are available on the [Stream Addresses](https://docs.chain.link/data-streams/crypto-streams) page.",
      "relatedNetworks": ["megaeth"],
      "title": "Data Streams on MegaETH Testnet",
      "topic": "Data Streams"
    },
    {
      "category": "integration",
      "date": "2025-03-18",
      "description": "Chainlink Data Streams is available in Early Access for new blockchains:\n\n- BNB Chain Mainnet\n- BNB Chain Testnet\n- Hyperliquid Mainnet\n- Hyperliquid Testnet\n\nThe verifier proxy addresses and stream IDs are available on the [Stream Addresses](https://docs.chain.link/data-streams/crypto-streams) page.",
      "relatedNetworks": ["bnb-chain", "hyperliquid"],
      "title": "Data Streams Expands to New Blockchains",
      "topic": "Data Streams"
    },
    {
      "category": "integration",
      "date": "2025-03-17",
      "description": "Chainlink CCIP expands support to Hedera Testnet:",
      "newNetworks": [
        {
          "displayName": "Hedera Testnet",
          "network": "hedera",
          "url": "https://docs.chain.link/ccip/directory/testnet/chain/hedera-testnet"
        }
      ],
      "relatedNetworks": ["hedera"],
      "title": "CCIP on Hedera Testnet",
      "topic": "CCIP"
    },
    {
      "category": "release",
      "date": "2025-03-11",
      "description": "Chainlink Node v2.21.0 is now available. See the [Release Notes](https://github.com/smartcontractkit/chainlink/releases/tag/v2.21.0) for details.",
      "title": "Chainlink Node v2.21.0",
      "topic": "Nodes"
    },
    {
      "category": "integration",
      "date": "2025-03-06",
      "description": "Chainlink Data Feeds is available on TRON Mainnet. View the available price feed information on the [Price Feed Addresses](https://docs.chain.link/data-feeds/price-feeds/addresses?network=tron&page=1) page.",
      "relatedNetworks": ["tron"],
      "title": "Data Feeds on TRON Mainnet",
      "topic": "Data Feeds"
    },
    {
      "category": "integration",
      "date": "2025-03-05",
      "description": "Chainlink CCIP expands support to new blockchains:",
      "newNetworks": [
        {
          "displayName": "Apechain Curtis",
          "network": "apechain",
          "url": "https://docs.chain.link/ccip/directory/testnet/chain/apechain-testnet-curtis"
        },
        {
          "displayName": "Cronos Testnet",
          "network": "cronos",
          "url": "https://docs.chain.link/ccip/directory/testnet/chain/cronos-testnet"
        },
        {
          "displayName": "Cronos zkEVM Testnet",
          "network": "cronoszkevm",
          "url": "https://docs.chain.link/ccip/directory/testnet/chain/cronos-zkevm-testnet-sepolia"
        },
        {
          "displayName": "Hemi Sepolia",
          "network": "hemi",
          "url": "https://docs.chain.link/ccip/directory/testnet/chain/hemi-testnet-sepolia"
        }
      ],
      "relatedNetworks": ["apechain", "cronos", "cronoszkevm", "hemi"],
      "title": "CCIP Expands to New Blockchains",
      "topic": "CCIP"
    },
    {
      "category": "integration",
      "date": "2025-02-20",
      "description": "Chainlink Data Feeds expands support to new blockchains:\n\n- Mantle testnet\n- Ronin Saigon testnet\n- Sonic Blaze testnet\n\nView the available price feed information on the [Price Feed Addresses](https://docs.chain.link/data-feeds/price-feeds/addresses?network=mantle&page=1) page.",
      "relatedNetworks": ["mantle", "ronin", "sonic"],
      "title": "Data Feeds Expands to New Blockchains",
      "topic": "Data Feeds"
    },
    {
      "category": "integration",
      "date": "2025-02-19",
      "description": "Chainlink Data Streams is available in Early Access for new blockchains:\n\n- Bob Mainnet\n- Bob Sepolia Testnet\n- Linea Mainnet\n- Linea Sepolia Testnet\n- Unichain Mainnet\n- Unichain Sepolia Testnet\n\nThe verifier proxy addresses and stream IDs are available on the [Stream Addresses](https://docs.chain.link/data-streams/crypto-streams) page.",
      "relatedNetworks": ["bob", "linea", "unichain"],
      "title": "Data Streams Expands to New Blockchains",
      "topic": "Data Streams"
    },
    {
      "category": "integration",
      "date": "2025-02-18",
      "description": "Chainlink Data Streams is available in Early Access on Hashkey Chain Testnet. The verifier proxy address and stream IDs are available on the [Stream Addresses](https://docs.chain.link/data-streams/crypto-streams) page.",
      "relatedNetworks": ["hashkey"],
      "title": "Data Streams on Hashkey Chain Testnet",
      "topic": "Data Streams"
    },
    {
      "category": "integration",
      "date": "2025-02-18",
      "description": "Chainlink CCIP expands support to new blockchains:",
      "newNetworks": [
        {
          "displayName": "Merlin Mainnet",
          "network": "merlin",
          "url": "https://docs.chain.link/ccip/directory/mainnet/chain/bitcoin-merlin-mainnet"
        },
        {
          "displayName": "Fraxtal Mainnet",
          "network": "fraxtal",
          "url": "https://docs.chain.link/ccip/directory/mainnet/chain/fraxtal-mainnet"
        },
        {
          "displayName": "Unichain Mainnet",
          "network": "unichain",
          "url": "https://docs.chain.link/ccip/directory/mainnet/chain/ethereum-mainnet-unichain-1"
        },
        {
          "displayName": "Core Mainnet",
          "network": "core",
          "url": "https://docs.chain.link/ccip/directory/mainnet/chain/core-mainnet"
        },
        {
          "displayName": "Berachain Mainnet",
          "network": "berachain",
          "url": "https://docs.chain.link/ccip/directory/mainnet/chain/berachain-mainnet"
        }
      ],
      "relatedNetworks": ["merlin", "fraxtal", "unichain", "core", "berachain"],
      "title": "CCIP Expands to New Blockchains",
      "topic": "CCIP"
    },
    {
      "category": "integration",
      "date": "2025-02-13",
      "description": "Chainlink Data Feeds is available on Botanix Testnet. View the available price feed information on the [Price Feed Addresses](https://docs.chain.link/data-feeds/price-feeds/addresses?network=botanix&page=1) page.",
      "relatedNetworks": ["botanix"],
      "title": "Data Feeds on Botanix Testnet",
      "topic": "Data Feeds"
    },
    {
      "category": "integration",
      "date": "2025-02-12",
      "description": "Chainlink CCIP expands support to new blockchains:",
      "newNetworks": [
        {
          "displayName": "Merlin Testnet",
          "network": "merlin",
          "url": "https://docs.chain.link/ccip/directory/testnet/chain/bitcoin-testnet-merlin"
        },
        {
          "displayName": "Fraxtal Testnet",
          "network": "fraxtal",
          "url": "https://docs.chain.link/ccip/directory/testnet/chain/ethereum-testnet-holesky-fraxtal-1"
        },
        {
          "displayName": "Lens Sepolia",
          "network": "lens",
          "url": "https://docs.chain.link/ccip/directory/testnet/chain/ethereum-testnet-sepolia-lens-1"
        },
        {
          "displayName": "Unichain Sepolia",
          "network": "unichain",
          "url": "https://docs.chain.link/ccip/directory/testnet/chain/ethereum-testnet-sepolia-unichain-1"
        },
        {
          "displayName": "Berachain Bartio",
          "network": "berachain",
          "url": "https://docs.chain.link/ccip/directory/testnet/chain/berachain-testnet-bartio"
        }
      ],
      "relatedNetworks": ["merlin", "fraxtal", "lens", "unichain", "berachain"],
      "title": "CCIP Expands to New Blockchains",
      "topic": "CCIP"
    },
    {
      "category": "integration",
      "date": "2025-02-12",
      "description": "Chainlink Data Streams is available in Early Access for new blockchains:\n\n- Botanix Testnet\n- Ink Sepolia Testnet\n- Monad Testnet\n- World Chain Mainnet\n- World Chain Sepolia Testnet\n\nThe verifier proxy addresses and stream IDs are available on the [Stream Addresses](https://docs.chain.link/data-streams/crypto-streams) page.",
      "relatedNetworks": ["botanix", "ink", "monad", "worldchain"],
      "title": "Data Streams Expands to New Blockchains",
      "topic": "Data Streams"
    },
    {
      "category": "integration",
      "date": "2025-02-11",
      "description": "Chainlink Data Streams is available in Early Access for new blockchains:\n\n- Berachain Mainnet\n- Berachain bArtio Testnet\n- Blast Mainnet\n- Blast Sepolia Testnet\n\nThe verifier proxy addresses and stream IDs are available on the [Stream Addresses](https://docs.chain.link/data-streams/crypto-streams) page.",
      "relatedNetworks": ["berachain", "blast"],
      "title": "Data Streams Expands to New Blockchains",
      "topic": "Data Streams"
    },
    {
      "category": "integration",
      "date": "2025-02-10",
      "description": "Chainlink Data Feeds is available on Unichain Sepolia. View the available price feed information on the [Price Feed Addresses](https://docs.chain.link/data-feeds/price-feeds/addresses?network=unichain&page=1) page.",
      "relatedNetworks": ["unichain"],
      "title": "Data Feeds on Unichain Sepolia",
      "topic": "Data Feeds"
    },
    {
      "category": "integration",
      "date": "2025-02-10",
      "description": "Chainlink Data Streams is available in Early Access for new blockchains:\n\n- Ethereum Mainnet\n- Ethereum Sepolia\n- HashKey Chain Mainnet\n- Ink Mainnet\n- Ronin Mainnet\n- Ronin Saigon Testnet\n\nThe verifier proxy addresses and stream IDs are available on the [Stream Addresses](https://docs.chain.link/data-streams/crypto-streams) page.",
      "relatedNetworks": ["ethereum", "hashkey", "ink", "ronin"],
      "title": "Data Streams Expands to New Blockchains",
      "topic": "Data Streams"
    },
    {
      "category": "integration",
      "date": "2025-02-10",
      "description": "Chainlink CCIP expands support to new blockchains:",
      "newNetworks": [
        {
          "displayName": "Treasure Mainnet",
          "network": "treasure",
          "url": "https://docs.chain.link/ccip/directory/mainnet/chain/treasure-mainnet"
        },
        {
          "displayName": "Treasure Topaz Testnet",
          "network": "treasure",
          "url": "https://docs.chain.link/ccip/directory/testnet/chain/treasure-testnet-topaz"
        }
      ],
      "relatedNetworks": ["treasure"],
      "title": "CCIP on Treasure",
      "topic": "CCIP"
    },
    {
      "category": "integration",
      "date": "2025-02-07",
      "description": "Chainlink CCIP expands support to new blockchains:",
      "newNetworks": [
        {
          "displayName": "Botanix Testnet",
          "network": "botanix",
          "url": "https://docs.chain.link/ccip/directory/testnet/chain/bitcoin-testnet-botanix"
        },
        {
          "displayName": "Corn Network Mainnet",
          "network": "corn",
          "url": "https://docs.chain.link/ccip/directory/mainnet/chain/corn-mainnet"
        },
        {
          "displayName": "Corn Network Testnet",
          "network": "corn",
          "url": "https://docs.chain.link/ccip/directory/testnet/chain/ethereum-testnet-sepolia-corn-1"
        },
        {
          "displayName": "Hashkey Chain",
          "network": "hashkey",
          "url": "https://docs.chain.link/ccip/directory/mainnet/chain/ethereum-mainnet-hashkey-1"
        },
        {
          "displayName": "Hashkey Chain Testnet",
          "network": "hashkey",
          "url": "https://docs.chain.link/ccip/directory/testnet/chain/ethereum-testnet-sepolia-hashkey-1"
        },
        {
          "displayName": "Ink",
          "network": "ink",
          "url": "https://docs.chain.link/ccip/directory/mainnet/chain/ethereum-mainnet-ink-1"
        },
        {
          "displayName": "Ink Sepolia",
          "network": "ink",
          "url": "https://docs.chain.link/ccip/directory/testnet/chain/ink-testnet-sepolia"
        },
        {
          "displayName": "Monad Testnet",
          "network": "monad",
          "url": "https://docs.chain.link/ccip/directory/testnet/chain/monad-testnet"
        },
        {
          "displayName": "Polygon zkEVM",
          "network": "polygonzkevm",
          "url": "https://docs.chain.link/ccip/directory/mainnet/chain/ethereum-mainnet-polygon-zkevm-1"
        },
        {
          "displayName": "Polygon zkEVM Cardona",
          "network": "polygonzkevm",
          "url": "https://docs.chain.link/ccip/directory/testnet/chain/ethereum-testnet-sepolia-polygon-zkevm-1"
        },
        {
          "displayName": "Sei Network",
          "network": "sei",
          "url": "https://docs.chain.link/ccip/directory/mainnet/chain/sei-mainnet"
        },
        {
          "displayName": "Sei Testnet",
          "network": "sei",
          "url": "https://docs.chain.link/ccip/directory/testnet/chain/sei-testnet-atlantic"
        },
        {
          "displayName": "Soneium",
          "network": "soneium",
          "url": "https://docs.chain.link/ccip/directory/mainnet/chain/soneium-mainnet"
        },
        {
          "displayName": "XLayer",
          "network": "xlayer",
          "url": "https://docs.chain.link/ccip/directory/mainnet/chain/ethereum-mainnet-xlayer-1"
        },
        {
          "displayName": "XLayer Testnet",
          "network": "xlayer",
          "url": "https://docs.chain.link/ccip/directory/testnet/chain/ethereum-testnet-sepolia-xlayer-1"
        }
      ],
      "relatedNetworks": ["botanix", "corn", "hashkey", "ink", "polygonzkevm", "sei", "soneium", "xlayer", "monad"],
      "title": "CCIP Expands to New Blockchains",
      "topic": "CCIP"
    },
    {
      "category": "integration",
      "date": "2025-02-07",
      "description": "Chainlink Data Streams is available in Early Access for new blockchains:\n\n- Mantle\n- Soneium\n- zkSync\n\nThe verifier proxy addresses and stream IDs are available on the [Stream Addresses](https://docs.chain.link/data-streams/crypto-streams) page.",
      "relatedNetworks": ["mantle", "soneium", "zksync"],
      "title": "Data Streams Expands to New Blockchains",
      "topic": "Data Streams"
    },
    {
      "category": "integration",
      "date": "2025-02-07",
      "description": "Chainlink Data Feeds expands support to new blockchains:\n\n- Mantle\n- Ronin\n- Soneium\n- XLayer\n\nView the available price feed information on the [Price Feed Addresses](https://docs.chain.link/data-feeds/price-feeds/addresses?network=xlayer&page=1) page.",
      "relatedNetworks": ["mantle", "ronin", "soneium", "xlayer"],
      "title": "Data Feeds Expands to New Blockchains",
      "topic": "Data Feeds"
    },
    {
      "category": "integration",
      "date": "2025-02-07",
      "description": "Chainlink Functions is available on Celo. Visit the [Supported Networks](https://docs.chain.link/chainlink-functions/supported-networks#celo) page for more information.",
      "relatedNetworks": ["celo"],
      "title": "Functions on Celo",
      "topic": "Functions"
    },
    {
      "category": "integration",
      "date": "2025-02-07",
      "description": "Chainlink Automation expands support to new blockchains:\n\n- Polygon zkEVM\n- Scroll\n\nVisit the [Supported Networks](https://docs.chain.link/chainlink-automation/overview/supported-networks) page for more information.",
      "relatedNetworks": ["polygonzkevm", "scroll"],
      "title": "Automation Expands to New Blockchains",
      "topic": "Automation"
    },
    {
      "category": "release",
      "date": "2025-01-30",
      "description": "Chainlink Node v2.20.0 is now available. See the [Release Notes](https://github.com/smartcontractkit/chainlink/releases/tag/v2.20.0) for details.",
      "title": "Chainlink Node v2.20.0",
      "topic": "Nodes"
    },
    {
      "category": "integration",
      "date": "2025-01-30",
      "description": "Chainlink CCIP expands support to new blockchains:",
      "newNetworks": [
        {
          "displayName": "Bitlayer Mainnet",
          "network": "bitlayer",
          "url": "https://docs.chain.link/ccip/directory/mainnet/chain/bitcoin-mainnet-bitlayer-1"
        },
        {
          "displayName": "Bitlayer Testnet",
          "network": "bitlayer",
          "url": "https://docs.chain.link/ccip/directory/testnet/chain/bitcoin-testnet-bitlayer-1"
        }
      ],
      "relatedNetworks": ["bitlayer"],
      "title": "CCIP on Bitlayer",
      "topic": "CCIP"
    },
    {
      "category": "integration",
      "date": "2025-01-29",
      "description": "Chainlink Data Streams is available in Early Access on Scroll. The verifier proxy addresses and stream IDs are available on the [Stream Addresses](https://docs.chain.link/data-streams/crypto-streams) page.",
      "relatedNetworks": ["scroll"],
      "title": "Data Streams on Scroll",
      "topic": "Data Streams"
    },
    {
      "category": "integration",
      "date": "2025-01-23",
      "description": "Chainlink CCIP expands support to new blockchains:",
      "newNetworks": [
        {
          "displayName": "World Chain",
          "network": "worldchain",
          "url": "https://docs.chain.link/ccip/directory/mainnet/chain/ethereum-mainnet-worldchain-1"
        },
        {
          "displayName": "World Chain Sepolia",
          "network": "worldchain",
          "url": "https://docs.chain.link/ccip/directory/testnet/chain/ethereum-testnet-sepolia-worldchain-1"
        }
      ],
      "relatedNetworks": ["worldchain"],
      "title": "CCIP on World Chain",
      "topic": "CCIP"
    },
    {
      "category": "integration",
      "date": "2025-01-22",
      "description": "Chainlink CCIP expands support to new blockchains:",
      "newNetworks": [
        {
          "displayName": "Bob Mainnet",
          "network": "bob",
          "url": "https://docs.chain.link/ccip/directory/mainnet/chain/bitcoin-mainnet-bob-1"
        },
        {
          "displayName": "Bob Sepolia",
          "network": "bob",
          "url": "https://docs.chain.link/ccip/directory/testnet/chain/bitcoin-testnet-sepolia-bob-1"
        },
        {
          "displayName": "Sonic Mainnet",
          "network": "sonic",
          "url": "https://docs.chain.link/ccip/directory/mainnet/chain/sonic-mainnet"
        },
        {
          "displayName": "Sonic Blaze Testnet",
          "network": "sonic",
          "url": "https://docs.chain.link/ccip/directory/testnet/chain/sonic-testnet-blaze"
        }
      ],
      "relatedNetworks": ["sonic", "bob"],
      "title": "CCIP Expands to New Blockchains",
      "topic": "CCIP"
    },
    {
      "category": "feature",
      "date": "2025-01-14",
      "description": "Chainlink CCIP now supports Bridged USDC, addressing the critical challenge of liquidity fragmentation in the multi-chain ecosystem. This enhancement enables:\n\n- **Seamless Liquidity**: Projects can now leverage Bridged USDC to bootstrap initial liquidity on new chains without waiting for native USDC support\n- **Standardized Implementation**: Follows Circle's Bridged USDC Standard, ensuring consistency and reliability across different blockchains\n- **Future-Proof Integration**: Projects can easily transition to native USDC when their blockchain receives CCTP approval, with no disruption to existing integrations\n- **Enhanced DeFi Accessibility**: Accelerates DeFi adoption by providing immediate access to stable, reliable USDC liquidity across emerging blockchain networks\n\nThis implementation maintains CCIP's robust security features while expanding the possibilities for cross-chain token transfers and DeFi applications.\n\nFor more information, see the [USDC tutorial](https://docs.chain.link/ccip/tutorials/evm/usdc).",
      "title": "Bridged USDC Support in CCIP",
      "topic": "CCIP"
    },
    {
      "category": "feature",
      "date": "2025-01-14",
      "description": "The Token Manager is now available to help token developers to deploy, configure, and manage Cross-Chain Tokens (CCTs) in a simplified web interface. Refer to the [Token Manager](https://docs.chain.link/ccip/tutorials/evm/token-manager) guide for more information.",
      "title": "Token Manager",
      "topic": "CCIP"
    },
    {
      "category": "integration",
      "date": "2025-01-14",
      "description": "Chainlink Data Feeds is available on Sonic mainnet. View the available price feed information on the [Price Feed Addresses](https://docs.chain.link/data-feeds/price-feeds/addresses?network=sonic&page=1) page.",
      "relatedNetworks": ["sonic"],
      "title": "Data Feeds on Sonic",
      "topic": "Data Feeds"
    },
    {
      "category": "integration",
      "date": "2025-01-09",
      "description": "Chainlink Data Feeds is available on Aptos mainnet. View the available price feed information on the [Price Feed Addresses](https://docs.chain.link/data-feeds/price-feeds/addresses?network=aptos&page=1) page.",
      "relatedNetworks": ["aptos"],
      "title": "Data Feeds on Aptos",
      "topic": "Data Feeds"
    },
    {
      "category": "release",
      "date": "2025-01-02",
      "description": "Chainlink Node v2.19.0 is now available. See the [Release Notes](https://github.com/smartcontractkit/chainlink/releases/tag/v2.19.0) for details.",
      "title": "Chainlink Node v2.19.0",
      "topic": "Nodes"
    },
    {
      "category": "integration",
      "date": "2024-12-19",
      "description": "Chainlink Data Streams is available in Early Access on Shibarium. The verifier proxy addresses and stream IDs are available on the [Stream Addresses](https://docs.chain.link/data-streams/crypto-streams) page.",
      "relatedNetworks": ["shibarium"],
      "title": "Data Streams on Shibarium",
      "topic": "Data Streams"
    },
    {
      "category": "release",
      "date": "2024-12-17",
      "description": "Onchain Verifier Programs are now available on Solana, providing both onchain and offchain integration approaches while maintaining strong security guarantees.\n\nVerifier Program IDs for both Devnet and Mainnet environments are available on the [Stream Addresses](https://docs.chain.link/data-streams/crypto-streams) page.",
      "relatedNetworks": ["solana"],
      "title": "Data Streams Verifier Programs on Solana",
      "topic": "Data Streams"
    },
    {
      "category": "integration",
      "date": "2024-12-17",
      "description": "Chainlink CCIP expands support to new blockchains. Check the CCIP Directory for more information:",
      "newNetworks": [
        {
          "displayName": "Shibarium Mainnet",
          "network": "shibarium",
          "url": "https://docs.chain.link/ccip/directory/mainnet/chain/shibarium-mainnet"
        },
        {
          "displayName": "Shibarium Puppynet",
          "network": "shibarium",
          "url": "https://docs.chain.link/ccip/directory/testnet/chain/shibarium-testnet-puppynet"
        },
        {
          "displayName": "Bsquared Mainnet",
          "network": "bsquared",
          "url": "https://docs.chain.link/ccip/directory/mainnet/chain/bitcoin-mainnet-bsquared-1"
        },
        {
          "displayName": "Bsquared Testnet",
          "network": "bsquared",
          "url": "https://docs.chain.link/ccip/directory/testnet/chain/bitcoin-testnet-bsquared-1"
        }
      ],
      "relatedNetworks": ["shibarium", "bsquared"],
      "title": "CCIP Expands to New Blockchains",
      "topic": "CCIP"
    },
    {
      "category": "integration",
      "date": "2024-12-16",
      "description": "Chainlink Data Feeds is available on Hedera mainnet. View the available price feed information on the [Price Feed Addresses](https://docs.chain.link/data-feeds/price-feeds/addresses?network=hedera&page=1) page.",
      "relatedNetworks": ["hedera"],
      "title": "Data Feeds on Hedera",
      "topic": "Data Feeds"
    },
    {
      "category": "integration",
      "date": "2024-12-11",
      "description": "Chainlink CCIP expands support to Ronin. Check the CCIP Directory for more information:",
      "newNetworks": [
        {
          "displayName": "Ronin Mainnet",
          "network": "ronin",
          "url": "https://docs.chain.link/ccip/directory/mainnet/chain/ronin-mainnet"
        },
        {
          "displayName": "Ronin Saigon testnet",
          "network": "ronin",
          "url": "https://docs.chain.link/ccip/directory/testnet/chain/ronin-testnet-saigon"
        }
      ],
      "relatedNetworks": ["ronin"],
      "title": "CCIP on Ronin",
      "topic": "CCIP"
    },
    {
      "category": "release",
      "date": "2024-12-12",
      "description": "The [CCIP JavaScript SDK](https://github.com/smartcontractkit/ccip-javascript-sdk) is now available, introducing two packages to simplify management of cross-chain token transfers, and to integrate CCIP with the frontend of your own app.\n\nThe [CCIP JavaScript SDK guide](https://docs.chain.link/ccip/ccip-javascript-sdk) introduces the features of the SDK and shows how to run an example app so you can explore the SDK's capabilities.",
      "title": "CCIP JavaScript SDK",
      "topic": "CCIP"
    },
    {
      "category": "release",
      "date": "2024-12-04",
      "description": "Chainlink CCIP 1.5.1 is now available, introducing several significant enhancements for cross-chain token pool management.\n\n**Enhanced Token Support:**\n- Added support for tokens with different decimals across chains\n- New BurnMintERC20 contract for easy token deployment and cross-chain expansion with configurable decimals and max supply\n\n**Improved Token Pool Management:**\n- Enhanced token pool upgrades to support multiple active pools simultaneously\n- Ensures in-flight messages remain deliverable during pool upgrades\n- Upgraded token pool access control from OwnerIsCreator to Ownable2StepMsgSender for better security\n\nFor detailed implementation guides and examples, visit our [Cross-Chain Token (CCT) documentation](https://docs.chain.link/ccip/concepts/cross-chain-token/overview). For technical details and interfaces, see the [CCIP v1.5.1 API Reference](https://docs.chain.link/ccip/api-reference/evm/v1.5.1).",
      "title": "Chainlink CCIP 1.5.1",
      "topic": "CCIP"
    },
    {
      "category": "integration",
      "date": "2024-12-03",
      "description": "Chainlink CCIP expands support to Mantle. Check the CCIP Directory for more information:",
      "newNetworks": [
        {
          "displayName": "Mantle Mainnet",
          "network": "mantle",
          "url": "https://docs.chain.link/ccip/directory/mainnet/chain/ethereum-mainnet-mantle-1"
        },
        {
          "displayName": "Mantle testnet",
          "network": "mantle",
          "url": "https://docs.chain.link/ccip/directory/testnet/chain/ethereum-testnet-sepolia-mantle-1"
        }
      ],
      "relatedNetworks": ["mantle"],
      "title": "CCIP on Mantle",
      "topic": "CCIP"
    },
    {
      "category": "integration",
      "date": "2024-11-26",
      "description": "Chainlink Functions is available on Optimism mainnet. Visit the [Supported Networks](https://docs.chain.link/chainlink-functions/supported-networks#op-mainnet) page for more information.",
      "relatedNetworks": ["optimism"],
      "title": "Functions on Optimism mainnet",
      "topic": "Functions"
    },
    {
      "category": "integration",
      "date": "2024-11-26",
      "description": "Chainlink VRF 2.5 is available on Optimism mainnet. Visit the [Supported Networks](https://docs.chain.link/vrf/v2-5/supported-networks#op-mainnet) page for more information.",
      "relatedNetworks": ["optimism"],
      "title": "VRF 2.5 on Optimism mainnet",
      "topic": "VRF"
    },
    {
      "category": "integration",
      "date": "2024-11-26",
      "description": "Chainlink Data Streams is available in Early Access on Optimism. The verifier proxy addresses and stream IDs are available on the [Stream Addresses](https://docs.chain.link/data-streams/crypto-streams) page.",
      "relatedNetworks": ["optimism"],
      "title": "Data Streams on Optimism",
      "topic": "Data Streams"
    },
    {
      "category": "integration",
      "date": "2024-11-25",
      "description": "Chainlink CCIP expands support to Zircuit. Check the CCIP Directory for more information:",
      "newNetworks": [
        {
          "displayName": "Zircuit Mainnet",
          "network": "zircuit",
          "url": "https://docs.chain.link/ccip/directory/mainnet/chain/ethereum-mainnet-zircuit-1"
        },
        {
          "displayName": "Zircuit testnet",
          "network": "zircuit",
          "url": "https://docs.chain.link/ccip/directory/testnet/chain/ethereum-testnet-sepolia-zircuit-1"
        }
      ],
      "relatedNetworks": ["zircuit"],
      "title": "CCIP on Zircuit",
      "topic": "CCIP"
    },
    {
      "category": "integration",
      "date": "2024-11-19",
      "description": "Chainlink CCIP expands support to Astar. Check the CCIP Directory for more information:",
      "newNetworks": [
        {
          "displayName": "Astar Mainnet",
          "network": "astar",
          "url": "https://docs.chain.link/ccip/directory/mainnet/chain/polkadot-mainnet-astar"
        },
        {
          "displayName": "Astar Shibuya",
          "network": "astar",
          "url": "https://docs.chain.link/ccip/directory/testnet/chain/polkadot-testnet-astar-shibuya"
        }
      ],
      "relatedNetworks": ["astar"],
      "title": "CCIP on Astar",
      "topic": "CCIP"
    },
    {
      "category": "integration",
      "date": "2024-11-06",
      "description": "Chainlink CCIP expands support to Ethereum Holesky. Check the CCIP Directory for more information:",
      "newNetworks": [
        {
          "displayName": "Ethereum Holesky",
          "network": "ethereum",
          "url": "https://docs.chain.link/ccip/directory/testnet/chain/ethereum-testnet-holesky"
        }
      ],
      "relatedNetworks": ["ethereum"],
      "title": "CCIP on Ethereum Holesky",
      "topic": "CCIP"
    },
    {
      "category": "release",
      "date": "2024-11-01",
      "description": "Chainlink Node v2.18.0 is now available. See the [Release Notes](https://github.com/smartcontractkit/chainlink/releases/tag/v2.18.0) for details.",
      "title": "Chainlink Node v2.18.0",
      "topic": "Nodes"
    },
    {
      "category": "release",
      "date": "2024-10-30",
      "description": "[Chainlink Home](https://home.chain.link) is a new unified dashboard that allows you to monitor your Chainlink Automation, Functions, and VRF usage across all networks in one place. It's now easier than ever to track your costs and create new subscriptions and upkeeps.\n\nYou can still access and use the existing user interfaces for Chainlink Automation, Functions, and VRF.",
      "title": "Chainlink Home",
      "topic": "General"
    },
    {
      "category": "release",
      "date": "2024-10-30",
      "description": "DECO is a foundational zkTLS-oracle technology for authenticating web data in a privacy-preserving manner. The [DECO Sandbox](https://deco.chain.link/sandbox) allows you to:\n\n- **Optimize User Onboarding and Streamline Operations**: Test DECO's streamlined data verification processes to enhance onboarding speed and reduce costs by minimizing duplicate checks and manual processes.\n\n- **Strengthen Compliance Without Data Exposure**: Explore how DECO's privacy-preserving data verification strengthens compliance by improving data protection while helping users meet certain regulatory requirements.\n\n- **Drive Privacy Innovation in Onchain Finance**: Trial how DECO's oracles and zero-knowledge proofs enable cutting-edge privacy-first solutions, opening up new use cases in onchain finance, DeFi, and beyond.",
      "title": "DECO Sandbox",
      "topic": "General"
    },
    {
      "category": "release",
      "date": "2024-10-29",
      "description": "Chainlink SmartData is now available, introducing a suite of onchain data offerings designed to unlock the utility, accessibility, and reliability of tokenized assets through embedded security and essential real-world data such as Net Asset Value (NAV), Assets Under Management (AUM), collateral data, and more.\n\n- Learn more about [SmartData feeds](https://docs.chain.link/data-feeds/smartdata).\n- Visit the [SmartData Feed Addresses](https://docs.chain.link/data-feeds/smartdata/addresses) page for a list of available feeds.\n- View the [SmartData feeds dashboard](https://data.chain.link/smartdata) for the most detailed information on each feed.",
      "title": "Chainlink SmartData",
      "topic": "Data Feeds"
    },
    {
      "category": "release",
      "date": "2024-10-29",
      "description": "The new [CCIP Directory](https://docs.chain.link/ccip/directory) provides access to network, token, and lane configuration details, replacing the former CCIP Supported Networks pages.\n\n The CCIP Explorer has been refreshed with a new home page, and the Transaction Details now load in a side panel. The CCIP Explorer also supports the option to display CCIP Private Transactions.",
      "title": "CCIP Directory and CCIP Explorer",
      "topic": "CCIP"
    },
    {
      "category": "release",
      "date": "2024-10-29",
      "description": "Chainlink's Cross-Chain Token (CCT) standard is now available, introducing a self-service model that allows token developers to enable their tokens in CCIP independently.\n\n- Token developers can deploy, configure, and manage their tokens and token pools in Chainlink's Cross-Chain Interoperability Protocol (CCIP) without requiring manual deployment.\n- Chainlink provides fully audited token pools, supporting either Burn & Mint or Lock & Mint mechanisms, which can be combined to provide different token handling mechanisms.\n- Token developers maintain complete ownership of their token contracts, pools, and implementation logic, including configuration of rate limits for token transfers across multiple blockchains.\n- The CCT standard avoids vendor lock-in and hard-coded functions, ensuring complete autonomy for projects managing cross-chain assets.\n- CCT leverages Chainlink's Decentralized Oracle Networks (DONs) to provide secure cross-chain token operations, supported by the Risk Management Network and configurable rate limits.\n\nRead the CCT [conceptual](https://docs.chain.link/ccip/concepts/cross-chain-token/overview) documentation for more information. To learn how to enable your tokens in CCIP in minutes, follow the CCT [tutorials](https://docs.chain.link/ccip/tutorials/evm/cross-chain-tokens).",
      "title": "Cross-Chain Token (CCT) standard - Self-Service Availability",
      "topic": "CCIP"
    },
    {
      "category": "release",
      "date": "2024-10-29",
      "description": "Real World Asset (RWA) streams are now available on testnet.\n\n- RWA streams use the [V4 report schema](https://docs.chain.link/data-streams/reference/report-schema-v4).\n- Verifier proxy addresses and RWA stream IDs are available on the [Stream Addresses](https://docs.chain.link/data-streams/rwa-streams) page.",
      "title": "Real World Asset streams - Testnet",
      "topic": "Data Streams"
    },
    {
      "category": "integration",
      "date": "2024-10-28",
      "description": "Chainlink Data Streams is available in Early Access on Solana. [Contact us](https://chainlinkcommunity.typeform.com/datastreams?typeform-source=docs.chain.link#ref_id=docs) to talk to an expert about integrating Chainlink Data Streams on Solana.",
      "relatedNetworks": ["solana"],
      "title": "Data Streams on Solana",
      "topic": "Data Streams"
    },
    {
      "category": "integration",
      "date": "2024-10-25",
      "description": "Chainlink Data Streams is available in Early Access on opBNB. The verifier proxy addresses and feed IDs are available on the [Data Streams Feed IDs](https://docs.chain.link/data-streams/stream-ids) page.",
      "relatedNetworks": ["opbnb"],
      "title": "Data Streams on opBNB",
      "topic": "Data Streams"
    },
    {
      "category": "integration",
      "date": "2024-10-22",
      "description": "Chainlink Functions is available on Soneium Minato testnet. Visit the [Supported Networks](https://docs.chain.link/chainlink-functions/supported-networks#soneium-minato-testnet) page for more information.",
      "relatedNetworks": ["soneium"],
      "title": "Functions on Soneium Minato",
      "topic": "Functions"
    },
    {
      "category": "integration",
      "date": "2024-10-22",
      "description": "Chainlink VRF 2.5 is available on Soneium Minato testnet. Visit the [Supported Networks](https://docs.chain.link/vrf/v2-5/supported-networks#soneium-minato-testnet) page for more information.",
      "relatedNetworks": ["soneium"],
      "title": "VRF 2.5 on Soneium Minato",
      "topic": "VRF"
    },
    {
      "category": "integration",
      "date": "2024-10-22",
      "description": "Chainlink CCIP expands support to Soneium Minato Testnet. Check the CCIP Directory for more information:",
      "newNetworks": [
        {
          "displayName": "Soneium Minato Testnet",
          "network": "soneium",
          "url": "https://docs.chain.link/ccip/directory/testnet/chain/ethereum-testnet-sepolia-soneium-1"
        }
      ],
      "relatedNetworks": ["soneium"],
      "title": "CCIP on Soneium Minato",
      "topic": "CCIP"
    },
    {
      "category": "integration",
      "date": "2024-10-22",
      "description": "Chainlink Data Streams is available in Early Access on Soneium Minato. The verifier proxy address and feed IDs are available on the [Data Streams Feed IDs](https://docs.chain.link/data-streams/stream-ids) page.",
      "relatedNetworks": ["soneium"],
      "title": "Data Streams on Soneium Minato",
      "topic": "Data Streams"
    },
    {
      "category": "release",
      "date": "2024-10-10",
      "description": "Chainlink Node v2.17.0 is now available. See the [Release Notes](https://github.com/smartcontractkit/chainlink/releases/tag/v2.17.0) for details.",
      "title": "Chainlink Node v2.17.0",
      "topic": "Nodes"
    },
    {
      "category": "integration",
      "date": "2024-10-10",
      "description": "Chainlink CCIP expands support to Scroll. Check the CCIP Directory for more information:",
      "newNetworks": [
        {
          "displayName": "Scroll Mainnet",
          "network": "scroll",
          "url": "https://docs.chain.link/ccip/directory/mainnet/chain/ethereum-mainnet-scroll-1"
        },
        {
          "displayName": "Scroll Testnet",
          "network": "scroll",
          "url": "https://docs.chain.link/ccip/directory/testnet/chain/ethereum-testnet-sepolia-scroll-1"
        }
      ],
      "relatedNetworks": ["scroll"],
      "title": "CCIP on Scroll",
      "topic": "CCIP"
    },
    {
      "category": "integration",
      "date": "2024-10-08",
      "description": "Chainlink CCIP expands support to Linea. Check the CCIP Directory for more information:",
      "newNetworks": [
        {
          "displayName": "Linea Mainnet",
          "network": "linea",
          "url": "https://docs.chain.link/ccip/directory/mainnet/chain/ethereum-mainnet-linea-1"
        },
        {
          "displayName": "Linea Testnet",
          "network": "linea",
          "url": "https://docs.chain.link/ccip/directory/testnet/chain/ethereum-testnet-sepolia-linea-1"
        }
      ],
      "relatedNetworks": ["linea"],
      "title": "CCIP on Linea",
      "topic": "CCIP"
    },
    {
      "category": "release",
      "date": "2024-10-04",
      "description": "Chainlink CCIP 1.5 is now available on testnet, introducing several new features and enhancements.\n\n**Risk Management Network Coverage:**\nCertain CCIP integrations may not initially include the Risk Management Network (RMN). Blockchains can be integrated with CCIP in a phased approach, starting with the deployment of the Committing and Executing Decentralized Oracle Networks (DONs), followed by the addition of the Risk Management Network in a subsequent update. During a phased deployment, the relevant Commit Stores are configured in the Risk Management contract to always be considered blessed until the Risk Management Network has been deployed for that blockchain. Please refer to the [CCIP Directory](https://docs.chain.link/ccip/directory) to identify which integrations utilize a phased approach, and review the [CCIP Service Responsibility](https://docs.chain.link/ccip/service-responsibility) for more information.\n\n**New Version of `EVMExtraArgs`:**\nChainlink CCIP 1.5 introduces a new version of `EVMExtraArgs`, allowing users to set the `allowOutOfOrderExecution` parameter. This feature enables developers to control the execution order of their messages on the destination blockchain. The `allowOutOfOrderExecution` parameter is part of [`EVMExtraArgsV2`](https://docs.chain.link/ccip/api-reference/client#evmextraargsv2) and is available only on lanes where the **Out of Order Execution** property is set to **Optional** or **Required**. Please consult the [CCIP Directory](https://docs.chain.link/ccip/directory) to determine if your target lane supports this feature.",
      "title": "Chainlink CCIP 1.5 - Testnet",
      "topic": "CCIP"
    },
    {
      "category": "integration",
      "date": "2024-09-27",
      "description": "Chainlink Automation is live on [Base mainnet](https://docs.chain.link/chainlink-automation/overview/supported-networks#base-mainnet).",
      "relatedNetworks": ["base"],
      "title": "Automation on Base mainnet",
      "topic": "Automation"
    },
    {
      "category": "release",
      "date": "2024-09-23",
      "description": "Chainlink Node v2.16.0 is now available. See the [Release Notes](https://github.com/smartcontractkit/chainlink/releases/tag/v2.16.0/) for details.",
      "title": "Chainlink Node v2.16.0",
      "topic": "Nodes"
    },
    {
      "category": "integration",
      "date": "2024-09-16",
      "description": "Chainlink CCIP expands support to ZKsync. Check the CCIP Directory for more information:",
      "newNetworks": [
        {
          "displayName": "ZKsync Mainnet",
          "network": "zksync",
          "url": "https://docs.chain.link/ccip/directory/mainnet/chain/ethereum-mainnet-zksync-1"
        },
        {
          "displayName": "ZKsync Testnet",
          "network": "zksync",
          "url": "https://docs.chain.link/ccip/directory/testnet/chain/ethereum-testnet-sepolia-zksync-1"
        }
      ],
      "relatedNetworks": ["zksync"],
      "title": "CCIP on ZKsync",
      "topic": "CCIP"
    },
    {
      "category": "release",
      "date": "2024-08-14",
      "description": "Chainlink Local is available to enable local development of Chainlink services before you go to testnet. Read the [Chainlink Local Docs](https://docs.chain.link/chainlink-local) to get started.",
      "title": "Chainlink Local",
      "topic": "General"
    },
    {
      "category": "release",
      "date": "2024-08-15",
      "description": "Chainlink Data Streams is available in Early Access on Base Mainnet and Base Sepolia testnet. Verifier proxy addresses and Feed IDs are available on the [Data Streams Feed IDs](https://docs.chain.link/data-streams/stream-ids) page.",
      "relatedNetworks": ["base"],
      "title": "Data Streams on Base",
      "topic": "Data Streams"
    },
    {
      "category": "release",
      "date": "2024-08-02",
      "description": "The [Data Streams SDK](https://docs.chain.link/data-streams/tutorials/streams-direct/) for Go is now available. See the [Fetch and Decode](https://docs.chain.link/data-streams/tutorials/streams-direct/streams-direct-api) guide to get started with the SDK.",
      "title": "Data Streams SDK for Go",
      "topic": "Data Streams"
    },
    {
      "category": "integration",
      "date": "2024-06-27",
      "description": "Chainlink Data Streams is available in Early Access on Avalanche mainnet and Fuji testnet. Verifier proxy addresses and Feed IDs are available on the [Data Streams Feed IDs](https://docs.chain.link/data-streams/stream-ids) page.",
      "relatedNetworks": ["avalanche"],
      "title": "Data Streams on Avalanche",
      "topic": "Data Streams"
    },
    {
      "category": "integration",
      "date": "2024-01-25",
      "description": "Chainlink Data Streams is available in Early Access on Arbitrum Sepolia. Verifier proxy addresses and Feed IDs are available on the [Data Streams Feed IDs](https://docs.chain.link/data-streams/stream-ids) page.",
      "relatedNetworks": ["arbitrum"],
      "title": "Data Streams on Arbitrum Sepolia",
      "topic": "Data Streams"
    },
    {
      "category": "release",
      "date": "2023-10-02",
      "description": "Chainlink Data Streams is available in Early Access on Arbitrum Mainnet and Arbitrum Goerli. [Read the docs](https://docs.chain.link/data-streams/) to get started.",
      "relatedNetworks": ["arbitrum"],
      "title": "Data Streams Early Access",
      "topic": "Data Streams"
    },
    {
      "category": "integration",
      "date": "2024-08-08",
      "description": "Chainlink CCIP expands support to Metis. Check the CCIP Directory for more information:",
      "newNetworks": [
        {
          "displayName": "Metis Andromeda Mainnet",
          "network": "metis",
          "url": "https://docs.chain.link/ccip/directory/mainnet/chain/ethereum-mainnet-andromeda-1"
        },
        {
          "displayName": "Metis Sepolia Testnet",
          "network": "metis",
          "url": "https://docs.chain.link/ccip/directory/testnet/chain/ethereum-testnet-sepolia-andromeda-1"
        }
      ],
      "relatedNetworks": ["metis"],
      "title": "CCIP on Metis",
      "topic": "CCIP"
    },
    {
      "category": "integration",
      "date": "2024-07-09",
      "description": "Chainlink CCIP expands support to Blast. Check the CCIP Directory for more information:",
      "newNetworks": [
        {
          "displayName": "Blast Mainnet",
          "network": "blast",
          "url": "https://docs.chain.link/ccip/directory/mainnet/chain/ethereum-mainnet-blast-1"
        },
        {
          "displayName": "Blast Sepolia Testnet",
          "network": "blast",
          "url": "https://docs.chain.link/ccip/directory/testnet/chain/ethereum-testnet-sepolia-blast-1"
        }
      ],
      "relatedNetworks": ["blast"],
      "title": "CCIP on Blast",
      "topic": "CCIP"
    },
    {
      "category": "integration",
      "date": "2024-06-19",
      "description": "Chainlink CCIP expands support to Mode. Check the CCIP Directory for more information:",
      "newNetworks": [
        {
          "displayName": "Mode Mainnet",
          "network": "mode",
          "url": "https://docs.chain.link/ccip/directory/mainnet/chain/ethereum-mainnet-mode-1"
        },
        {
          "displayName": "Mode Sepolia Testnet",
          "network": "mode",
          "url": "https://docs.chain.link/ccip/directory/testnet/chain/ethereum-testnet-sepolia-mode-1"
        }
      ],
      "relatedNetworks": ["mode"],
      "title": "CCIP on Mode",
      "topic": "CCIP"
    },
    {
      "category": "integration",
      "date": "2024-06-05",
      "description": "Chainlink CCIP expands support to Gnosis Mainnet. Check the CCIP Directory for more information:",
      "newNetworks": [
        {
          "displayName": "Gnosis Mainnet",
          "network": "gnosis-chain",
          "url": "https://docs.chain.link/ccip/directory/mainnet/chain/xdai-mainnet"
        }
      ],
      "relatedNetworks": ["gnosis-chain"],
      "title": "CCIP on Gnosis",
      "topic": "CCIP"
    },
    {
      "category": "integration",
      "date": "2024-05-29",
      "description": "Chainlink CCIP expands support to Celo. Check the CCIP Directory for more information:",
      "newNetworks": [
        {
          "displayName": "Celo Mainnet",
          "network": "celo",
          "url": "https://docs.chain.link/ccip/directory/mainnet/chain/celo-mainnet"
        },
        {
          "displayName": "Celo Alfajores Testnet",
          "network": "celo",
          "url": "https://docs.chain.link/ccip/directory/testnet/chain/celo-testnet-alfajores"
        }
      ],
      "relatedNetworks": ["celo"],
      "title": "CCIP on Celo",
      "topic": "CCIP"
    },
    {
      "category": "integration",
      "date": "2024-05-08",
      "description": "Chainlink CCIP expands support to Polygon Amoy Testnet. Check the CCIP Directory for more information:",
      "newNetworks": [
        {
          "displayName": "Polygon Amoy Testnet",
          "network": "polygon",
          "url": "https://docs.chain.link/ccip/directory/testnet/chain/polygon-testnet-amoy"
        }
      ],
      "relatedNetworks": ["polygon"],
      "title": "CCIP on Polygon Amoy",
      "topic": "CCIP"
    },
    {
      "category": "release",
      "date": "2024-04-24",
      "description": "Chainlink CCIP is now Generally Available (GA) on mainnet and testnet.\n\nTo support your development and implementation needs, we encourage you to reach out to our team of experts for guidance and support. For expert advice, visit the [Chainlink CCIP Contact form](https://chain.link/ccip-contact).\n\nAdditionally, the [Chainlink CCIP local simulator](https://github.com/smartcontractkit/chainlink-local) is available to enhance your development workflow with CCIP. This tool allows you to simulate Chainlink CCIP functionality locally within your Hardhat and Foundry projects. The simulator is designed so you can test your contracts locally and transition smoothly to test networks without any modifications.",
      "title": "Chainlink CCIP GA",
      "topic": "CCIP"
    },
    {
      "category": "feature",
      "date": "2024-04-11",
      "description": "Chainlink's CCIP now supports WETH (Wrapped Ether) transfers through the Lock and Unlock token mechanism. \n\nThis feature allows CCIP to securely lock tokens on the source blockchain and subsequently release an equivalent amount of tokens on the destination blockchain, facilitating seamless cross-chain transfers of WETH. The introduction of this mechanism enables WETH transfers across several key lanes.\n\nFor a specific lane configuration, see the [CCIP Directory](https://docs.chain.link/ccip/directory/mainnet). For more detailed information about the Lock and Unlock mechanism and its applications, read the [Token Pools](https://docs.chain.link/ccip/architecture#token-pools) page.",
      "relatedNetworks": ["ethereum", "arbitrum", "optimism"],
      "title": "WETH and support of Lock and Unlock mechanism",
      "topic": "CCIP"
    },
    {
      "category": "feature",
      "date": "2024-04-11",
      "description": "The maximum [gasLimit](https://docs.chain.link/ccip/api-reference/client#evmextraargsv1) that you can set for CCIP messages on mainnet has been increased to 3,000,000 gas units. The change has been documented in the [Service Limits](https://docs.chain.link/ccip/service-limits) page.",
      "title": "CCIP gas limit increase on Mainnet",
      "topic": "CCIP"
    },
    {
      "category": "deprecation",
      "date": "2024-04-01",
      "description": "CCIP v1.0.0 is no longer supported on mainnet. You must use the new router addresses listed in the [CCIP Directory](https://docs.chain.link/ccip/directory/mainnet) page.",
      "title": "CCIP v1.0.0 deprecated on mainnet",
      "topic": "CCIP"
    },
    {
      "category": "integration",
      "date": "2024-03-11",
      "description": "Chainlink CCIP expands support to new blockchains. Check the CCIP Directory for more information:",
      "newNetworks": [
        {
          "displayName": "Wemix Mainnet",
          "network": "wemix",
          "url": "https://docs.chain.link/ccip/directory/mainnet/chain/wemix-mainnet"
        },
        {
          "displayName": "Wemix Testnet",
          "network": "wemix",
          "url": "https://docs.chain.link/ccip/directory/testnet/chain/wemix-testnet"
        },
        {
          "displayName": "Kroma Mainnet",
          "network": "kroma",
          "url": "https://docs.chain.link/ccip/directory/mainnet/chain/ethereum-mainnet-kroma-1"
        },
        {
          "displayName": "Kroma Sepolia Testnet",
          "network": "kroma",
          "url": "https://docs.chain.link/ccip/directory/testnet/chain/ethereum-testnet-sepolia-kroma-1"
        }
      ],
      "relatedNetworks": ["wemix", "kroma"],
      "title": "CCIP Expands to New Blockchains",
      "topic": "CCIP"
    },
    {
      "category": "deprecation",
      "date": "2024-02-07",
      "description": "CCIP v1.0.0 is no longer supported on **testnet**. You must use the new router addresses listed in the [CCIP Directory](https://docs.chain.link/ccip/directory).",
      "title": "v1.0.0 deprecated on testnet",
      "topic": "CCIP"
    },
    {
      "category": "release",
      "date": "2024-01-15",
      "description": "CCIP v1.0.0 has been deprecated on mainnet. You must use the new router addresses listed in this page **before March 31st, 2024**. Please note that there is no change to the router interface. The CCIP v1.0.0 mainnet routers will continue to function in parallel **until March 31st, 2024**, but we highly recommend switching to the v1.2.0 routers as soon as possible. If you currently use CCIP v1.0.0, use the [@chainlink/contracts-ccip npm package version 0.7.6](https://www.npmjs.com/package/@chainlink/contracts-ccip/v/0.7.6). To migrate to v1.2.0, use [version 1.2.1 of the npm package](https://www.npmjs.com/package/@chainlink/contracts-ccip/v/1.2.1) or later. Please refer to the [release notes](https://docs.chain.link/ccip/release-notes) for a comprehensive overview of the enhancements and new features in v1.2.0.\n\n- There is no change to the router interface, but you must use the new router addresses listed in the [CCIP Directory](https://docs.chain.link/ccip/directory).\n- USDC transfers are currently supported on several lanes. See the the [CCIP Directory](https://docs.chain.link/ccip/directory/mainnet) page to get a specific lane's token addresses and rate limits.\n- The message sequencing process is simplified in CCIP message handling by removing the `strict` sequencing flag from the [extraArgs](https://docs.chain.link/ccip/api-reference/client#evmextraargsv1) field in [CCIP messages](https://docs.chain.link/ccip/api-reference/client#evm2anymessage).\n- The gas limit and maximum message data length for CCIP messages have been adjusted on mainnets. These changes are detailed in the [Service Limits](https://docs.chain.link/ccip/service-limits) documentation.\n- To interact with CCIP v1.2.0, use the [@chainlink/contract-ccip](https://www.npmjs.com/package/@chainlink/contracts-ccip) npm package.",
      "relatedNetworks": ["ethereum", "avalanche", "optimism", "base"],
      "title": "v1.2.0 release on mainnet",
      "topic": "CCIP"
    },
    {
      "category": "integration",
      "date": "2023-12-15",
      "description": "Chainlink CCIP expands support to Arbitrum Sepolia. Check the CCIP Directory for more information:",
      "newNetworks": [
        {
          "displayName": "Arbitrum Sepolia Testnet",
          "network": "arbitrum",
          "url": "https://docs.chain.link/ccip/directory/testnet/chain/ethereum-testnet-sepolia-arbitrum-1"
        }
      ],
      "relatedNetworks": ["arbitrum"],
      "title": "CCIP on Arbitrum Sepolia",
      "topic": "CCIP"
    },
    {
      "category": "release",
      "date": "2023-12-08",
      "description": "CCIP v1.0.0 has been deprecated on testnet. You must use the new router addresses listed in the [CCIP Directory](https://docs.chain.link/ccip/directory/testnet) **before January 31st, 2024**. Please note that there is no change to the router interface. The CCIP v1.0.0 testnet routers will continue to function in parallel **until January 31st, 2024**, but we highly recommend switching to the v1.2.0 routers as soon as possible. If you currently use CCIP v1.0.0, use the [@chainlink/contracts-ccip npm package version 0.7.6](https://www.npmjs.com/package/@chainlink/contracts-ccip/v/0.7.6). To migrate to v1.2.0, use [version 1.2.1 of the npm package](https://www.npmjs.com/package/@chainlink/contracts-ccip/v/1.2.1) or later.\n\n- There is no change to the router interface, but you must use the new router addresses listed in the [CCIP Directory](https://docs.chain.link/ccip/directory/testnet).\nUSDC transfers are currently supported on several lanes. See the the [CCIP Directory](https://docs.chain.link/ccip/directory/testnet) page to get a specific lane's token addresses and rate limits.\n- We've simplified the message sequencing process in our CCIP message handling by removing the `strict` sequencing flag from the [extraArgs](https://docs.chain.link/ccip/api-reference/client#evmextraargsv1) field in [CCIP messages](https://docs.chain.link/ccip/api-reference/client#evm2anymessage).\n- The gas limit and maximum message data length for CCIP messages have been adjusted on testnets. These changes are detailed in the [Service Limits](https://docs.chain.link/ccip/service-limits) documentation.\n- To interact with CCIP v1.2.0, use the [@chainlink/contract-ccip](https://www.npmjs.com/package/@chainlink/contracts-ccip) npm package.",
      "relatedNetworks": ["avalanche", "optimism", "base"],
      "title": "v1.2.0 release on testnet",
      "topic": "CCIP"
    },
    {
      "category": "deprecation",
      "date": "2023-11-17",
      "description": "Arbitrum Goerli is no longer supported. Arbitrum Sepolia support will be added at a later date.",
      "relatedNetworks": ["arbitrum"],
      "title": "CCIP deprecation on Arbitrum Goerli",
      "topic": "CCIP"
    },
    {
      "category": "integration",
      "date": "2023-09-27",
      "description": "Chainlink CCIP expands support to new blockchains. Check the CCIP Directory for more information:",
      "newNetworks": [
        {
          "displayName": "BNB Chain Mainnet",
          "network": "bnb-chain",
          "url": "https://docs.chain.link/ccip/directory/mainnet/chain/bsc-mainnet"
        },
        {
          "displayName": "Base Mainnet",
          "network": "base",
          "url": "https://docs.chain.link/ccip/directory/mainnet/chain/ethereum-mainnet-base-1"
        }
      ],
      "relatedNetworks": ["bnb-chain", "base"],
      "title": "CCIP Expands to New Blockchains",
      "topic": "CCIP"
    },
    {
      "category": "integration",
      "date": "2023-09-21",
      "description": "Chainlink CCIP expands support to Arbitrum Mainnet. Check the CCIP Directory for more information:",
      "newNetworks": [
        {
          "displayName": "Arbitrum Mainnet",
          "network": "arbitrum",
          "url": "https://docs.chain.link/ccip/directory/mainnet/chain/ethereum-mainnet-arbitrum-1"
        }
      ],
      "relatedNetworks": ["arbitrum"],
      "title": "CCIP on Arbitrum Mainnet",
      "topic": "CCIP"
    },
    {
      "category": "integration",
      "date": "2023-08-25",
      "description": "Chainlink CCIP expands support to new blockchains. Check the CCIP Directory for more information:",
      "newNetworks": [
        {
          "displayName": "BNB Chain Testnet",
          "network": "bnb-chain",
          "url": "https://docs.chain.link/ccip/directory/testnet/chain/bsc-testnet"
        },
        {
          "displayName": "Base Sepolia Testnet",
          "network": "base",
          "url": "https://docs.chain.link/ccip/directory/testnet/chain/ethereum-testnet-sepolia-base-1"
        }
      ],
      "relatedNetworks": ["bnb-chain", "base"],
      "title": "CCIP Expands to New Blockchains",
      "topic": "CCIP"
    },
    {
      "category": "release",
      "date": "2023-07-20",
      "description": "Chainlink CCIP is publicly available on the following testnet chains:\n\n- Ethereum Sepolia\n- Optimism Goerli\n- Avalanche Fuji\n- Arbitrum Goerli\n- Polygon Mumbai\n\nSee the [CCIP Directory](https://docs.chain.link/ccip/directory/testnet) page for more information.",
      "relatedNetworks": ["ethereum", "optimism", "avalanche", "arbitrum", "polygon"],
      "title": "CCIP Testnet GA release",
      "topic": "CCIP"
    },
    {
      "category": "release",
      "date": "2023-07-17",
      "description": "Chainlink CCIP is available in early access on the following mainnet chains:\n\n- Ethereum Sepolia\n- Optimism Goerli\n- Avalanche Fuji\n- Arbitrum Goerli\n- Polygon Mumbai\n\nSee the [CCIP Directory](https://docs.chain.link/ccip/directory/testnet) page for more information.",
      "relatedNetworks": ["ethereum", "optimism", "avalanche", "polygon"],
      "title": "CCIP Testnet Early Access",
      "topic": "CCIP"
    },
    {
      "category": "feature",
      "date": "2024-08-21",
      "description": "The [Chainlink Functions Subscription Manager](https://functions.chain.link/) now supports [timing out requests manually](https://docs.chain.link/chainlink-functions/resources/subscriptions#time-out-pending-requests-manually). You can time out requests that are pending for longer than five minutes to unlock your subscription funds.",
      "relatedNetworks": [],
      "relatedTokens": [],
      "title": "Timing out requests manually",
      "topic": "Functions"
    },
    {
      "category": "feature",
      "date": "2024-07-31",
      "description": "Chainlink Functions now uses USD-denominated fixed premium fees on all [supported networks](https://docs.chain.link/chainlink-functions/supported-networks). This means that the premium fees are set in USD, but no USD is ever used. The LINK equivalent of the fee is calculated at request time, and then deducted from your subscription in LINK at response time. See the [example cost calculation](https://docs.chain.link/chainlink-functions/resources/billing#cost-calculation-example) for more information. \nThe networks that have just switched from LINK-denominated premium fees to USD-denominated premium fees are: \n\n- Ethereum mainnet and Sepolia testnet\n- Arbitrum mainnet\n- Avalanche mainnet",
      "relatedNetworks": ["ethereum", "arbitrum", "avalanche"],
      "relatedTokens": [],
      "title": "USD-denominated premium fees on all supported networks",
      "topic": "Functions"
    },
    {
      "category": "integration",
      "date": "2024-04-26",
      "description": "Chainlink Functions is available on [Polygon Amoy](https://docs.chain.link/chainlink-functions/supported-networks#polygon-amoy-testnet).",
      "relatedNetworks": ["polygon"],
      "title": "Polygon Amoy support",
      "topic": "Functions"
    },
    {
      "category": "deprecation",
      "date": "2024-04-13",
      "description": "The Mumbai network has stopped producing blocks, so example code will not function on this network. Check again soon for updates about future testnet support on Polygon.",
      "relatedNetworks": ["polygon"],
      "title": "Polygon testnet support",
      "topic": "Functions"
    },
    {
      "category": "integration",
      "date": "2024-04-09",
      "description": "Chainlink Functions is available on [Base Mainnet](https://docs.chain.link/chainlink-functions/supported-networks#base-mainnet).",
      "relatedNetworks": ["base"],
      "title": "Base Mainnet support",
      "topic": "Functions"
    },
    {
      "category": "integration",
      "date": "2024-03-22",
      "description": "Chainlink Functions is available as an open beta on the [BASE Sepolia](https://docs.chain.link/chainlink-functions/supported-networks#base-sepolia-testnet) and [Optimism Sepolia](https://docs.chain.link/chainlink-functions/supported-networks#op-sepolia) testnets. These networks have USD-denominated fixed premium fees. This means that the premium fees are set in USD, but no USD is ever used. The LINK equivalent of the fee is calculated at request time, and then deducted from your subscription in LINK at response time. See the [example cost calculation](https://docs.chain.link/chainlink-functions/resources/billing#cost-calculation-example) for more information.",
      "relatedNetworks": ["base", "optimism"],
      "title": "USD-denominated premium fees and new testnets",
      "topic": "Functions"
    },
    {
      "category": "feature",
      "date": "2024-01-12",
      "description": "You can use external module imports with Chainlink Functions source code on mainnet networks. See the [Using Imports with Functions](https://docs.chain.link/chainlink-functions/tutorials/importing-packages) tutorial to see an example of how to import and use imported modules with your Functions source code. This feature requires the [Functions Toolkit NPM package](https://www.npmjs.com/package/@chainlink/functions-toolkit/v/0.2.7) `v0.2.7` or later.",
      "title": "Module imports supported on mainnet",
      "topic": "Functions"
    },
    {
      "category": "integration",
      "date": "2024-01-10",
      "description": "Chainlink Functions is available on [Arbitrum Mainnet](https://docs.chain.link/chainlink-functions/supported-networks#arbitrum-mainnet).",
      "relatedNetworks": ["arbitrum"],
      "title": "Arbitrum Mainnet support",
      "topic": "Functions"
    },
    {
      "category": "feature",
      "date": "2023-12-15",
      "description": "You can use external module imports with Chainlink Functions source code on testnet networks. See the [Using Imports with Functions](https://docs.chain.link/chainlink-functions/tutorials/importing-packages) tutorial to see an example of how to import and use imported modules with your Functions source code. This feature requires the [Functions Toolkit NPM package](https://www.npmjs.com/package/@chainlink/functions-toolkit/v/0.2.7) `v0.2.7` or later. This feature is available only on testnets. Modules will not import or execute on Functions requests for mainnet networks at this time.",
      "title": "Module imports for Functions on testnets",
      "topic": "Functions"
    },
    {
      "category": "integration",
      "date": "2023-12-15",
      "description": "Chainlink Functions is available on the [Arbitrum Sepolia](https://docs.chain.link/chainlink-functions/supported-networks#arbitrum-sepolia-testnet) testnet.",
      "relatedNetworks": ["arbitrum"],
      "title": "Functions on Arbitrum Sepolia testnet",
      "topic": "Functions"
    },
    {
      "category": "integration",
      "date": "2023-09-29",
      "description": "Chainlink Functions is available as an open beta on several networks. See the [supported networks](https://docs.chain.link/chainlink-functions/supported-networks) page for more a complete list.\n\nNew features:\n- You must accept the Chainlink Functions Terms of Service (ToS) before using Chainlink Functions. The ToS must be accepted by subscriptions owners. Once accepted, the ToS is transitive to all contracts belong the subscription, so your end-users don't have to accept the ToS to interact with your contracts. Read this [guide](https://docs.chain.link/chainlink-functions/resources/subscriptions#create-a-subscription) to learn more.\n- The Chainlink Functions Subscription Manager is available at [functions.chain.link](https://functions.chain.link/). The Functions Subscription Manager lets you manage your subscriptions.\n- Chainlink Functions uses threshold encryption to handle users' encrypted secrets. Read the [secrets conceptual page](https://docs.chain.link/chainlink-functions/resources/secrets) to learn more.\n- Users can host their encrypted secrets within the DON. This hosting method is called DON-hosted. Read the [secrets conceptual page](https://docs.chain.link/chainlink-functions/resources/secrets) to learn more.\n- JavaScript source code can only use vanilla [Deno](https://deno.land/). Read the [JavaScript code API reference](https://docs.chain.link/chainlink-functions/api-reference/javascript-source) to learn more.\n- Chainlink Functions contracts are part of the [@chainlink/contracts npm package](https://www.npmjs.com/package/@chainlink/contracts). Read the [FunctionsClient](https://docs.chain.link/chainlink-functions/api-reference/functions-client) and [FunctionsRequest](https://docs.chain.link/chainlink-functions/api-reference/functions-request) API references.\n- Use the [Functions npm package](https://www.npmjs.com/package/@chainlink/functions-toolkit) in your own JavaScript or TypeScript project to make requests to the Chainlink Functions Decentralized Oracle Network (DON). Try the [getting-started guide](https://docs.chain.link/chainlink-functions/getting-started) to learn more.\n- Make sure to check the [service limits page](https://docs.chain.link/chainlink-functions/resources/service-limits) as the limits have been adapted. Additionally, you can [contact us](https://chain.link/contact?v=Integrate%20Functions) to increase the limits for your Chainlink Function.",
      "relatedNetworks": ["avalanche", "polygon", "ethereum"],
      "title": "Chainlink Functions Open Beta",
      "topic": "Functions"
    },
    {
      "category": "feature",
      "date": "2023-07-14",
      "description": "The [Functions Playground](https://functions.chain.link/playground) is now available. Use it to simulate Chainlink Functions within your browser.",
      "title": "Functions Playground",
      "topic": "Functions"
    },
    {
      "category": "integration",
      "date": "2023-05-05",
      "description": "Chainlink Functions is now available for the closed beta on [Avalanche Fuji](https://docs.chain.link/chainlink-functions/supported-networks#avalanche-fuji-testnet).",
      "relatedNetworks": ["avalanche"],
      "title": "Chainlink Functions Closed Beta on Avalanche Fuji",
      "topic": "Functions"
    },
    {
      "category": "integration",
      "date": "2023-03-01",
      "description": "Chainlink Functions is available as a closed beta on [Ethereum Sepolia](https://docs.chain.link/chainlink-functions/supported-networks#sepolia-testnet) and Polygon Mumbai.",
      "relatedNetworks": ["ethereum", "polygon"],
      "title": "Chainlink Functions Closed Beta",
      "topic": "Functions"
    },
    {
      "category": "release",
      "date": "2024-08-15",
      "description": "VRF V2.5 is available on [BASE mainnet](https://docs.chain.link/vrf/v2-5/supported-networks#base-mainnet) and [BASE Sepolia testnet](https://docs.chain.link/vrf/v2-5/supported-networks#base-sepolia-testnet). See the [VRF V2.5 Supported Networks](https://docs.chain.link/vrf/v2-5/supported-networks) page to get configuration details for both subscription and direct funding.",
      "relatedNetworks": ["base"],
      "title": "VRF V2.5 on BASE",
      "topic": "VRF"
    },
    {
      "category": "deprecation",
      "date": "2024-07-15",
      "description": "VRF V2 and V1 will be deprecated on November 29, 2024. Please migrate to VRF V2.5 before then. See the migration guides for instructions:\n\n- [Migrating from VRF v2](https://docs.chain.link/vrf/v2-5/migration-from-v2)\n- [Migrating from VRF v1](https://docs.chain.link/vrf/v2-5/migration-from-v1)",
      "title": "VRF V2 and V1 Deprecation Announcement",
      "topic": "VRF"
    },
    {
      "category": "release",
      "date": "2024-05-24",
      "description": "The [`@chainlink/contracts`](https://www.npmjs.com/package/@chainlink/contracts/v/1.1.1) package version 1.1.1 is now available. It includes the updated wrapper and interface contracts for VRF 2.5 direct funding, which had not been included in the `@chainlink/contracts` package version 1.1.0. The `DirectFundingConsumer.sol` example contract has been updated to reflect this.\n\nThe [`@chainlink/contracts`](https://www.npmjs.com/package/@chainlink/contracts/v/1.1.1) also includes an updated function signature for `fulfillRandomWords` in the `VRFConsumerBaseV2Plus` contract, which applies only to subscription users. This function signature has **not** changed in the `VRFV2PlusWrapperConsumerBase`, so this does not affect direct funding users.\n\nWhen using package version 1.1.1 and later, update your `fulfillRandomWords` function signature to match the `VRFConsumerBaseV2Plus` contract, which has changed to: `function fulfillRandomWords(uint256 requestId, uint256[] calldata randomWords)`\n\nIn the `@chainlink/contracts` package version 1.1.0 and earlier, the `randomWords` parameter has a `memory` storage location.",
      "title": "Updated VRF V2.5 contracts",
      "topic": "VRF"
    },
    {
      "category": "release",
      "date": "2024-04-29",
      "description": "VRF V2.5 is available on Ethereum, BNB Chain, Polygon, Avalanche and Arbitrum mainnets and testnets.The new version of Chainlink VRF implements the following changes:\n\n- Support for native gas token billing\n- Easy 1-click migration to future new versions\n- New [billing model](https://docs.chain.link/vrf/v2-5/billing), where the premium is a percentage of the gas costs of the VRF callback instead of a flat fee\n- Gas optimizations\n\nLearn how to [migrate to VRF V2.5](https://docs.chain.link/vrf/v2-5/migration-from-v2).",
      "relatedNetworks": ["ethereum", "bnb-chain", "polygon", "avalanche", "arbitrum"],
      "title": "VRF v2.5",
      "topic": "VRF"
    },
    {
      "category": "deprecation",
      "date": "2024-04-13",
      "description": "The Mumbai network has stopped producing blocks, so example code will not function on this network. Check again soon for updates about future testnet support on Polygon.",
      "relatedNetworks": ["polygon"],
      "title": "Polygon testnet support changed",
      "topic": "VRF"
    },
    {
      "category": "deprecation",
      "date": "2024-03-29",
      "description": "Creating new Fantom subscriptions in the [VRF Subscription Manager](https://vrf.chain.link/) is no longer supported. Existing Fantom subscriptions are still supported.",
      "relatedNetworks": ["fantom"],
      "title": "Fantom support changed",
      "topic": "VRF"
    },
    {
      "category": "release",
      "date": "2023-11-17",
      "description": "Arbitrum Goerli support ends as of November 18, 2023. Support for Arbitrum Sepolia is available for both [subscription](https://docs.chain.link/vrf/v2/subscription/supported-networks#arbitrum-sepolia-testnet) and [direct funding](https://docs.chain.link/vrf/v2/direct-funding/supported-networks#arbitrum-sepolia-testnet).",
      "relatedNetworks": ["arbitrum"],
      "title": "Arbitrum testnet support changed",
      "topic": "VRF"
    },
    {
      "category": "release",
      "date": "2023-10-02",
      "description": "The [Developer Hub](https://dev.chain.link/) has been released. It helps you find resources related to web3 use cases like NFTs and gaming. The Developer Hub includes a comprehensive [VRF Resources](https://dev.chain.link/products/vrf) page that shows a collection of Quickstarts, guides, tutorials, videos, blog posts, courses, documentation, and case studies related to VRF. A new set of Quickstarts has been released. See [all the Quickstarts that involve VRF](https://dev.chain.link/resources/quickstarts?product=VRF).",
      "relatedNetworks": [],
      "title": "VRF Quickstarts and Resources",
      "topic": "VRF"
    },
    {
      "category": "release",
      "date": "2023-10-02",
      "description": "For VRF V2 subscription, the [Sepolia gas lane](https://docs.chain.link/vrf/v2/subscription/supported-networks#sepolia-testnet) has increased from 30 gwei to 150 gwei. The key hash has otherwise remained the same.",
      "relatedNetworks": ["ethereum"],
      "title": "Sepolia gas lane increase",
      "topic": "VRF"
    },
    {
      "category": "feature",
      "date": "2023-07-26",
      "description": "A VRF cost calculator has been added to the [Estimating Costs](https://docs.chain.link/vrf/v2/estimating-costs) page. Use this calculator to estimate costs for both subscription and direct funding.",
      "title": "VRF Cost Calculator",
      "topic": "VRF"
    },
    {
      "category": "integration",
      "date": "2023-06-14",
      "description": "Arbitrum mainnet and Arbitrum Goerli are supported on VRF V2 direct funding. Detailed cost explanations for Arbitrum and a cost estimation code example are available on the [Estimating Costs](https://docs.chain.link/vrf/v2/estimating-costs) page.",
      "relatedNetworks": ["arbitrum"],
      "title": "Arbitrum support and docs expanded",
      "topic": "VRF"
    },
    {
      "category": "integration",
      "date": "2023-05-19",
      "description": "Arbitrum mainnet and Arbitrum Goerli are supported on VRF V2 subscription.",
      "relatedNetworks": ["arbitrum"],
      "title": "VRF support added for Arbitrum",
      "topic": "VRF"
    },
    {
      "category": "deprecation",
      "date": "2023-04-20",
      "description": "Klaytn and Klaytn Baobob are no longer supported networks on VRF.\n\nSee the currently supported networks for [subscription](https://docs.chain.link/vrf/v2/subscription/supported-networks) and [direct funding](https://docs.chain.link/vrf/v2/direct-funding/supported-networks).",
      "title": "Supported network removed",
      "topic": "VRF"
    },
    {
      "category": "feature",
      "date": "2023-04-19",
      "description": "The [VRF Subscription Manager](https://vrf.chain.link/) has a new [Actions menu](https://docs.chain.link/vrf/v2/subscription/ui#actions-menu) that displays actions you can take on a VRF subscription, including funding, cancellation, and adding an email address.",
      "title": "VRF Subscription Manager updated",
      "topic": "VRF"
    },
    {
      "category": "feature",
      "date": "2023-04-12",
      "description": "Billing and cost information for VRF V2 subscription and direct funding has been consolidated into one [Estimating Costs](https://docs.chain.link/vrf/v2/estimating-costs) page. Static cost breakdown examples are available for both funding methods.",
      "title": "VRF Estimating costs page added",
      "topic": "VRF"
    },
    {
      "category": "feature",
      "date": "2023-04-05",
      "description": "Mock contracts for local testing are available for VRF V2 subscription and direct funding:\n\n- [Test VRF V2 subscription locally](https://docs.chain.link/vrf/v2/subscription/examples/test-locally)\n- [Test VRF V2 direct funding locally](https://docs.chain.link/vrf/v2/direct-funding/examples/test-locally)",
      "title": "VRF V2 mock contracts added",
      "topic": "VRF"
    },
    {
      "category": "release",
      "date": "2022-02-16",
      "description": "VRF V2 is Generally Available with new sample contracts for V2.",
      "title": "VRF V2 is Generally Available",
      "topic": "VRF"
    },
    {
      "category": "release",
      "date": "2021-12-14",
      "description": "VRF V2 is available along with guides to help you migrate from V1 to V2:\n\n- [Subscription: Migrating from V1 to V2](https://docs.chain.link/vrf/v2/subscription/migration-from-v1)\n- [Direct funding: Migrating from V1 to V2](https://docs.chain.link/vrf/v2/direct-funding/migration-from-v1)",
      "title": "VRF V2 launched",
      "topic": "VRF"
    },
    {
      "category": "release",
      "date": "2020-10-22",
      "description": "VRF V1 is [available on Ethereum mainnet](https://blog.chain.link/chainlink-vrf-now-live-on-ethereum-mainnet/).",
      "title": "VRF V1 is available",
      "topic": "VRF"
    },
    {
      "category": "feature",
      "date": "2024-09-09",
      "description": "Payment in native gas tokens and approved non-LINK tokens is now available for upkeeps on Automation v2.3 or later. Currently this capability is available on the Base Sepolia testnet.\n\nWhen you register a new upkeep, you can select whether you want to pay in LINK, the native gas token, or an approved non-LINK token for the chain that you are using. After you register the upkeep, the payment setting cannot be updated.\n\nSee the [Supported Networks](https://docs.chain.link/chainlink-automation/overview/supported-networks#base-sepolia-testnet) page to find the contract and config information for Automation on Base Sepolia testnet.",
      "relatedNetworks": ["base"],
      "title": "Native billing on Base Sepolia testnet for Automation",
      "topic": "Automation"
    },
    {
      "category": "feature",
      "date": "2024-08-29",
      "description": "[Log trigger upkeeps](https://docs.chain.link/chainlink-automation/guides/log-trigger) are now generally available. Learn more about [how Chainlink Automation processes logs](https://docs.chain.link/chainlink-automation/concepts/automation-concepts#maximum-logs-processed-for-log-trigger-upkeeps) for log trigger upkeeps.",
      "title": "Automation Log trigger upkeeps are generally available",
      "topic": "Automation"
    },
    {
      "category": "update",
      "date": "2024-07-30",
      "description": "If you have any upkeeps that are not yet migrated to v2.1, using older registries that are paused, the only action you can take is either to migrate these upkeeps or to cancel them. Affected upkeeps will show a **Deprecated** label in the Chainlink Automation App. When you hover over the label, it displays a link you can click to begin the migration process.",
      "title": "Migrating upkeeps on paused registries",
      "topic": "Automation"
    },
    {
      "category": "integration",
      "date": "2024-06-28",
      "description": "Chainlink Automation is live on [Base Sepolia](https://docs.chain.link/chainlink-automation/overview/supported-networks#base-sepolia-testnet).",
      "relatedNetworks": ["base"],
      "title": "Automation on Base Sepolia",
      "topic": "Automation"
    },
    {
      "category": "deprecation",
      "date": "2024-06-24",
      "description": "Existing upkeeps on versions earlier than v2.1 will stop being performed on August 29, 2024. [Migrate your older upkeeps](https://docs.chain.link/chainlink-automation/guides/migrate-to-v2) to the latest version of Automation.\n\nOlder Automation registrars through v2.0 have [already been deprecated](https://docs.chain.link/chainlink-automation/overview/automation-release-notes#2024-06-03---registrar-deprecation-through-v20), so you can't register new upkeeps on versions earlier than v2.1.",
      "title": "Deprecation of older Automation upkeeps",
      "topic": "Automation"
    },
    {
      "category": "integration",
      "date": "2024-06-06",
      "description": "Chainlink Automation is live on [Gnosis](https://docs.chain.link/chainlink-automation/overview/supported-networks#gnosis-chain-xdai).",
      "relatedNetworks": ["gnosis-chain"],
      "title": "Automation on Gnosis",
      "topic": "Automation"
    },
    {
      "category": "deprecation",
      "date": "2024-06-03",
      "description": "Older Automation [registrars](https://docs.chain.link/chainlink-automation/reference/automation-contracts#automationregistrarsol) for v1.0, v1.1, v1.2, v1.3, and v2.0 are deprecated on all [supported networks](https://docs.chain.link/chainlink-automation/overview/supported-networks) (Ethereum, Avalanche, BSC, Polygon, Arbitrum and Optimism). You can no longer register new upkeeps using these older versions. Please [migrate your older upkeeps to Automation 2.1](https://docs.chain.link/chainlink-automation/guides/migrate-to-v2) to ensure they remain operational as we start deprecating older versions.",
      "relatedNetworks": ["ethereum", "avalanche", "bnb-chain", "polygon", "arbitrum", "optimism"],
      "title": "Registrar deprecation through v2.0",
      "topic": "Automation"
    },
    {
      "category": "release",
      "date": "2024-04-23",
      "description": "Chainlink Automation is live on [Polygon Amoy](https://docs.chain.link/chainlink-automation/overview/supported-networks#amoy-testnet).",
      "relatedNetworks": ["polygon"],
      "title": "Automation on Polygon Amoy",
      "topic": "Automation"
    },
    {
      "category": "deprecation",
      "date": "2024-04-13",
      "description": "The Mumbai network has stopped producing blocks, so example code will not function on this network. Check again soon for updates about future testnet support on Polygon.",
      "relatedNetworks": ["polygon"],
      "title": "Polygon Mumbai support removed for Automation",
      "topic": "Automation"
    },
    {
      "category": "feature",
      "date": "2024-03-07",
      "description": "The [Automation StreamsLookup error handler](https://docs.chain.link/chainlink-automation/guides/streams-lookup-error-handler) is available to help you handle potential errors with StreamsLookup upkeeps. When you add the new [`checkErrorHandler`](https://docs.chain.link/chainlink-automation/reference/automation-interfaces#checkerrorhandler-function) function, you can define custom logic to handle some errors offchain and handle other errors onchain in `performUpkeep`.",
      "title": "Automation StreamsLookup error handler",
      "topic": "Automation"
    },
    {
      "category": "integration",
      "date": "2024-02-27",
      "description": "Chainlink Automation is live on [Optimism Sepolia](https://docs.chain.link/chainlink-automation/overview/supported-networks#op-sepolia).",
      "relatedNetworks": ["optimism"],
      "title": "Automation on Optimism Sepolia",
      "topic": "Automation"
    },
    {
      "category": "feature",
      "date": "2024-02-27",
      "description": "The Chainlink [Automation debugging script](https://github.com/smartcontractkit/chainlink/blob/develop/core/scripts/chaincli/DEBUGGING.md) is available to help you debug and diagnose possible issues with registered upkeeps in Automation 2.1 registries. The script can debug custom logic upkeeps, log trigger upkeeps, and upkeeps that use `StreamsLookup`.",
      "title": "Automation debugging script",
      "topic": "Automation"
    },
    {
      "category": "release",
      "date": "2023-12-07",
      "description": "Chainlink Automation is live on [Base](https://docs.chain.link/chainlink-automation/overview/supported-networks#base).",
      "relatedNetworks": ["base"],
      "title": "Automation on Base",
      "topic": "Automation"
    },
    {
      "category": "release",
      "date": "2023-10-02",
      "description": "Automation 2.0 is now live on Ethereum, Binance Smart Chain, Polygon, Avalanche, Arbitrum, and Optimism. Automation 2.0 features include:\n\n- **Verifiable compute**: The Automation DON now leverages a consensus mechanism, via Chainlink OCR3, to give you cryptographically verified compute. Save up to 90% of onchain gas costs by off-loading compute intensive tasks to the Automation DON.\n- **Log triggers**: Natively use log data in your smart contracts with [log triggers](https://docs.chain.link/chainlink-automation/guides/log-trigger). Unlock new connection possibilities.\n- **StreamsLookup**: Seamlessly access and use Chainlink's Low Latency Data in upkeeps via [StreamsLookup](https://docs.chain.link/chainlink-automation/reference/automation-interfaces#streamslookupcompatibleinterface). Build like the best Derivative protocols.\n- **Forwarder**: A unique `msg.Sender` for your `performUpkeep` function so you can lock down sensitive upkeeps. Read more about the [forwarder](https://docs.chain.link/chainlink-automation/guides/forwarder).",
      "relatedNetworks": ["ethereum", "bnb-chain", "polygon", "avalanche", "arbitrum", "optimism"],
      "title": "Automation v2.0 release",
      "topic": "Automation"
    },
    {
      "category": "release",
      "date": "2023-05-15",
      "description": "Chainlink Automation is live on [Optimism](https://docs.chain.link/chainlink-automation/overview/supported-networks#op).",
      "relatedNetworks": ["optimism"],
      "title": "Automation on Optimism",
      "topic": "Automation"
    },
    {
      "category": "release",
      "date": "2024-08-21",
      "description": "Chainlink Node v2.15.0 is now available. See the [Release Notes](https://github.com/smartcontractkit/chainlink/releases/tag/v2.15.0/) for details.",
      "title": "Chainlink Node v2.15.0",
      "topic": "Nodes"
    },
    {
      "category": "release",
      "date": "2024-07-29",
      "description": "Chainlink Node v2.14.0 is now available. See the [Release Notes](https://github.com/smartcontractkit/chainlink/releases/tag/v2.14.0/) for details.",
      "title": "Chainlink Node v2.14.0",
      "topic": "Nodes"
    },
    {
      "category": "release",
      "date": "2024-07-01",
      "description": "Chainlink Node v2.13.0 is now available. See the [Release Notes](https://github.com/smartcontractkit/chainlink/releases/tag/v2.13.0/) for details.",
      "title": "Chainlink Node v2.13.0",
      "topic": "Nodes"
    },
    {
      "category": "release",
      "date": "2024-06-05",
      "description": "Chainlink Node v2.12.0 is now available. See the [Release Notes](https://github.com/smartcontractkit/chainlink/releases/tag/v2.12.0/) for details.",
      "title": "Chainlink Node v2.12.0",
      "topic": "Nodes"
    },
    {
      "category": "release",
      "date": "2024-05-01",
      "description": "Chainlink Node v2.11.0 is now available. See the [Release Notes](https://github.com/smartcontractkit/chainlink/releases/tag/v2.11.0/) for details.",
      "title": "Chainlink Node v2.11.0",
      "topic": "Nodes"
    },
    {
      "category": "release",
      "date": "2024-04-08",
      "description": "Chainlink Node v2.10.0 is now available. See the [Release Notes](https://github.com/smartcontractkit/chainlink/releases/tag/v2.10.0/) for details.",
      "title": "Chainlink Node v2.10.0",
      "topic": "Nodes"
    },
    {
      "category": "release",
      "date": "2024-03-07",
      "description": "Chainlink Node v2.9.1 is now available. See the [Release Notes](https://github.com/smartcontractkit/chainlink/releases/tag/v2.9.1/) for details.",
      "title": "Chainlink Node v2.9.1",
      "topic": "Nodes"
    },
    {
      "category": "release",
      "date": "2024-02-22",
      "description": "Chainlink Node v2.9.0 is now available. See the [Release Notes](https://github.com/smartcontractkit/chainlink/releases/tag/v2.9.0/) for details.",
      "title": "Chainlink Node v2.9.0",
      "topic": "Nodes"
    },
    {
      "category": "release",
      "date": "2024-01-24",
      "description": "Chainlink Node v2.8.0 is now available. See the [Release Notes](https://github.com/smartcontractkit/chainlink/releases/tag/v2.8.0/) for details.",
      "title": "Chainlink Node v2.8.0",
      "topic": "Nodes"
    },
    {
      "category": "release",
      "date": "2023-12-14",
      "description": "Chainlink Node v2.7.2 is now available. See the [Release Notes](https://github.com/smartcontractkit/chainlink/releases/tag/v2.7.2/) for details.",
      "title": "Chainlink Node v2.7.2",
      "topic": "Nodes"
    },
    {
      "category": "release",
      "date": "2023-11-21",
      "description": "Chainlink Node v2.7.1 is now available. See the [Release Notes](https://github.com/smartcontractkit/chainlink/releases/tag/v2.7.1/) for details.",
      "title": "Chainlink Node v2.7.1",
      "topic": "Nodes"
    },
    {
      "category": "release",
      "date": "2023-11-14",
      "description": "Chainlink Node v2.7.0 is now available. See the [Release Notes](https://github.com/smartcontractkit/chainlink/releases/tag/v2.7.0/) for details.",
      "title": "Chainlink Node v2.7.0",
      "topic": "Nodes"
    },
    {
      "category": "release",
      "date": "2023-10-18",
      "description": "Chainlink Node v2.6.0 is now available. See the [Release Notes](https://github.com/smartcontractkit/chainlink/releases/tag/v2.6.0/) for details.",
      "title": "Chainlink Node v2.6.0",
      "topic": "Nodes"
    },
    {
      "category": "release",
      "date": "2023-09-13",
      "description": "Chainlink Node v2.5.0 is now available. See the [Release Notes](https://github.com/smartcontractkit/chainlink/releases/tag/v2.5.0/) for details.",
      "title": "Chainlink Node v2.5.0",
      "topic": "Nodes"
    },
    {
      "category": "release",
      "date": "2023-08-21",
      "description": "Chainlink Node v2.4.0 is now available. See the [Release Notes](https://github.com/smartcontractkit/chainlink/releases/tag/v2.4.0/) for details.",
      "title": "Chainlink Node v2.4.0",
      "topic": "Nodes"
    },
    {
      "category": "release",
      "date": "2023-07-28",
      "description": "Chainlink Node v2.3.0 is now available. See the [Release Notes](https://github.com/smartcontractkit/chainlink/releases/tag/v2.3.0/) for details.",
      "title": "Chainlink Node v2.3.0",
      "topic": "Nodes"
    },
    {
      "category": "release",
      "date": "2023-06-12",
      "description": "Chainlink Node v2.2.0 is now available. See the [Release Notes](https://github.com/smartcontractkit/chainlink/releases/tag/v2.2.0/) for details.",
      "title": "Chainlink Node v2.2.0",
      "topic": "Nodes"
    },
    {
      "category": "release",
      "date": "2023-05-16",
      "description": "Chainlink Node v2.1.0 is now available. See the [Release Notes](https://github.com/smartcontractkit/chainlink/releases/tag/v2.1.0/) for details.",
      "title": "Chainlink Node v2.1.0",
      "topic": "Nodes"
    },
    {
      "category": "release",
      "date": "2023-04-28",
      "description": "Chainlink Node v2.0.0 is now available. See the [Release Notes](https://github.com/smartcontractkit/chainlink/releases/tag/v2.0.0/) for details.",
      "title": "Chainlink Node v2.0.0",
      "topic": "Nodes"
    },
    {
      "category": "release",
      "date": "2024-06-25",
      "description": "Chainlink Node v2.13.0 is now available. See the [Release Notes](https://github.com/smartcontractkit/chainlink/releases/tag/v2.13.0/) for details.",
      "title": "Chainlink Node v2.13.0",
      "topic": "Nodes"
    },
    {
      "category": "release",
      "date": "2024-05-28",
      "description": "Chainlink Node v2.12.0 is now available. See the [Release Notes](https://github.com/smartcontractkit/chainlink/releases/tag/v2.12.0/) for details.",
      "title": "Chainlink Node v2.12.0",
      "topic": "Nodes"
    },
    {
      "category": "release",
      "date": "2024-04-30",
      "description": "Chainlink Node v2.11.0 is now available. See the [Release Notes](https://github.com/smartcontractkit/chainlink/releases/tag/v2.11.0/) for details.",
      "title": "Chainlink Node v2.11.0",
      "topic": "Nodes"
    },
    {
      "category": "release",
      "date": "2024-03-26",
      "description": "Chainlink Node v2.10.0 is now available. See the [Release Notes](https://github.com/smartcontractkit/chainlink/releases/tag/v2.10.0/) for details.",
      "title": "Chainlink Node v2.10.0",
      "topic": "Nodes"
    },
    {
      "category": "release",
      "date": "2024-02-27",
      "description": "Chainlink Node v2.9.0 is now available. See the [Release Notes](https://github.com/smartcontractkit/chainlink/releases/tag/v2.9.0/) for details.",
      "title": "Chainlink Node v2.9.0",
      "topic": "Nodes"
    },
    {
      "category": "release",
      "date": "2024-01-30",
      "description": "Chainlink Node v2.8.0 is now available. See the [Release Notes](https://github.com/smartcontractkit/chainlink/releases/tag/v2.8.0/) for details.",
      "title": "Chainlink Node v2.8.0",
      "topic": "Nodes"
    },
    {
      "category": "release",
      "date": "2023-12-19",
      "description": "Chainlink Node v2.7.0 is now available. See the [Release Notes](https://github.com/smartcontractkit/chainlink/releases/tag/v2.7.0/) for details.",
      "title": "Chainlink Node v2.7.0",
      "topic": "Nodes"
    },
    {
      "category": "release",
      "date": "2023-11-28",
      "description": "Chainlink Node v2.6.0 is now available. See the [Release Notes](https://github.com/smartcontractkit/chainlink/releases/tag/v2.6.0/) for details.",
      "title": "Chainlink Node v2.6.0",
      "topic": "Nodes"
    },
    {
      "category": "release",
      "date": "2023-10-31",
      "description": "Chainlink Node v2.5.0 is now available. See the [Release Notes](https://github.com/smartcontractkit/chainlink/releases/tag/v2.5.0/) for details.",
      "title": "Chainlink Node v2.5.0",
      "topic": "Nodes"
    },
    {
      "category": "release",
      "date": "2023-09-26",
      "description": "Chainlink Node v2.4.0 is now available. See the [Release Notes](https://github.com/smartcontractkit/chainlink/releases/tag/v2.4.0/) for details.",
      "title": "Chainlink Node v2.4.0",
      "topic": "Nodes"
    },
    {
      "category": "release",
      "date": "2023-08-29",
      "description": "Chainlink Node v2.3.0 is now available. See the [Release Notes](https://github.com/smartcontractkit/chainlink/releases/tag/v2.3.0/) for details.",
      "title": "Chainlink Node v2.3.0",
      "topic": "Nodes"
    },
    {
      "category": "release",
      "date": "2023-07-25",
      "description": "Chainlink Node v2.2.0 is now available. See the [Release Notes](https://github.com/smartcontractkit/chainlink/releases/tag/v2.2.0/) for details.",
      "title": "Chainlink Node v2.2.0",
      "topic": "Nodes"
    },
    {
      "category": "release",
      "date": "2023-06-27",
      "description": "Chainlink Node v2.1.0 is now available. See the [Release Notes](https://github.com/smartcontractkit/chainlink/releases/tag/v2.1.0/) for details.",
      "title": "Chainlink Node v2.1.0",
      "topic": "Nodes"
    },
    {
      "category": "release",
      "date": "2023-05-30",
      "description": "Chainlink Node v2.0.0 is now available. See the [Release Notes](https://github.com/smartcontractkit/chainlink/releases/tag/v2.0.0/) for details.",
      "title": "Chainlink Node v2.0.0",
      "topic": "Nodes"
    }
  ]
}<|MERGE_RESOLUTION|>--- conflicted
+++ resolved
@@ -305,7 +305,21 @@
     {
       "category": "integration",
       "date": "2025-09-07",
-<<<<<<< HEAD
+      "description": "Newly supported tokens: WLFI",
+      "relatedTokens": [
+        {
+          "assetName": "World Liberty Financial",
+          "baseAsset": "WLFI",
+          "url": "https://docs.chain.link/ccip/directory/mainnet/token/WLFI",
+          "iconUrl": "https://d2f70xi62kby8n.cloudfront.net/tokens/wlfi.webp?auto=compress%2Cformat&q=60&w=40&h=40&fit=cover"
+        }
+      ],
+      "title": "Cross-chain token (CCT) standard: Added support for new tokens",
+      "topic": "CCIP"
+    },
+    {
+      "category": "integration",
+      "date": "2025-09-07",
       "description": "New Data Streams available on all [supported networks](https://docs.chain.link/data-streams/crypto-streams):",
       "relatedNetworks": [
         "apechain",
@@ -499,19 +513,6 @@
       ],
       "title": "Added support to Data Feeds",
       "topic": "Data Feeds"
-=======
-      "description": "Newly supported tokens: WLFI",
-      "relatedTokens": [
-        {
-          "assetName": "World Liberty Financial",
-          "baseAsset": "WLFI",
-          "url": "https://docs.chain.link/ccip/directory/mainnet/token/WLFI",
-          "iconUrl": "https://d2f70xi62kby8n.cloudfront.net/tokens/wlfi.webp?auto=compress%2Cformat&q=60&w=40&h=40&fit=cover"
-        }
-      ],
-      "title": "Cross-chain token (CCT) standard: Added support for new tokens",
-      "topic": "CCIP"
->>>>>>> 671b25fc
     },
     {
       "category": "integration",
