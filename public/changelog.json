{
  "networks": {
    "0g": {
      "displayName": "0G",
      "iconUrl": "https://docs.chain.link/assets/chains/0g.svg"
    },
    "abstract": {
      "displayName": "Abstract",
      "iconUrl": "https://docs.chain.link/assets/chains/abstract.svg"
    },
    "apechain": {
      "displayName": "Apechain",
      "iconUrl": "https://docs.chain.link/assets/chains/apechain.svg"
    },
    "aptos": {
      "displayName": "Aptos",
      "iconUrl": "https://docs.chain.link/assets/chains/aptos.svg"
    },
    "arbitrum": {
      "displayName": "Arbitrum",
      "iconUrl": "https://docs.chain.link/assets/chains/arbitrum.svg"
    },
    "astar": {
      "displayName": "Astar",
      "iconUrl": "https://docs.chain.link/assets/chains/astar.svg"
    },
    "avalanche": {
      "displayName": "Avalanche",
      "iconUrl": "https://docs.chain.link/assets/chains/avalanche.svg"
    },
    "base": {
      "displayName": "Base",
      "iconUrl": "https://docs.chain.link/assets/chains/base.svg"
    },
    "berachain": {
      "displayName": "Berachain",
      "iconUrl": "https://docs.chain.link/assets/chains/berachain.svg"
    },
    "bnb-chain": {
      "displayName": "BNB Chain",
      "iconUrl": "https://docs.chain.link/assets/chains/bnb-chain.svg"
    },
    "bitlayer": {
      "displayName": "Bitlayer",
      "iconUrl": "https://docs.chain.link/assets/chains/bitlayer.svg"
    },
    "bittensor": {
      "displayName": "Bittensor EVM",
      "iconUrl": "https://docs.chain.link/assets/chains/bittensor.svg"
    },
    "blast": {
      "displayName": "Blast",
      "iconUrl": "https://docs.chain.link/assets/chains/blast.svg"
    },
    "bob": {
      "displayName": "Bob",
      "iconUrl": "https://docs.chain.link/assets/chains/bob.svg"
    },
    "botanix": {
      "displayName": "Botanix",
      "iconUrl": "https://docs.chain.link/assets/chains/botanix.svg"
    },
    "bsquared": {
      "displayName": "B²",
      "iconUrl": "https://docs.chain.link/assets/chains/bsquared.svg"
    },
    "celo": {
      "displayName": "Celo",
      "iconUrl": "https://docs.chain.link/assets/chains/celo.svg"
    },
    "corn": {
      "displayName": "Corn",
      "iconUrl": "https://docs.chain.link/assets/chains/corn.svg"
    },
    "core": {
      "displayName": "Core",
      "iconUrl": "https://docs.chain.link/assets/chains/core.svg"
    },
    "cronos": {
      "displayName": "Cronos",
      "iconUrl": "https://docs.chain.link/assets/chains/cronos.svg"
    },
    "cronoszkevm": {
      "displayName": "Cronos zkEVM",
      "iconUrl": "https://docs.chain.link/assets/chains/cronoszkevm.svg"
    },
    "ethereum": {
      "displayName": "Ethereum",
      "iconUrl": "https://docs.chain.link/assets/chains/ethereum.svg"
    },
    "etherlink": {
      "displayName": "Etherlink",
      "iconUrl": "https://docs.chain.link/assets/chains/etherlink.svg"
    },
    "fantom": {
      "displayName": "Fantom",
      "iconUrl": "https://docs.chain.link/assets/chains/fantom.svg"
    },
    "fraxtal": {
      "displayName": "Fraxtal",
      "iconUrl": "https://docs.chain.link/assets/chains/fraxtal.svg"
    },
    "gnosis-chain": {
      "displayName": "Gnosis Chain",
      "iconUrl": "https://docs.chain.link/assets/chains/gnosis-chain.svg"
    },
    "gravity": {
      "displayName": "Gravity",
      "iconUrl": "https://docs.chain.link/assets/chains/gravity.svg"
    },
    "hashkey": {
      "displayName": "HashKey Chain",
      "iconUrl": "https://docs.chain.link/assets/chains/hashkey.svg"
    },
    "hedera": {
      "displayName": "Hedera",
      "iconUrl": "https://docs.chain.link/assets/chains/hedera.svg"
    },
    "hemi": {
      "displayName": "Hemi",
      "iconUrl": "https://docs.chain.link/assets/chains/hemi.svg"
    },
    "hyperevm": {
      "displayName": "HyperEVM",
      "iconUrl": "https://docs.chain.link/assets/chains/hyperevm.svg"
    },
    "hyperliquid": {
      "displayName": "Hyperliquid",
      "iconUrl": "https://docs.chain.link/assets/chains/hyperliquid.svg"
    },
    "ink": {
      "displayName": "Ink",
      "iconUrl": "https://docs.chain.link/assets/chains/ink.svg"
    },
    "injective": {
      "displayName": "Injective",
      "iconUrl": "https://docs.chain.link/assets/chains/injective.svg"
    },
    "janction": {
      "displayName": "Janction",
      "iconUrl": "https://docs.chain.link/assets/chains/janction.svg"
    },
    "kaia": {
      "displayName": "Kaia",
      "iconUrl": "https://docs.chain.link/assets/chains/kaia.svg"
    },
    "kroma": {
      "displayName": "Kroma",
      "iconUrl": "https://docs.chain.link/assets/chains/kroma.svg"
    },
    "lens": {
      "displayName": "Lens",
      "iconUrl": "https://docs.chain.link/assets/chains/lens.svg"
    },
    "linea": {
      "displayName": "Linea",
      "iconUrl": "https://docs.chain.link/assets/chains/linea.svg"
    },
    "lisk": {
      "displayName": "Lisk",
      "iconUrl": "https://docs.chain.link/assets/chains/lisk.svg"
    },
    "memento": {
      "displayName": "Memento",
      "iconUrl": "https://docs.chain.link/assets/chains/memento.svg"
    },
    "neo-x": {
      "displayName": "Neo X",
      "iconUrl": "https://docs.chain.link/assets/chains/neox.svg"
    },
    "mantle": {
      "displayName": "Mantle",
      "iconUrl": "https://docs.chain.link/assets/chains/mantle.svg"
    },
    "megaeth": {
      "displayName": "MegaETH",
      "iconUrl": "https://docs.chain.link/assets/chains/megaeth.svg"
    },
    "merlin": {
      "displayName": "Merlin",
      "iconUrl": "https://docs.chain.link/assets/chains/merlin.svg"
    },
    "metal": {
      "displayName": "Metal L2",
      "iconUrl": "https://docs.chain.link/assets/chains/metal.svg"
    },
    "metis": {
      "displayName": "Metis",
      "iconUrl": "https://docs.chain.link/assets/chains/metis.svg"
    },
    "mindnetwork": {
      "displayName": "Mind Network",
      "iconUrl": "https://docs.chain.link/assets/chains/mindnetwork.svg"
    },
    "mint": {
      "displayName": "Mint",
      "iconUrl": "https://docs.chain.link/assets/chains/mint.svg"
    },
    "mode": {
      "displayName": "Mode",
      "iconUrl": "https://docs.chain.link/assets/chains/mode.svg"
    },
    "monad": {
      "displayName": "Monad",
      "iconUrl": "https://docs.chain.link/assets/chains/monad.svg"
    },
    "moonbeam": {
      "displayName": "Moonbeam",
      "iconUrl": "https://docs.chain.link/assets/chains/moonbeam.svg"
    },
    "moonriver": {
      "displayName": "Moonriver",
      "iconUrl": "https://docs.chain.link/assets/chains/moonriver.svg"
    },
    "neox": {
      "displayName": "Neo X",
      "iconUrl": "https://docs.chain.link/assets/chains/neox.svg"
    },
    "opbnb": {
      "displayName": "opBNB",
      "iconUrl": "https://docs.chain.link/assets/chains/opbnb.svg"
    },
    "optimism": {
      "displayName": "OP",
      "iconUrl": "https://docs.chain.link/assets/chains/optimism.svg"
    },
    "plasma": {
      "displayName": "Plasma",
      "iconUrl": "https://docs.chain.link/assets/chains/plasma.svg"
    },
    "plume": {
      "displayName": "Plume",
      "iconUrl": "https://docs.chain.link/assets/chains/plume.svg"
    },
    "polygon": {
      "displayName": "Polygon",
      "iconUrl": "https://docs.chain.link/assets/chains/polygon.svg"
    },
    "polygonkatana": {
      "displayName": "Katana",
      "iconUrl": "https://docs.chain.link/assets/chains/polygonkatana.svg"
    },
    "polygonzkevm": {
      "displayName": "Polygon zkEVM",
      "iconUrl": "https://docs.chain.link/assets/chains/polygonzkevm.svg"
    },
    "ronin": {
      "displayName": "Ronin",
      "iconUrl": "https://docs.chain.link/assets/chains/ronin.svg"
    },
    "rootstock": {
      "displayName": "Rootstock",
      "iconUrl": "https://docs.chain.link/assets/chains/rootstock.svg"
    },
    "scroll": {
      "displayName": "Scroll",
      "iconUrl": "https://docs.chain.link/assets/chains/scroll.svg"
    },
    "sei": {
      "displayName": "Sei Network",
      "iconUrl": "https://docs.chain.link/assets/chains/sei.svg"
    },
    "shibarium": {
      "displayName": "Shibarium",
      "iconUrl": "https://docs.chain.link/assets/chains/shibarium.svg"
    },
    "solana": {
      "displayName": "Solana",
      "iconUrl": "https://docs.chain.link/assets/chains/solana.svg"
    },
    "soneium": {
      "displayName": "Soneium",
      "iconUrl": "https://docs.chain.link/assets/chains/soneium.svg"
    },
    "sonic": {
      "displayName": "Sonic",
      "iconUrl": "https://docs.chain.link/assets/chains/sonic.svg"
    },
    "starknet": {
      "displayName": "Starknet",
      "iconUrl": "https://docs.chain.link/assets/chains/starknet.svg"
    },
    "superseed": {
      "displayName": "Superseed",
      "iconUrl": "https://docs.chain.link/assets/chains/superseed.svg"
    },
    "taiko": {
      "displayName": "Taiko",
      "iconUrl": "https://docs.chain.link/assets/chains/taiko.svg"
    },
    "tac": {
      "displayName": "TAC",
      "iconUrl": "https://docs.chain.link/assets/chains/tac.svg"
    },
    "treasure": {
      "displayName": "Treasure",
      "iconUrl": "https://docs.chain.link/assets/chains/treasure.svg"
    },
    "tron": {
      "displayName": "TRON",
      "iconUrl": "https://docs.chain.link/assets/chains/tron.svg"
    },
    "unichain": {
      "displayName": "Unichain",
      "iconUrl": "https://docs.chain.link/assets/chains/unichain.svg"
    },
    "wemix": {
      "displayName": "Wemix",
      "iconUrl": "https://docs.chain.link/assets/chains/wemix.svg"
    },
    "worldchain": {
      "displayName": "World Chain",
      "iconUrl": "https://docs.chain.link/assets/chains/worldchain.svg"
    },
    "xdc": {
      "displayName": "XDC",
      "iconUrl": "https://docs.chain.link/assets/chains/xdc.svg"
    },
    "xlayer": {
      "displayName": "X Layer",
      "iconUrl": "https://docs.chain.link/assets/chains/xlayer.svg"
    },
    "zircuit": {
      "displayName": "Zircuit",
      "iconUrl": "https://docs.chain.link/assets/chains/zircuit.svg"
    },
    "zksync": {
      "displayName": "ZKsync",
      "iconUrl": "https://docs.chain.link/assets/chains/zksync.svg"
    },
    "zora": {
      "displayName": "Zora",
      "iconUrl": "https://docs.chain.link/assets/chains/zora.svg"
    }
  },
  "data": [
    {
      "category": "integration",
<<<<<<< HEAD
=======
      "date": "2025-11-10",
      "description": "Chainlink Data Streams is available for Injective EVM Mainnet. The verifier proxy addresses and stream IDs are available on the [Stream Addresses](https://docs.chain.link/data-streams/crypto-streams) page.",
      "relatedNetworks": ["injective"],
      "title": "Data Streams Expands to Injective EVM",
      "topic": "Data Streams"
    },
    {
      "category": "integration",
>>>>>>> c866a764
      "date": "2025-11-09",
      "description": "Newly supported tokens: sDOLA, savBTC",
      "relatedTokens": [
        {
          "assetName": "Staked DOLA",
          "baseAsset": "sDOLA",
          "url": "https://docs.chain.link/ccip/directory/mainnet/token/sDOLA",
          "iconUrl": "https://d2f70xi62kby8n.cloudfront.net/tokens/sdola.webp?auto=compress%2Cformat&q=60&w=40&h=40&fit=cover"
        },
        {
          "assetName": "Staked avBTC",
          "baseAsset": "savBTC",
          "url": "https://docs.chain.link/ccip/directory/mainnet/token/savBTC",
          "iconUrl": "https://d2f70xi62kby8n.cloudfront.net/tokens/savbtc.webp?auto=compress%2Cformat&q=60&w=40&h=40&fit=cover"
        }
      ],
      "title": "Cross-chain token (CCT) standard: Added support for new tokens",
      "topic": "CCIP"
    },
    {
<<<<<<< HEAD
=======
      "category": "integration",
      "date": "2025-11-09",
      "description": "New SmartData Feeds available:",
      "relatedNetworks": ["ethereum"],
      "relatedTokens": [
        {
          "assetName": "CRDT NAV (WisdomTree Private Credit and Alternative Income Digital Fund)",
          "baseAsset": "CRDT",
          "network": "ethereum",
          "productTypeCode": "NAV",
          "url": "https://data.chain.link/feeds/ethereum/mainnet/crdt-nav",
          "iconUrl": "https://d2f70xi62kby8n.cloudfront.net/tokens/crdt.webp"
        }
      ],
      "title": "Added support to SmartData",
      "topic": "SmartData"
    },
    {
      "category": "integration",
      "date": "2025-11-09",
      "description": "New Data Feeds available:",
      "relatedNetworks": ["linea", "plasma", "xlayer", "avalanche", "arbitrum"],
      "relatedTokens": [
        {
          "assetName": "Avant Staked BTC",
          "baseAsset": "savBTC",
          "quoteAsset": "avBTC",
          "network": "linea",
          "url": "https://data.chain.link/feeds/linea/mainnet/savbtc-avbtc-exchange-rate",
          "iconUrl": "https://d2f70xi62kby8n.cloudfront.net/tokens/savbtc.webp"
        },
        {
          "assetName": "Avant Staked USD",
          "baseAsset": "savUSD",
          "quoteAsset": "avUSD",
          "network": "linea",
          "url": "https://data.chain.link/feeds/linea/mainnet/savusd-avusd-exchange-rate",
          "iconUrl": "https://d2f70xi62kby8n.cloudfront.net/tokens/savusd.webp"
        },
        {
          "assetName": "Falcon USD",
          "baseAsset": "USDf",
          "quoteAsset": "USD",
          "network": "plasma",
          "url": "https://data.chain.link/feeds/plasma/mainnet/usdf-usd",
          "iconUrl": "https://d2f70xi62kby8n.cloudfront.net/tokens/usdf.webp"
        },
        {
          "assetName": "GHO",
          "baseAsset": "GHO",
          "quoteAsset": "GHO",
          "network": "xlayer",
          "url": "https://data.chain.link/feeds/xlayer/xlayer/gho-usd",
          "iconUrl": "https://d2f70xi62kby8n.cloudfront.net/tokens/gho.webp"
        },
        {
          "assetName": "Staked Falcon USD",
          "baseAsset": "sUSDf",
          "quoteAsset": "USDf",
          "network": "plasma",
          "url": "https://data.chain.link/feeds/plasma/mainnet/susdf-usdf-exchange-rate",
          "iconUrl": "https://d2f70xi62kby8n.cloudfront.net/tokens/susdf.webp"
        },
        {
          "assetName": "Staked USDai",
          "baseAsset": "SUSDAI",
          "quoteAsset": "USD",
          "network": "plasma",
          "url": "https://data.chain.link/feeds/plasma/plasma/susdai-usd",
          "iconUrl": "https://d2f70xi62kby8n.cloudfront.net/tokens/susdai.webp"
        },
        {
          "assetName": "SYRUPUSDT / USD Exchange Rate",
          "baseAsset": "SYRUPUSDT",
          "quoteAsset": "USD",
          "network": "avalanche",
          "url": "https://data.chain.link/feeds/avalanche/mainnet/syrupusdt-usd-exchange-rate",
          "iconUrl": "https://d2f70xi62kby8n.cloudfront.net/tokens/syrupusdt.webp"
        },
        {
          "assetName": "syrupUSDT-USD Exchange Rate",
          "baseAsset": "syrupUSDT",
          "quoteAsset": "USD",
          "network": "arbitrum",
          "url": "https://data.chain.link/feeds/arbitrum/mainnet/syrupusdt-usd-exchange-rate",
          "iconUrl": "https://d2f70xi62kby8n.cloudfront.net/tokens/syrupusdt.webp"
        }
      ],
      "title": "Added support to Data Feeds",
      "topic": "Data Feeds"
    },
    {
>>>>>>> c866a764
      "category": "release",
      "date": "2025-11-04",
      "description": "[Chainlink Runtime Environment (CRE)](https://docs.chain.link/cre) is live. Build and simulate workflows using the Go or TypeScript SDKs. Deploy workflows to production DONs through [Early Access](https://cre.chain.link/request-access).",
      "title": "Chainlink Runtime Environment (CRE) is live",
      "topic": "CRE"
    },
    {
      "category": "integration",
      "date": "2025-11-04",
      "description": "Chainlink CCIP expands support to new blockchains:",
      "newNetworks": [
        {
          "displayName": "Bittensor EVM",
          "network": "bittensor",
          "url": "https://docs.chain.link/ccip/directory/mainnet/chain/bittensor-mainnet"
        }
      ],
      "relatedNetworks": ["bittensor"],
      "title": "CCIP on Bittensor EVM",
      "topic": "CCIP"
    },
    {
      "category": "integration",
      "date": "2025-11-02",
      "description": "Newly supported tokens: GRT",
      "relatedTokens": [
        {
          "assetName": "Graph Token",
          "baseAsset": "GRT",
          "url": "https://docs.chain.link/ccip/directory/mainnet/token/GRT",
          "iconUrl": "https://d2f70xi62kby8n.cloudfront.net/tokens/grt.webp?auto=compress%2Cformat&q=60&w=40&h=40&fit=cover"
        }
      ],
      "title": "Cross-chain token (CCT) standard: Added support for new tokens",
      "topic": "CCIP"
    },
    {
      "category": "integration",
      "date": "2025-11-02",
      "description": "New Data Streams available on all [supported networks](https://docs.chain.link/data-streams/crypto-streams):",
      "relatedNetworks": [
        "0g",
        "apechain",
        "aptos",
        "arbitrum",
        "avalanche",
        "base",
        "berachain",
        "bitlayer",
        "blast",
        "bnb-chain",
        "bob",
        "botanix",
        "celo",
        "ethereum",
        "gnosis-chain",
        "gravity",
        "hashkey",
        "hedera",
        "hyperliquid",
        "ink",
        "jovay",
        "katana",
        "lens",
        "linea",
        "mantle",
        "metis",
        "opbnb",
        "optimism",
        "polygon",
        "plasma",
        "ronin",
        "scroll",
        "shibarium",
        "sei",
        "soneium",
        "sonic",
        "solana",
        "taiko",
        "unichain",
        "worldchain",
        "zksync"
      ],
      "relatedTokens": [
        {
          "assetName": "ALP / SOL Exchange Rate",
          "baseAsset": "ALP",
          "quoteAsset": "SOL",
          "url": "https://data.chain.link/streams/alp-sol",
          "iconUrl": "https://d2f70xi62kby8n.cloudfront.net/tokens/alp.webp"
        },
        {
          "assetName": "FLP.1 / SOL Exchange Rate",
          "baseAsset": "FLP.1",
          "quoteAsset": "SOL",
          "url": "https://data.chain.link/streams/flp.1-sol",
          "iconUrl": "https://d2f70xi62kby8n.cloudfront.net/tokens/flp.1.webp"
        },
        {
          "assetName": "Plume",
          "baseAsset": "PLUME",
          "quoteAsset": "USD",
          "url": "https://data.chain.link/streams/plume-usd",
          "iconUrl": "https://d2f70xi62kby8n.cloudfront.net/tokens/plume.webp"
        }
      ],
      "title": "Added support to Data Streams",
      "topic": "Data Streams"
    },
    {
      "category": "integration",
      "date": "2025-11-02",
      "description": "New Data Feeds available:",
      "relatedNetworks": ["arbitrum", "hyperevm", "ethereum", "polygon", "botanix", "plasma", "sonic", "xlayer"],
      "relatedTokens": [
        {
          "assetName": "AB",
          "baseAsset": "AB",
          "quoteAsset": "USD",
          "network": "arbitrum",
          "url": "https://data.chain.link/feeds/arbitrum/mainnet/ab-usd",
          "iconUrl": "https://d2f70xi62kby8n.cloudfront.net/tokens/ab.webp"
        },
        {
          "assetName": "BEHYPE",
          "baseAsset": "BEHYPE",
          "quoteAsset": "HYPE",
          "network": "hyperevm",
          "url": "https://docs.chain.link/data-feeds/price-feeds/addresses?page=1&testnetPage=1&network=hyperevm&search=BEHYPE+%2F+HYPE+Exchange+Rate#hyperevm-mainnet",
          "iconUrl": "https://d2f70xi62kby8n.cloudfront.net/tokens/behype.webp"
        },
        {
          "assetName": "Fantom",
          "baseAsset": "FTM",
          "quoteAsset": "USD",
          "network": "polygon",
          "url": "https://data.chain.link/feeds/polygon/mainnet/ftm-usd",
          "iconUrl": "https://d2f70xi62kby8n.cloudfront.net/tokens/ftm.webp"
        },
        {
          "assetName": "GM STBTC/USD [STBTC-STBTC]",
          "baseAsset": "gmSTBTC",
          "quoteAsset": "USD",
          "network": "botanix",
          "url": "https://data.chain.link/feeds/botanix/mainnet/gm-stbtcusd-stbtcstbtc",
          "iconUrl": "https://d2f70xi62kby8n.cloudfront.net/tokens/gmstbtc.webp"
        },
        {
          "assetName": "GM STBTC/USD [STBTC-USDC.e]",
          "baseAsset": "gmSTBTC",
          "quoteAsset": "USD",
          "network": "botanix",
          "url": "https://data.chain.link/feeds/botanix/mainnet/gm-stbtcusd-stbtcusdc.e",
          "iconUrl": "https://d2f70xi62kby8n.cloudfront.net/tokens/gmstbtc.webp"
        },
        {
          "assetName": "Metaverse Index",
          "baseAsset": "MVI",
          "quoteAsset": "USD",
          "network": "arbitrum",
          "url": "https://data.chain.link/feeds/arbitrum/mainnet/mvi-usd",
          "iconUrl": "https://d2f70xi62kby8n.cloudfront.net/tokens/mvi.webp"
        },
        {
          "assetName": "Renzo Restaked ETH",
          "baseAsset": "EZETH",
          "quoteAsset": "ETH",
          "network": "plasma",
          "url": "https://data.chain.link/feeds/plasma/mainnet/ezeth-eth",
          "iconUrl": "https://d2f70xi62kby8n.cloudfront.net/tokens/ezeth.webp"
        },
        {
          "assetName": "Renzo Restaked ETH",
          "baseAsset": "EZETH",
          "quoteAsset": "ETH",
          "network": "plasma",
          "url": "https://data.chain.link/feeds/plasma/mainnet/ezeth-eth-exchange-rate",
          "iconUrl": "https://d2f70xi62kby8n.cloudfront.net/tokens/ezeth.webp"
        },
        {
          "assetName": "Staked USDai",
          "baseAsset": "SUSDAI",
          "quoteAsset": "USD",
          "network": "arbitrum",
          "url": "https://data.chain.link/feeds/arbitrum/mainnet/susdai-usd",
          "iconUrl": "https://d2f70xi62kby8n.cloudfront.net/tokens/susdai.webp"
        },
        {
          "assetName": "Unit Bitcoin",
          "baseAsset": "UBTC",
          "quoteAsset": "USD",
          "network": "hyperevm",
          "url": "https://docs.chain.link/data-feeds/price-feeds/addresses?page=1&testnetPage=1&network=hyperevm&search=UBTC#hyperevm-mainnet",
          "iconUrl": "https://d2f70xi62kby8n.cloudfront.net/tokens/ubtc.webp"
        },
        {
          "assetName": "Unit Ethereum",
          "baseAsset": "UETH",
          "quoteAsset": "USD",
          "network": "hyperevm",
          "url": "https://docs.chain.link/data-feeds/price-feeds/addresses?page=1&testnetPage=1&network=hyperevm&search=UETH#hyperevm-mainnet",
          "iconUrl": "https://d2f70xi62kby8n.cloudfront.net/tokens/ueth.webp"
        },
        {
          "assetName": "Unit Solana",
          "baseAsset": "USOL",
          "quoteAsset": "USD",
          "network": "hyperevm",
          "url": "https://docs.chain.link/data-feeds/price-feeds/addresses?page=1&testnetPage=1&network=hyperevm&search=USOL#hyperevm-mainnet",
          "iconUrl": "https://d2f70xi62kby8n.cloudfront.net/tokens/usol.webp"
        },
        {
          "assetName": "XBTC / BTC Exchange Rate",
          "baseAsset": "XBTC",
          "quoteAsset": "BTC",
          "network": "xlayer",
          "url": "https://data.chain.link/feeds/xlayer/xlayer/xbtc-btc-exchange-rate",
          "iconUrl": "https://d2f70xi62kby8n.cloudfront.net/tokens/xbtc.webp"
        }
      ],
      "title": "Added support to Data Feeds",
      "topic": "Data Feeds"
    },
    {
      "category": "integration",
      "date": "2025-10-26",
      "description": "Newly supported tokens: CHEX, WOLF",
      "relatedTokens": [
        {
          "assetName": "Chintai Exchange Token",
          "baseAsset": "CHEX",
          "url": "https://docs.chain.link/ccip/directory/mainnet/token/CHEX",
          "iconUrl": "https://d2f70xi62kby8n.cloudfront.net/tokens/chex.webp?auto=compress%2Cformat&q=60&w=40&h=40&fit=cover"
        },
        {
          "assetName": "Landwolf",
          "baseAsset": "WOLF",
          "url": "https://docs.chain.link/ccip/directory/mainnet/token/WOLF",
          "iconUrl": "https://d2f70xi62kby8n.cloudfront.net/tokens/wolf.webp?auto=compress%2Cformat&q=60&w=40&h=40&fit=cover"
        }
      ],
      "title": "Cross-chain token (CCT) standard: Added support for new tokens",
      "topic": "CCIP"
    },
    {
      "category": "integration",
      "date": "2025-10-26",
      "description": "New Data Streams available on all [supported networks](https://docs.chain.link/data-streams/crypto-streams):",
      "relatedNetworks": [
        "0g",
        "apechain",
        "aptos",
        "arbitrum",
        "avalanche",
        "base",
        "berachain",
        "bitlayer",
        "blast",
        "bnb-chain",
        "bob",
        "botanix",
        "celo",
        "ethereum",
        "gnosis-chain",
        "gravity",
        "hashkey",
        "hedera",
        "hyperliquid",
        "ink",
        "jovay",
        "katana",
        "lens",
        "linea",
        "mantle",
        "metis",
        "opbnb",
        "optimism",
        "polygon",
        "plasma",
        "ronin",
        "scroll",
        "shibarium",
        "sei",
        "soneium",
        "sonic",
        "solana",
        "taiko",
        "unichain",
        "worldchain",
        "zksync"
      ],
      "relatedTokens": [
        {
          "assetName": "ALP / USD Exchange Rate",
          "baseAsset": "ALP",
          "quoteAsset": "USD",
          "url": "https://data.chain.link/streams/alp-usd",
          "iconUrl": "https://d2f70xi62kby8n.cloudfront.net/tokens/alp.webp"
        },
        {
          "assetName": "FLP.1 / USD Exchange Rate",
          "baseAsset": "FLP.1",
          "quoteAsset": "USD",
          "url": "https://data.chain.link/streams/flp.1-usd",
          "iconUrl": "https://d2f70xi62kby8n.cloudfront.net/tokens/flp.1.webp"
        },
        {
          "assetName": "INF / SOL Exchange Rate",
          "baseAsset": "INF",
          "quoteAsset": "SOL",
          "url": "https://data.chain.link/streams/inf-sol",
          "iconUrl": "https://d2f70xi62kby8n.cloudfront.net/tokens/inf.webp"
        },
        {
          "assetName": "WBTC - UNISWAP",
          "baseAsset": "WBTC.UNISWAP",
          "quoteAsset": "USD",
          "url": "https://data.chain.link/streams/wbtc.uniswap-usd",
          "iconUrl": "https://d2f70xi62kby8n.cloudfront.net/tokens/wbtc.uniswap.webp"
        }
      ],
      "title": "Added support to Data Streams",
      "topic": "Data Streams"
    },
    {
      "category": "integration",
      "date": "2025-10-26",
      "description": "New SmartData Feeds available:",
      "relatedNetworks": ["arbitrum", "ethereum", "bnb-chain"],
      "relatedTokens": [
        {
          "assetName": "Asseto AoABT Arbitrage Token (AoABT)",
          "baseAsset": "AoABT",
          "network": "arbitrum",
          "productTypeCode": "PoR",
          "url": "https://data.chain.link/feeds/arbitrum/mainnet/aoabt-por",
          "iconUrl": "https://d2f70xi62kby8n.cloudfront.net/tokens/aoabt.webp"
        },
        {
          "assetName": "Asseto AoABT Arbitrage Token (AoABT)",
          "baseAsset": "AoABT",
          "network": "arbitrum",
          "productTypeCode": "NAV",
          "url": "https://data.chain.link/feeds/arbitrum/mainnet/aoabt-nav",
          "iconUrl": "https://d2f70xi62kby8n.cloudfront.net/tokens/aoabt.webp"
        },
        {
          "assetName": "Asseto AoABTb Arbitrage Token (AoABTb)",
          "baseAsset": "AoABTb",
          "network": "arbitrum",
          "productTypeCode": "NAV",
          "url": "https://data.chain.link/feeds/arbitrum/mainnet/aoabtb-nav",
          "iconUrl": "https://d2f70xi62kby8n.cloudfront.net/tokens/aoabtb.webp"
        },
        {
          "assetName": "Asseto CASH+ Money Market Fund (CASH+)",
          "baseAsset": "CASH+",
          "network": "ethereum",
          "productTypeCode": "NAV",
          "url": "https://data.chain.link/feeds/ethereum/mainnet/cashplus-nav",
          "iconUrl": "https://d2f70xi62kby8n.cloudfront.net/tokens/cash+.webp"
        },
        {
          "assetName": "Asseto CASH+ Money Market Fund (CASH+)",
          "baseAsset": "CASH+",
          "network": "bnb-chain",
          "productTypeCode": "NAV",
          "url": "https://data.chain.link/feeds/bsc/mainnet/cashplus-nav",
          "iconUrl": "https://d2f70xi62kby8n.cloudfront.net/tokens/cash+.webp"
        }
      ],
      "title": "Added support to SmartData",
      "topic": "SmartData"
    },
    {
      "category": "integration",
      "date": "2025-10-26",
      "description": "New Data Feeds available:",
      "relatedNetworks": ["xlayer", "hyperevm", "ethereum", "fantom", "plasma", "polygon", "base"],
      "relatedTokens": [
        {
          "assetName": "Ethena Staked USDe",
          "baseAsset": "SUSDE",
          "quoteAsset": "USD",
          "network": "xlayer",
          "url": "https://data.chain.link/feeds/xlayer/xlayer/susde-usd",
          "iconUrl": "https://d2f70xi62kby8n.cloudfront.net/tokens/susde.webp"
        },
        {
          "assetName": "Ethena USDe",
          "baseAsset": "USDE",
          "quoteAsset": "USD",
          "network": "xlayer",
          "url": "https://data.chain.link/feeds/xlayer/xlayer/usde-usd",
          "iconUrl": "https://d2f70xi62kby8n.cloudfront.net/tokens/usde.webp"
        },
        {
          "assetName": "Global Dollar",
          "baseAsset": "USDG",
          "quoteAsset": "USD",
          "network": "xlayer",
          "url": "https://data.chain.link/feeds/xlayer/xlayer/usdg-usd",
          "iconUrl": "https://d2f70xi62kby8n.cloudfront.net/tokens/usdg.webp"
        },
        {
          "assetName": "LHYPE / KYHYPE Exchange Rate",
          "baseAsset": "LHYPE",
          "quoteAsset": "KYHYPE",
          "network": "hyperevm",
          "url": "https://docs.chain.link/data-feeds/price-feeds/addresses?page=1&testnetPage=1&network=hyperevm&search=LHYPE#hyperevm-mainnet",
          "iconUrl": "https://d2f70xi62kby8n.cloudfront.net/tokens/lhype.webp"
        },
        {
          "assetName": "LHYPE / STHYPE Exchange Rate",
          "baseAsset": "LHYPE",
          "quoteAsset": "STHYPE",
          "network": "hyperevm",
          "url": "https://docs.chain.link/data-feeds/price-feeds/addresses?page=1&testnetPage=1&network=hyperevm&search=LHYPE#hyperevm-mainnet",
          "iconUrl": "https://d2f70xi62kby8n.cloudfront.net/tokens/lhype.webp"
        },
        {
          "assetName": "Magic Internet Money",
          "baseAsset": "MIM",
          "quoteAsset": "USD",
          "network": "ethereum",
          "url": "https://data.chain.link/feeds/ethereum/mainnet/mim-usd",
          "iconUrl": "https://d2f70xi62kby8n.cloudfront.net/tokens/mim.webp"
        },
        {
          "assetName": "Magic Internet Money",
          "baseAsset": "MIM",
          "quoteAsset": "USD",
          "network": "fantom",
          "url": "https://data.chain.link/feeds/fantom/mainnet/mim-usd",
          "iconUrl": "https://d2f70xi62kby8n.cloudfront.net/tokens/mim.webp"
        },
        {
          "assetName": "plUSD / USDT Exchange Rate",
          "baseAsset": "plUSD",
          "quoteAsset": "USDT",
          "network": "plasma",
          "url": "https://data.chain.link/feeds/plasma/mainnet/plusd-usdt-exchange-rate",
          "iconUrl": "https://d2f70xi62kby8n.cloudfront.net/tokens/plusd.webp"
        },
        {
          "assetName": "Radiant Capital",
          "baseAsset": "RDNT",
          "quoteAsset": "USD",
          "network": "polygon",
          "url": "https://data.chain.link/feeds/polygon/mainnet/rdnt-usd",
          "iconUrl": "https://d2f70xi62kby8n.cloudfront.net/tokens/rdnt.webp"
        },
        {
          "assetName": "splUSD / plUSD Exchange Rate",
          "baseAsset": "splUSD",
          "quoteAsset": "plUSD",
          "network": "plasma",
          "url": "https://data.chain.link/feeds/plasma/mainnet/splusd-plusd-exchange-rate",
          "iconUrl": "https://d2f70xi62kby8n.cloudfront.net/tokens/splusd.webp"
        },
        {
          "assetName": "Syndicate",
          "baseAsset": "SYND",
          "quoteAsset": "USD",
          "network": "base",
          "url": "https://data.chain.link/feeds/base/base/synd-usd",
          "iconUrl": "https://d2f70xi62kby8n.cloudfront.net/tokens/synd.webp"
        },
        {
          "assetName": "syrupUSDC-USDC Exchange Rate",
          "baseAsset": "syrupUSDC",
          "quoteAsset": "USDC",
          "network": "xlayer",
          "url": "https://data.chain.link/feeds/xlayer/xlayer/syrupusdc-usdc-exchange-rate",
          "iconUrl": "https://d2f70xi62kby8n.cloudfront.net/tokens/syrupusdc.webp"
        },
        {
          "assetName": "syrupUSDT-USDT Exchange Rate",
          "baseAsset": "syrupUSDT",
          "quoteAsset": "USDT",
          "network": "xlayer",
          "url": "https://data.chain.link/feeds/xlayer/xlayer/syrupusdt-usdt-exchange-rate",
          "iconUrl": "https://d2f70xi62kby8n.cloudfront.net/tokens/syrupusdt.webp"
        },
        {
          "assetName": "USDT0",
          "baseAsset": "USDT0",
          "quoteAsset": "USD",
          "network": "xlayer",
          "url": "https://data.chain.link/feeds/xlayer/xlayer/usdt0-usd",
          "iconUrl": "https://d2f70xi62kby8n.cloudfront.net/tokens/usdt0.webp"
        },
        {
          "assetName": "WHLP / USDT0 Exchange Rate",
          "baseAsset": "WHLP",
          "quoteAsset": "USDT0",
          "network": "hyperevm",
          "url": "https://docs.chain.link/data-feeds/price-feeds/addresses?page=1&testnetPage=1&network=hyperevm&search=WHLP#hyperevm-mainnet",
          "iconUrl": "https://d2f70xi62kby8n.cloudfront.net/tokens/whlp.webp"
        },
        {
          "assetName": "Wrapped Bitcoin",
          "baseAsset": "WBTC",
          "quoteAsset": "BTC",
          "network": "xlayer",
          "url": "https://data.chain.link/feeds/xlayer/xlayer/wbtc-btc",
          "iconUrl": "https://d2f70xi62kby8n.cloudfront.net/tokens/wbtc.webp"
        },
        {
          "assetName": "WSTHYPE / STHYPE Exchange Rate",
          "baseAsset": "WSTHYPE",
          "quoteAsset": "STHYPE",
          "network": "hyperevm",
          "url": "https://docs.chain.link/data-feeds/price-feeds/addresses?page=1&testnetPage=1&network=hyperevm&search=WSTHYPE#hyperevm-mainnet",
          "iconUrl": "https://d2f70xi62kby8n.cloudfront.net/tokens/wsthype.webp"
        }
      ],
      "title": "Added support to Data Feeds",
      "topic": "Data Feeds"
    },
    {
      "category": "release",
      "date": "2025-10-22",
      "description": "Chainlink Node v2.29.0 is now available. See the [Release Notes](https://github.com/smartcontractkit/chainlink/releases/tag/v2.29.0) for details.",
      "title": "Chainlink Node v2.29.0",
      "topic": "Nodes"
    },
    {
      "category": "integration",
      "date": "2025-10-21",
      "description": "Newly supported tokens: BANK, BKN, TURTLE, XTFBRICK1, XTFCLOBOND",
      "relatedTokens": [
        {
          "assetName": "Lorenzo Governance Token",
          "baseAsset": "BANK",
          "url": "https://docs.chain.link/ccip/directory/mainnet/token/BANK",
          "iconUrl": "https://d2f70xi62kby8n.cloudfront.net/tokens/bank.webp?auto=compress%2Cformat&q=60&w=40&h=40&fit=cover"
        },
        {
          "assetName": "Brickken",
          "baseAsset": "BKN",
          "url": "https://docs.chain.link/ccip/directory/mainnet/token/BKN",
          "iconUrl": "https://d2f70xi62kby8n.cloudfront.net/tokens/bkn.webp?auto=compress%2Cformat&q=60&w=40&h=40&fit=cover"
        },
        {
          "assetName": "Turtle",
          "baseAsset": "TURTLE",
          "url": "https://docs.chain.link/ccip/directory/mainnet/token/TURTLE",
          "iconUrl": "https://d2f70xi62kby8n.cloudfront.net/tokens/turtle.webp?auto=compress%2Cformat&q=60&w=40&h=40&fit=cover"
        },
        {
          "assetName": "Real Estate Panama Fund",
          "baseAsset": "XTFBRICK1",
          "url": "https://docs.chain.link/ccip/directory/mainnet/token/XTFBRICK1",
          "iconUrl": "https://d2f70xi62kby8n.cloudfront.net/tokens/xtfbrick1.webp?auto=compress%2Cformat&q=60&w=40&h=40&fit=cover"
        },
        {
          "assetName": "Avenida CLO Bond Fund",
          "baseAsset": "XTFCLOBOND",
          "url": "https://docs.chain.link/ccip/directory/mainnet/token/XTFCLOBOND",
          "iconUrl": "https://d2f70xi62kby8n.cloudfront.net/tokens/xtfclobond.webp?auto=compress%2Cformat&q=60&w=40&h=40&fit=cover"
        }
      ],
      "title": "Cross-chain token (CCT) standard: Added support for new tokens",
      "topic": "CCIP"
    },
    {
      "category": "integration",
      "date": "2025-10-20",
      "description": "Chainlink Data Streams is available for Aptos Mainnet and Testnet. The verifier proxy addresses and stream IDs are available on the [Stream Addresses](https://docs.chain.link/data-streams/crypto-streams) page.",
      "relatedNetworks": ["aptos"],
      "title": "Data Streams Expands to Aptos",
      "topic": "Data Streams"
    },
    {
      "category": "integration",
      "date": "2025-10-19",
      "description": "New Data Streams available on all [supported networks](https://docs.chain.link/data-streams/crypto-streams):",
      "relatedNetworks": [
        "0g",
        "apechain",
        "arbitrum",
        "avalanche",
        "base",
        "berachain",
        "bitlayer",
        "blast",
        "bnb-chain",
        "bob",
        "botanix",
        "celo",
        "ethereum",
        "gnosis-chain",
        "gravity",
        "hashkey",
        "hedera",
        "hyperliquid",
        "ink",
        "jovay",
        "katana",
        "lens",
        "linea",
        "mantle",
        "metis",
        "opbnb",
        "optimism",
        "polygon",
        "plasma",
        "ronin",
        "scroll",
        "shibarium",
        "sei",
        "soneium",
        "sonic",
        "solana",
        "taiko",
        "unichain",
        "worldchain",
        "zksync"
      ],
      "relatedTokens": [
        {
          "assetName": "USX - Solstice Labs",
          "baseAsset": "USX",
          "quoteAsset": "USD",
          "url": "https://data.chain.link/streams/usx-usd",
          "iconUrl": "https://d2f70xi62kby8n.cloudfront.net/tokens/usx.webp"
        }
      ],
      "title": "Added support to Data Streams",
      "topic": "Data Streams"
    },
    {
      "category": "integration",
      "date": "2025-10-19",
      "description": "New Data Feeds available:",
      "relatedNetworks": ["hyperevm", "solana", "arbitrum", "ethereum", "bnb-chain", "plasma"],
      "relatedTokens": [
        {
          "assetName": "Bitcoin",
          "baseAsset": "BTC",
          "quoteAsset": "USD",
          "network": "hyperevm",
          "url": "https://docs.chain.link/data-feeds/price-feeds/addresses?page=1&network=hyperevm&search=BTC&testnetPage=1#hyperevm-mainnet",
          "iconUrl": "https://d2f70xi62kby8n.cloudfront.net/tokens/btc.webp"
        },
        {
          "assetName": "Circle EUR",
          "baseAsset": "EURC",
          "quoteAsset": "USD",
          "network": "solana",
          "url": "https://docs.chain.link/data-feeds/price-feeds/addresses?page=1&network=solana&testnetPage=1&search=eurc#solana-mainnet",
          "iconUrl": "https://d2f70xi62kby8n.cloudfront.net/tokens/eurc.webp"
        },
        {
          "assetName": "Circle USD",
          "baseAsset": "USDC",
          "quoteAsset": "USD",
          "network": "hyperevm",
          "url": "https://docs.chain.link/data-feeds/price-feeds/addresses?page=1&network=hyperevm&search=USDC&testnetPage=1#hyperevm-mainnet",
          "iconUrl": "https://d2f70xi62kby8n.cloudfront.net/tokens/usdc.webp"
        },
        {
          "assetName": "Ethena Staked USDe",
          "baseAsset": "SUSDE",
          "quoteAsset": "USD",
          "network": "hyperevm",
          "url": "https://docs.chain.link/data-feeds/price-feeds/addresses?page=1&network=hyperevm&search=SUSDE&testnetPage=1#hyperevm-mainnet",
          "iconUrl": "https://d2f70xi62kby8n.cloudfront.net/tokens/susde.webp"
        },
        {
          "assetName": "Ethena USDe",
          "baseAsset": "USDE",
          "quoteAsset": "USD",
          "network": "hyperevm",
          "url": "https://docs.chain.link/data-feeds/price-feeds/addresses?page=1&network=hyperevm&search=USDE&testnetPage=1#hyperevm-mainnet",
          "iconUrl": "https://d2f70xi62kby8n.cloudfront.net/tokens/usde.webp"
        },
        {
          "assetName": "Ethereum",
          "baseAsset": "ETH",
          "quoteAsset": "USD",
          "network": "hyperevm",
          "url": "https://docs.chain.link/data-feeds/price-feeds/addresses?page=1&network=hyperevm&search=ETH&testnetPage=1#hyperevm-mainnet",
          "iconUrl": "https://d2f70xi62kby8n.cloudfront.net/tokens/eth.webp"
        },
        {
          "assetName": "fragSOL / USD Exchange Rate",
          "baseAsset": "fragSOL",
          "quoteAsset": "USD",
          "network": "arbitrum",
          "url": "https://data.chain.link/feeds/arbitrum/mainnet/fragsol-sol-exchange-rate",
          "iconUrl": "https://d2f70xi62kby8n.cloudfront.net/tokens/fragsol.webp"
        },
        {
          "assetName": "HYPEd",
          "baseAsset": "HYPEd",
          "quoteAsset": "HYPE",
          "network": "hyperevm",
          "url": "https://docs.chain.link/data-feeds/price-feeds/addresses?page=1&network=hyperevm&search=HYPEd&testnetPage=1#hyperevm-mainnet",
          "iconUrl": "https://d2f70xi62kby8n.cloudfront.net/tokens/hyped.webp"
        },
        {
          "assetName": "Hyperliquid",
          "baseAsset": "HYPE",
          "quoteAsset": "USD",
          "network": "hyperevm",
          "url": "https://docs.chain.link/data-feeds/price-feeds/addresses?page=1&network=hyperevm&search=HYPE&testnetPage=1#hyperevm-mainnet",
          "iconUrl": "https://d2f70xi62kby8n.cloudfront.net/tokens/hype.webp"
        },
        {
          "assetName": "KHYPE",
          "baseAsset": "KHYPE",
          "quoteAsset": "HYPE",
          "network": "hyperevm",
          "url": "https://docs.chain.link/data-feeds/price-feeds/addresses?page=1&network=hyperevm&search=KHYPE&testnetPage=1#hyperevm-mainnet",
          "iconUrl": "https://d2f70xi62kby8n.cloudfront.net/tokens/khype.webp"
        },
        {
          "assetName": "Kinetiq Staked HYPE",
          "baseAsset": "KHYPE",
          "quoteAsset": "USD",
          "network": "hyperevm",
          "url": "https://docs.chain.link/data-feeds/price-feeds/addresses?page=1&network=hyperevm&search=KHYPE&testnetPage=1#hyperevm-mainnet",
          "iconUrl": "https://d2f70xi62kby8n.cloudfront.net/tokens/khype.webp"
        },
        {
          "assetName": "lBTC-BTC Exchange Rate",
          "baseAsset": "lBTC",
          "quoteAsset": "USDC",
          "network": "solana",
          "url": "https://docs.chain.link/data-feeds/price-feeds/addresses?page=1&network=solana&testnetPage=1&search=lbtc#solana-mainnet",
          "iconUrl": "https://d2f70xi62kby8n.cloudfront.net/tokens/lbtc.webp"
        },
        {
          "assetName": "MemeCore",
          "baseAsset": "M",
          "quoteAsset": "USD",
          "network": "ethereum",
          "url": "https://docs.chain.link/data-feeds/price-feeds/addresses?page=1&network=ethereum&testnetPage=1&search=meme#ethereum-mainnet",
          "iconUrl": "https://d2f70xi62kby8n.cloudfront.net/tokens/m.webp"
        },
        {
          "assetName": "MetaMask USD",
          "baseAsset": "MUSD",
          "quoteAsset": "USD",
          "network": "bnb-chain",
          "url": "https://data.chain.link/feeds/bsc/mainnet/musd-usd",
          "iconUrl": "https://d2f70xi62kby8n.cloudfront.net/tokens/musd.webp"
        },
        {
          "assetName": "Resolv USR",
          "baseAsset": "USR",
          "quoteAsset": "USD",
          "network": "hyperevm",
          "url": "https://docs.chain.link/data-feeds/price-feeds/addresses?page=1&network=hyperevm&search=USR&testnetPage=1#hyperevm-mainnet",
          "iconUrl": "https://d2f70xi62kby8n.cloudfront.net/tokens/usr.webp"
        },
        {
          "assetName": "Solana",
          "baseAsset": "SOL",
          "quoteAsset": "USD",
          "network": "hyperevm",
          "url": "https://docs.chain.link/data-feeds/price-feeds/addresses?page=1&network=hyperevm&search=SOL&testnetPage=1#hyperevm-mainnet",
          "iconUrl": "https://d2f70xi62kby8n.cloudfront.net/tokens/sol.webp"
        },
        {
          "assetName": "syrupUSDC-USDC Exchange Rate",
          "baseAsset": "syrupUSDC",
          "quoteAsset": "USDC",
          "network": "solana",
          "url": "https://docs.chain.link/data-feeds/price-feeds/addresses?page=1&network=solana&testnetPage=1&search=syrup#solana-mainnet",
          "iconUrl": "https://d2f70xi62kby8n.cloudfront.net/tokens/syrupusdc.webp"
        },
        {
          "assetName": "Tether Gold",
          "baseAsset": "XAUT",
          "quoteAsset": "USD",
          "network": "hyperevm",
          "url": "https://docs.chain.link/data-feeds/price-feeds/addresses?page=1&network=hyperevm&search=XAUT&testnetPage=1#hyperevm-mainnet",
          "iconUrl": "https://d2f70xi62kby8n.cloudfront.net/tokens/xaut.webp"
        },
        {
          "assetName": "Tether USD",
          "baseAsset": "USDT",
          "quoteAsset": "USD",
          "network": "hyperevm",
          "url": "https://docs.chain.link/data-feeds/price-feeds/addresses?page=1&network=hyperevm&search=USDT&testnetPage=1#hyperevm-mainnet",
          "iconUrl": "https://d2f70xi62kby8n.cloudfront.net/tokens/usdt.webp"
        },
        {
          "assetName": "Toncoin",
          "baseAsset": "TON",
          "quoteAsset": "USD",
          "network": "arbitrum",
          "url": "https://data.chain.link/feeds/arbitrum/mainnet/ton-usd",
          "iconUrl": "https://d2f70xi62kby8n.cloudfront.net/tokens/ton.webp"
        },
        {
          "assetName": "WSRUSD / RUSD Exchange Rate",
          "baseAsset": "WSRUSD",
          "quoteAsset": "RUSD",
          "network": "bnb-chain",
          "url": "https://data.chain.link/feeds/bsc/mainnet/wsrusd-rusd-exchange-rate",
          "iconUrl": "https://d2f70xi62kby8n.cloudfront.net/tokens/wsrusd.webp"
        },
        {
          "assetName": "wstETH / stETH Exchange Rate",
          "baseAsset": "wstETH",
          "quoteAsset": "stETH",
          "network": "plasma",
          "url": "https://data.chain.link/feeds/plasma/mainnet/wsteth-steth-exchange-rate",
          "iconUrl": "https://d2f70xi62kby8n.cloudfront.net/tokens/wsteth.webp"
        },
        {
          "assetName": "yUSD / USD Exchange Rate",
          "baseAsset": "yUSD",
          "quoteAsset": "USD",
          "network": "plasma",
          "url": "https://data.chain.link/feeds/plasma/mainnet/yusd-usd-exchange-rate",
          "iconUrl": "https://d2f70xi62kby8n.cloudfront.net/tokens/yusd.webp"
        }
      ],
      "title": "Added support to Data Feeds",
      "topic": "Data Feeds"
    },
    {
      "category": "integration",
      "date": "2025-10-17",
      "description": "Chainlink CCIP expands support to XDC Mainnet and Testnet.",
      "newNetworks": [
        {
          "displayName": "XDC Mainnet",
          "network": "xdc",
          "url": "https://docs.chain.link/ccip/directory/mainnet/chain/xdc-mainnet"
        },
        {
          "displayName": "XDC Testnet",
          "network": "xdc",
          "url": "https://docs.chain.link/ccip/directory/testnet/chain/xdc-testnet"
        }
      ],
      "relatedNetworks": ["xdc"],
      "title": "CCIP on XDC",
      "topic": "CCIP"
    },
    {
      "category": "integration",
      "date": "2025-10-17",
      "description": "Chainlink Data Feeds is available on HyperEVM Mainnet. View the available price feed information on the [Price Feed Addresses](https://docs.chain.link/data-feeds/price-feeds/addresses?network=hyperevm&page=1) page.",
      "relatedNetworks": ["hyperevm"],
      "title": "Data Feeds Expands to HyperEVM Mainnet",
      "topic": "Data Feeds"
    },
    {
      "category": "integration",
      "date": "2025-10-14",
      "description": "Chainlink Data Streams is available for Hedera Mainnet and Testnet. The verifier proxy addresses and stream IDs are available on the [Stream Addresses](https://docs.chain.link/data-streams/crypto-streams) page.",
      "relatedNetworks": ["hedera"],
      "title": "Data Streams Expands to Hedera",
      "topic": "Data Streams"
    },
    {
      "category": "integration",
      "date": "2025-10-12",
      "description": "Newly supported tokens: EDEN, LEND, PEPE, savUSD",
      "relatedTokens": [
        {
          "assetName": "Eden Token",
          "baseAsset": "EDEN",
          "url": "https://docs.chain.link/ccip/directory/mainnet/token/EDEN",
          "iconUrl": "https://d2f70xi62kby8n.cloudfront.net/tokens/eden.webp?auto=compress%2Cformat&q=60&w=40&h=40&fit=cover"
        },
        {
          "assetName": "Lendefi DAO",
          "baseAsset": "LEND",
          "url": "https://docs.chain.link/ccip/directory/mainnet/token/LEND",
          "iconUrl": "https://d2f70xi62kby8n.cloudfront.net/tokens/lend.webp?auto=compress%2Cformat&q=60&w=40&h=40&fit=cover"
        },
        {
          "assetName": "Pepe",
          "baseAsset": "PEPE",
          "url": "https://docs.chain.link/ccip/directory/mainnet/token/PEPE",
          "iconUrl": "https://d2f70xi62kby8n.cloudfront.net/tokens/pepe.webp?auto=compress%2Cformat&q=60&w=40&h=40&fit=cover"
        },
        {
          "assetName": "Staked avUSD",
          "baseAsset": "savUSD",
          "url": "https://docs.chain.link/ccip/directory/mainnet/token/savUSD",
          "iconUrl": "https://d2f70xi62kby8n.cloudfront.net/tokens/savusd.webp?auto=compress%2Cformat&q=60&w=40&h=40&fit=cover"
        }
      ],
      "title": "Cross-chain token (CCT) standard: Added support for new tokens",
      "topic": "CCIP"
    },
    {
      "category": "integration",
      "date": "2025-10-12",
      "description": "New Data Streams available on all [supported networks](https://docs.chain.link/data-streams/crypto-streams):",
      "relatedNetworks": [
        "0g",
        "apechain",
        "arbitrum",
        "avalanche",
        "base",
        "berachain",
        "bitlayer",
        "blast",
        "bnb-chain",
        "bob",
        "botanix",
        "celo",
        "ethereum",
        "gnosis-chain",
        "gravity",
        "hashkey",
        "hyperliquid",
        "ink",
        "jovay",
        "katana",
        "lens",
        "linea",
        "mantle",
        "metis",
        "opbnb",
        "optimism",
        "polygon",
        "plasma",
        "ronin",
        "scroll",
        "shibarium",
        "sei",
        "soneium",
        "sonic",
        "solana",
        "taiko",
        "unichain",
        "worldchain",
        "zksync"
      ],
      "relatedTokens": [
        {
          "assetName": "eUSX / USX Exchange Rate",
          "baseAsset": "eUSX",
          "quoteAsset": "USX",
          "url": "https://data.chain.link/streams/eusx-usx",
          "iconUrl": "https://d2f70xi62kby8n.cloudfront.net/tokens/eusx.webp"
        },
        {
          "assetName": "UNIBTC / BTC Exchange Rate",
          "baseAsset": "UNIBTC",
          "quoteAsset": "BTC",
          "url": "https://data.chain.link/streams/unibtc-btc",
          "iconUrl": "https://d2f70xi62kby8n.cloudfront.net/tokens/unibtc.webp"
        }
      ],
      "title": "Added support to Data Streams",
      "topic": "Data Streams"
    },
    {
      "category": "integration",
      "date": "2025-10-12",
      "description": "New SmartData Feeds available:",
      "relatedNetworks": ["base"],
      "relatedTokens": [
        {
          "assetName": "21Shares Ethereum ETF",
          "baseAsset": "21Shares_Ethereum_ETF",
          "network": "base",
          "productTypeCode": "PoR",
          "url": "https://data.chain.link/feeds/base/base/teth-reserves",
          "iconUrl": "https://d2f70xi62kby8n.cloudfront.net/tokens/21shares_ethereum_etf.webp"
        }
      ],
      "title": "Added support to SmartData",
      "topic": "SmartData"
    },
    {
      "category": "integration",
      "date": "2025-10-12",
      "description": "New Data Feeds available:",
      "relatedNetworks": ["ethereum", "base", "sonic", "bnb-chain", "polygon", "avalanche"],
      "relatedTokens": [
        {
          "assetName": "DOLA",
          "baseAsset": "DOLA",
          "quoteAsset": "USD",
          "network": "ethereum",
          "url": "https://data.chain.link/feeds/ethereum/mainnet/dola-usd",
          "iconUrl": "https://d2f70xi62kby8n.cloudfront.net/tokens/dola.webp"
        },
        {
          "assetName": "DOLA",
          "baseAsset": "DOLA",
          "quoteAsset": "USD",
          "network": "base",
          "url": "https://data.chain.link/feeds/base/base/dola-usd",
          "iconUrl": "https://d2f70xi62kby8n.cloudfront.net/tokens/dola.webp"
        },
        {
          "assetName": "Fraxtal sdUSD / DUSD Exchange Rate",
          "baseAsset": "sdUSD",
          "quoteAsset": "DUSD",
          "network": "sonic",
          "url": "https://data.chain.link/feeds/sonic/sonic/fraxtal-sdusd-dusd-exchange-rate",
          "iconUrl": "https://d2f70xi62kby8n.cloudfront.net/tokens/sdusd.webp"
        },
        {
          "assetName": "Sonic sdUSD / DUSD Exchange Rate",
          "baseAsset": "sdUSD",
          "quoteAsset": "DUSD",
          "network": "sonic",
          "url": "https://data.chain.link/feeds/sonic/sonic/sonic-sdusd-dusd-exchange-rate",
          "iconUrl": "https://d2f70xi62kby8n.cloudfront.net/tokens/sdusd.webp"
        },
        {
          "assetName": "yBTC / BTC Exchange Rate",
          "baseAsset": "yBTC",
          "quoteAsset": "BTC",
          "network": "bnb-chain",
          "url": "https://data.chain.link/feeds/bsc/mainnet/ybtc-btc-exchange-rate",
          "iconUrl": "https://d2f70xi62kby8n.cloudfront.net/tokens/ybtc.webp"
        },
        {
          "assetName": "yBTC / BTC Exchange Rate",
          "baseAsset": "yBTC",
          "quoteAsset": "BTC",
          "network": "polygon",
          "url": "https://data.chain.link/feeds/polygon/mainnet/ybtc-btc-exchange-rate",
          "iconUrl": "https://d2f70xi62kby8n.cloudfront.net/tokens/ybtc.webp"
        },
        {
          "assetName": "yBTC / BTC Exchange Rate",
          "baseAsset": "yBTC",
          "quoteAsset": "BTC",
          "network": "avalanche",
          "url": "https://data.chain.link/feeds/avalanche/mainnet/ybtc-btc-exchange-rate",
          "iconUrl": "https://d2f70xi62kby8n.cloudfront.net/tokens/ybtc.webp"
        },
        {
          "assetName": "yETH / ETH Exchange Rate",
          "baseAsset": "yETH",
          "quoteAsset": "ETH",
          "network": "bnb-chain",
          "url": "https://data.chain.link/feeds/bsc/mainnet/yeth-eth-exchange-rate",
          "iconUrl": "https://d2f70xi62kby8n.cloudfront.net/tokens/yeth.webp"
        },
        {
          "assetName": "yETH / ETH Exchange Rate",
          "baseAsset": "yETH",
          "quoteAsset": "ETH",
          "network": "polygon",
          "url": "https://data.chain.link/feeds/polygon/mainnet/yeth-eth-exchange-rate",
          "iconUrl": "https://d2f70xi62kby8n.cloudfront.net/tokens/yeth.webp"
        }
      ],
      "title": "Added support to Data Feeds",
      "topic": "Data Feeds"
    },
    {
      "category": "integration",
      "date": "2025-10-05",
      "description": "Chainlink CCIP expands support to Memento Mainnet and Testnet.",
      "newNetworks": [
        {
          "displayName": "Memento Mainnet",
          "network": "memento",
          "url": "https://docs.chain.link/ccip/directory/mainnet/chain/memento-mainnet"
        },
        {
          "displayName": "Memento Testnet",
          "network": "memento",
          "url": "https://docs.chain.link/ccip/directory/testnet/chain/memento-testnet"
        }
      ],
      "relatedNetworks": ["memento"],
      "title": "CCIP on Memento",
      "topic": "CCIP"
    },
    {
      "category": "integration",
      "date": "2025-10-05",
      "description": "Newly supported tokens: EDEN, PEPE",
      "relatedTokens": [
        {
          "assetName": "Eden Token",
          "baseAsset": "EDEN",
          "url": "https://docs.chain.link/ccip/directory/mainnet/token/EDEN",
          "iconUrl": "https://d2f70xi62kby8n.cloudfront.net/tokens/eden.webp?auto=compress%2Cformat&q=60&w=40&h=40&fit=cover"
        },
        {
          "assetName": "Pepe",
          "baseAsset": "PEPE",
          "url": "https://docs.chain.link/ccip/directory/mainnet/token/PEPE",
          "iconUrl": "https://d2f70xi62kby8n.cloudfront.net/tokens/pepe.webp?auto=compress%2Cformat&q=60&w=40&h=40&fit=cover"
        }
      ],
      "title": "Cross-chain token (CCT) standard: Added support for new tokens",
      "topic": "CCIP"
    },
    {
      "category": "integration",
      "date": "2025-10-05",
      "description": "Chainlink CCIP expands support to Etherlink Mainnet.",
      "newNetworks": [
        {
          "displayName": "Etherlink Mainnet",
          "network": "etherlink",
          "url": "https://docs.chain.link/ccip/directory/mainnet/chain/etherlink-mainnet"
        }
      ],
      "relatedNetworks": ["etherlink"],
      "title": "CCIP on Etherlink Mainnet",
      "topic": "CCIP"
    },
    {
      "category": "integration",
      "date": "2025-10-05",
      "description": "New Data Streams available on all [supported networks](https://docs.chain.link/data-streams/crypto-streams):",
      "relatedNetworks": [
        "0g",
        "apechain",
        "arbitrum",
        "avalanche",
        "base",
        "berachain",
        "bitlayer",
        "blast",
        "bnb-chain",
        "bob",
        "botanix",
        "celo",
        "ethereum",
        "gnosis-chain",
        "gravity",
        "hashkey",
        "hyperliquid",
        "ink",
        "jovay",
        "katana",
        "lens",
        "linea",
        "mantle",
        "metis",
        "opbnb",
        "optimism",
        "polygon",
        "plasma",
        "ronin",
        "scroll",
        "shibarium",
        "sei",
        "soneium",
        "sonic",
        "solana",
        "taiko",
        "unichain",
        "worldchain",
        "zksync"
      ],
      "relatedTokens": [
        {
          "assetName": "NVIDIA xStock",
          "baseAsset": "NVDAx",
          "quoteAsset": "USD",
          "url": "https://data.chain.link/streams/nvdax-usd",
          "iconUrl": "https://d2f70xi62kby8n.cloudfront.net/tokens/nvdax.webp"
        },
        {
          "assetName": "Plasma",
          "baseAsset": "XPL",
          "quoteAsset": "USD",
          "url": "https://data.chain.link/streams/xpl-usd",
          "iconUrl": "https://d2f70xi62kby8n.cloudfront.net/tokens/xpl.webp"
        }
      ],
      "title": "Added support to Data Streams",
      "topic": "Data Streams"
    },
    {
      "category": "integration",
      "date": "2025-10-05",
      "description": "New SmartData Feeds available:",
      "relatedNetworks": ["ethereum", "optimism"],
      "relatedTokens": [
        {
          "assetName": "M Reserves",
          "baseAsset": "M",
          "network": "ethereum",
          "productTypeCode": "PoR",
          "url": "https://data.chain.link/feeds/ethereum/mainnet/m-reserves",
          "iconUrl": "https://d2f70xi62kby8n.cloudfront.net/tokens/m.webp"
        },
        {
          "assetName": "Superstate Crypto Carry Fund (USCC)",
          "baseAsset": "USCC",
          "network": "ethereum",
          "productTypeCode": "NAV",
          "url": "https://data.chain.link/feeds/ethereum/mainnet/uscc-nav-per-share",
          "iconUrl": "https://d2f70xi62kby8n.cloudfront.net/tokens/uscc.webp"
        },
        {
          "assetName": "Superstate Short Duration US Government Securities Fund (USTB)",
          "baseAsset": "USTB",
          "network": "ethereum",
          "productTypeCode": "NAV",
          "url": "https://data.chain.link/feeds/ethereum/mainnet/ustb-nav-per-share",
          "iconUrl": "https://d2f70xi62kby8n.cloudfront.net/tokens/ustb.webp"
        },
        {
          "assetName": "Virtune Avalanche ETP / PoR",
          "baseAsset": "BTC",
          "network": "optimism",
          "productTypeCode": "PoR",
          "url": "https://data.chain.link/feeds/optimism/mainnet/virtune-avax-etp-por",
          "iconUrl": "https://d2f70xi62kby8n.cloudfront.net/tokens/btc.webp"
        },
        {
          "assetName": "Virtune Solana ETP / PoR",
          "baseAsset": "SOL",
          "network": "optimism",
          "productTypeCode": "PoR",
          "url": "https://data.chain.link/feeds/optimism/mainnet/virtune-sol-etp-por",
          "iconUrl": "https://d2f70xi62kby8n.cloudfront.net/tokens/sol.webp"
        },
        {
          "assetName": "Virtune XRP ETP / PoR",
          "baseAsset": "XRP",
          "network": "optimism",
          "productTypeCode": "PoR",
          "url": "https://data.chain.link/feeds/optimism/mainnet/virtune-xrp-etp-por",
          "iconUrl": "https://d2f70xi62kby8n.cloudfront.net/tokens/xrp.webp"
        }
      ],
      "title": "Added support to SmartData",
      "topic": "SmartData"
    },
    {
      "category": "integration",
      "date": "2025-10-05",
      "description": "New Data Feeds available:",
      "relatedNetworks": [
        "base",
        "plasma",
        "avalanche",
        "botanix",
        "arbitrum",
        "soneium",
        "polygonkatana",
        "optimism",
        "linea"
      ],
      "relatedTokens": [
        {
          "assetName": "Aave",
          "baseAsset": "AAVE",
          "quoteAsset": "USD",
          "network": "base",
          "url": "https://data.chain.link/feeds/base/base/aave-usd",
          "iconUrl": "https://d2f70xi62kby8n.cloudfront.net/tokens/aave.webp"
        },
        {
          "assetName": "Avant Staked USD",
          "baseAsset": "savUSD",
          "quoteAsset": "avUSD",
          "network": "plasma",
          "url": "https://data.chain.link/feeds/plasma/mainnet/savusd-avusd-exchange-rate",
          "iconUrl": "https://d2f70xi62kby8n.cloudfront.net/tokens/savusd.webp"
        },
        {
          "assetName": "Avantis",
          "baseAsset": "AVNT",
          "quoteAsset": "USD",
          "network": "base",
          "url": "https://data.chain.link/feeds/base/base/avnt-usd",
          "iconUrl": "https://d2f70xi62kby8n.cloudfront.net/tokens/avnt.webp"
        },
        {
          "assetName": "Bitcoin",
          "baseAsset": "BTC",
          "quoteAsset": "USD",
          "network": "base",
          "url": "https://data.chain.link/feeds/base/base/btc-usd",
          "iconUrl": "https://d2f70xi62kby8n.cloudfront.net/tokens/btc.webp"
        },
        {
          "assetName": "Circle EUR",
          "baseAsset": "EURC",
          "quoteAsset": "USD",
          "network": "base",
          "url": "https://data.chain.link/feeds/base/base/eurc-usd",
          "iconUrl": "https://d2f70xi62kby8n.cloudfront.net/tokens/eurc.webp"
        },
        {
          "assetName": "Circle USD",
          "baseAsset": "USDC",
          "quoteAsset": "USD",
          "network": "base",
          "url": "https://data.chain.link/feeds/base/base/usdc-usd",
          "iconUrl": "https://d2f70xi62kby8n.cloudfront.net/tokens/usdc.webp"
        },
        {
          "assetName": "Ethena Staked USDe",
          "baseAsset": "SUSDE",
          "quoteAsset": "USDE",
          "network": "avalanche",
          "url": "https://data.chain.link/feeds/avalanche/mainnet/susde-usde-exchange-rate",
          "iconUrl": "https://d2f70xi62kby8n.cloudfront.net/tokens/susde.webp"
        },
        {
          "assetName": "Ethena Staked USDe",
          "baseAsset": "SUSDE",
          "quoteAsset": "USD",
          "network": "avalanche",
          "url": "https://data.chain.link/feeds/avalanche/mainnet/susde-usd",
          "iconUrl": "https://d2f70xi62kby8n.cloudfront.net/tokens/susde.webp"
        },
        {
          "assetName": "Ethereum",
          "baseAsset": "ETH",
          "quoteAsset": "USD",
          "network": "base",
          "url": "https://data.chain.link/feeds/base/base/eth-usd",
          "iconUrl": "https://d2f70xi62kby8n.cloudfront.net/tokens/eth.webp"
        },
        {
          "assetName": "GHO",
          "baseAsset": "GHO",
          "quoteAsset": "GHO",
          "network": "base",
          "url": "https://data.chain.link/feeds/base/base/gho-usd",
          "iconUrl": "https://d2f70xi62kby8n.cloudfront.net/tokens/gho.webp"
        },
        {
          "assetName": "Mamo",
          "baseAsset": "MAMO",
          "quoteAsset": "USD",
          "network": "base",
          "url": "https://data.chain.link/feeds/base/base/mamo-usd",
          "iconUrl": "https://d2f70xi62kby8n.cloudfront.net/tokens/mamo.webp"
        },
        {
          "assetName": "sUSDa",
          "baseAsset": "sUSDa",
          "quoteAsset": "USDa",
          "network": "botanix",
          "url": "https://data.chain.link/feeds/botanix/mainnet/susda-usda",
          "iconUrl": "https://d2f70xi62kby8n.cloudfront.net/tokens/susda.webp"
        },
        {
          "assetName": "Tether USD",
          "baseAsset": "USDT",
          "quoteAsset": "USD",
          "network": "base",
          "url": "https://data.chain.link/feeds/base/base/usdt-usd",
          "iconUrl": "https://d2f70xi62kby8n.cloudfront.net/tokens/usdt.webp"
        },
        {
          "assetName": "USDai",
          "baseAsset": "USDAI",
          "quoteAsset": "USD",
          "network": "arbitrum",
          "url": "https://data.chain.link/feeds/arbitrum/mainnet/usdai-usd",
          "iconUrl": "https://d2f70xi62kby8n.cloudfront.net/tokens/usdai.webp"
        },
        {
          "assetName": "USDai",
          "baseAsset": "USDAI",
          "quoteAsset": "USD",
          "network": "plasma",
          "url": "https://data.chain.link/feeds/plasma/mainnet/usdai-usd",
          "iconUrl": "https://d2f70xi62kby8n.cloudfront.net/tokens/usdai.webp"
        },
        {
          "assetName": "USR / USD Exchange Rate",
          "baseAsset": "USR",
          "quoteAsset": "USD",
          "network": "soneium",
          "url": "https://data.chain.link/feeds/soneium/soneium/usr-usd-exchange-rate",
          "iconUrl": "https://d2f70xi62kby8n.cloudfront.net/tokens/usr.webp"
        },
        {
          "assetName": "WSRUSD / RUSD Exchange Rate",
          "baseAsset": "WSRUSD",
          "quoteAsset": "RUSD",
          "network": "plasma",
          "url": "https://data.chain.link/feeds/plasma/mainnet/wsrusd-rusd-exchange-rate",
          "iconUrl": "https://d2f70xi62kby8n.cloudfront.net/tokens/wsrusd.webp"
        },
        {
          "assetName": "WSTLINK / LINK Exchange Rate",
          "baseAsset": "Wrapped Staked LINK",
          "quoteAsset": "LINK",
          "network": "avalanche",
          "url": "https://data.chain.link/feeds/avalanche/mainnet/wstlink-link-exchange-rate",
          "iconUrl": "https://d2f70xi62kby8n.cloudfront.net/tokens/wrapped staked link.webp"
        },
        {
          "assetName": "WSTPOL / POL Exchange Rate",
          "baseAsset": "Wrapped Staked POL",
          "quoteAsset": "POL",
          "network": "avalanche",
          "url": "https://data.chain.link/feeds/avalanche/mainnet/wstpol-pol-exchange-rate",
          "iconUrl": "https://d2f70xi62kby8n.cloudfront.net/tokens/wrapped staked pol.webp"
        },
        {
          "assetName": "YBTC / BTC",
          "baseAsset": "YBTC",
          "quoteAsset": "BTC",
          "network": "polygonkatana",
          "url": "https://data.chain.link/feeds/katana/polygon-mainnet-katana/ybtc-btc",
          "iconUrl": "https://d2f70xi62kby8n.cloudfront.net/tokens/ybtc.webp"
        },
        {
          "assetName": "yBTC / BTC Exchange Rate",
          "baseAsset": "yBTC",
          "quoteAsset": "BTC",
          "network": "optimism",
          "url": "https://data.chain.link/feeds/optimism/mainnet/ybtc-btc-exchange-rate",
          "iconUrl": "https://d2f70xi62kby8n.cloudfront.net/tokens/ybtc.webp"
        },
        {
          "assetName": "yBTC / BTC Exchange Rate",
          "baseAsset": "yBTC",
          "quoteAsset": "BTC",
          "network": "base",
          "url": "https://data.chain.link/feeds/base/base/ybtc-btc-exchange-rate",
          "iconUrl": "https://d2f70xi62kby8n.cloudfront.net/tokens/ybtc.webp"
        },
        {
          "assetName": "yBTC / BTC Exchange Rate",
          "baseAsset": "yBTC",
          "quoteAsset": "BTC",
          "network": "linea",
          "url": "https://data.chain.link/feeds/linea/mainnet/ybtc-btc-exchange-rate",
          "iconUrl": "https://d2f70xi62kby8n.cloudfront.net/tokens/ybtc.webp"
        },
        {
          "assetName": "yETH / ETH Exchange Rate",
          "baseAsset": "yETH",
          "quoteAsset": "ETH",
          "network": "avalanche",
          "url": "https://data.chain.link/feeds/avalanche/mainnet/yeth-eth-exchange-rate",
          "iconUrl": "https://d2f70xi62kby8n.cloudfront.net/tokens/yeth.webp"
        },
        {
          "assetName": "yETH / ETH Exchange Rate",
          "baseAsset": "yETH",
          "quoteAsset": "ETH",
          "network": "optimism",
          "url": "https://data.chain.link/feeds/optimism/mainnet/yeth-eth-exchange-rate",
          "iconUrl": "https://d2f70xi62kby8n.cloudfront.net/tokens/yeth.webp"
        },
        {
          "assetName": "yETH / ETH Exchange Rate",
          "baseAsset": "yETH",
          "quoteAsset": "ETH",
          "network": "base",
          "url": "https://data.chain.link/feeds/base/base/yeth-eth-exchange-rate",
          "iconUrl": "https://d2f70xi62kby8n.cloudfront.net/tokens/yeth.webp"
        },
        {
          "assetName": "yETH / ETH Exchange Rate",
          "baseAsset": "yETH",
          "quoteAsset": "ETH",
          "network": "linea",
          "url": "https://data.chain.link/feeds/linea/mainnet/yeth-eth-exchange-rate",
          "iconUrl": "https://d2f70xi62kby8n.cloudfront.net/tokens/yeth.webp"
        }
      ],
      "title": "Added support to Data Feeds",
      "topic": "Data Feeds"
    },
    {
      "category": "release",
      "date": "2025-10-01",
      "description": "[DataLink](https://docs.chain.link/datalink) is now live. View the [Provider Catalog](https://docs.chain.link/datalink/provider-catalog) to explore institutional data available for onchain applications.",
      "title": "Chainlink DataLink",
      "topic": "General"
    },
    {
      "category": "integration",
      "date": "2025-09-28",
      "description": "Newly supported tokens: AISTR, BARD, FF, USX, avETH, avETHx, clBTC, eUSX, kHYPE, sUSD1+, savETH, syrupUSDT, wstETH, wstPOL",
      "relatedTokens": [
        {
          "assetName": "AicroStrategy",
          "baseAsset": "AISTR",
          "url": "https://docs.chain.link/ccip/directory/mainnet/token/AISTR",
          "iconUrl": "https://d2f70xi62kby8n.cloudfront.net/tokens/aistr.webp?auto=compress%2Cformat&q=60&w=40&h=40&fit=cover"
        },
        {
          "assetName": "Lombard",
          "baseAsset": "BARD",
          "url": "https://docs.chain.link/ccip/directory/mainnet/token/BARD",
          "iconUrl": "https://d2f70xi62kby8n.cloudfront.net/tokens/bard.webp?auto=compress%2Cformat&q=60&w=40&h=40&fit=cover"
        },
        {
          "assetName": "Falcon Finance",
          "baseAsset": "FF",
          "url": "https://docs.chain.link/ccip/directory/mainnet/token/FF",
          "iconUrl": "https://d2f70xi62kby8n.cloudfront.net/tokens/ff.webp?auto=compress%2Cformat&q=60&w=40&h=40&fit=cover"
        },
        {
          "assetName": "USX Stablecoin",
          "baseAsset": "USX",
          "url": "https://docs.chain.link/ccip/directory/mainnet/token/USX",
          "iconUrl": "https://d2f70xi62kby8n.cloudfront.net/tokens/usx.webp?auto=compress%2Cformat&q=60&w=40&h=40&fit=cover"
        },
        {
          "assetName": "avETH",
          "baseAsset": "avETH",
          "url": "https://docs.chain.link/ccip/directory/mainnet/token/avETH",
          "iconUrl": "https://d2f70xi62kby8n.cloudfront.net/tokens/aveth.webp?auto=compress%2Cformat&q=60&w=40&h=40&fit=cover"
        },
        {
          "assetName": "avETH MAX",
          "baseAsset": "avETHx",
          "url": "https://docs.chain.link/ccip/directory/mainnet/token/avETHx",
          "iconUrl": "https://d2f70xi62kby8n.cloudfront.net/tokens/avethx.webp?auto=compress%2Cformat&q=60&w=40&h=40&fit=cover"
        },
        {
          "assetName": "clBTC",
          "baseAsset": "clBTC",
          "url": "https://docs.chain.link/ccip/directory/mainnet/token/clBTC",
          "iconUrl": "https://d2f70xi62kby8n.cloudfront.net/tokens/clbtc.webp?auto=compress%2Cformat&q=60&w=40&h=40&fit=cover"
        },
        {
          "assetName": "eUSX Token",
          "baseAsset": "eUSX",
          "url": "https://docs.chain.link/ccip/directory/mainnet/token/eUSX",
          "iconUrl": "https://d2f70xi62kby8n.cloudfront.net/tokens/eusx.webp?auto=compress%2Cformat&q=60&w=40&h=40&fit=cover"
        },
        {
          "assetName": "Kinetiq Staked HYPE",
          "baseAsset": "kHYPE",
          "url": "https://docs.chain.link/ccip/directory/mainnet/token/kHYPE",
          "iconUrl": "https://d2f70xi62kby8n.cloudfront.net/tokens/khype.webp?auto=compress%2Cformat&q=60&w=40&h=40&fit=cover"
        },
        {
          "assetName": "sUSD1+",
          "baseAsset": "sUSD1+",
          "url": "https://docs.chain.link/ccip/directory/mainnet/token/sUSD1+",
          "iconUrl": "https://d2f70xi62kby8n.cloudfront.net/tokens/susd1%2B.webp?auto=compress%2Cformat&q=60&w=40&h=40&fit=cover"
        },
        {
          "assetName": "Staked avETH",
          "baseAsset": "savETH",
          "url": "https://docs.chain.link/ccip/directory/mainnet/token/savETH",
          "iconUrl": "https://d2f70xi62kby8n.cloudfront.net/tokens/saveth.webp?auto=compress%2Cformat&q=60&w=40&h=40&fit=cover"
        },
        {
          "assetName": "Syrup USDT",
          "baseAsset": "syrupUSDT",
          "url": "https://docs.chain.link/ccip/directory/mainnet/token/syrupUSDT",
          "iconUrl": "https://d2f70xi62kby8n.cloudfront.net/tokens/syrupusdt.webp?auto=compress%2Cformat&q=60&w=40&h=40&fit=cover"
        },
        {
          "assetName": "Wrapped stETH",
          "baseAsset": "wstETH",
          "url": "https://docs.chain.link/ccip/directory/mainnet/token/wstETH",
          "iconUrl": "https://d2f70xi62kby8n.cloudfront.net/tokens/wsteth.webp?auto=compress%2Cformat&q=60&w=40&h=40&fit=cover"
        },
        {
          "assetName": "Wrapped stPOL",
          "baseAsset": "wstPOL",
          "url": "https://docs.chain.link/ccip/directory/mainnet/token/wstPOL",
          "iconUrl": "https://d2f70xi62kby8n.cloudfront.net/tokens/wstpol.webp?auto=compress%2Cformat&q=60&w=40&h=40&fit=cover"
        }
      ],
      "title": "Cross-chain token (CCT) standard: Added support for new tokens",
      "topic": "CCIP"
    },
    {
      "category": "integration",
      "date": "2025-09-28",
      "description": "New Data Streams available on all [supported networks](https://docs.chain.link/data-streams/crypto-streams):",
      "relatedNetworks": [
        "0g",
        "apechain",
        "arbitrum",
        "avalanche",
        "base",
        "berachain",
        "bitlayer",
        "blast",
        "bnb-chain",
        "bob",
        "botanix",
        "celo",
        "ethereum",
        "gnosis-chain",
        "gravity",
        "hashkey",
        "hyperliquid",
        "ink",
        "jovay",
        "katana",
        "lens",
        "linea",
        "mantle",
        "metis",
        "opbnb",
        "optimism",
        "polygon",
        "plasma",
        "ronin",
        "scroll",
        "shibarium",
        "sei",
        "soneium",
        "sonic",
        "solana",
        "taiko",
        "unichain",
        "worldchain",
        "zksync"
      ],
      "relatedTokens": [
        {
          "assetName": "Alphabet xStock",
          "baseAsset": "GOOGLx",
          "quoteAsset": "USD",
          "url": "https://data.chain.link/streams/googlx-usd",
          "iconUrl": "https://d2f70xi62kby8n.cloudfront.net/tokens/googlx.webp"
        },
        {
          "assetName": "Amazon xStock",
          "baseAsset": "AMZNx",
          "quoteAsset": "USD",
          "url": "https://data.chain.link/streams/amznx-usd",
          "iconUrl": "https://d2f70xi62kby8n.cloudfront.net/tokens/amznx.webp"
        },
        {
          "assetName": "Apple xStock",
          "baseAsset": "AAPLx",
          "quoteAsset": "USD",
          "url": "https://data.chain.link/streams/aaplx-usd",
          "iconUrl": "https://d2f70xi62kby8n.cloudfront.net/tokens/aaplx.webp"
        },
        {
          "assetName": "ASTERION",
          "baseAsset": "ASTER",
          "quoteAsset": "USD",
          "url": "https://data.chain.link/streams/aster-usd",
          "iconUrl": "https://d2f70xi62kby8n.cloudfront.net/tokens/aster.webp"
        },
        {
          "assetName": "Avantis",
          "baseAsset": "AVNT",
          "quoteAsset": "USD",
          "url": "https://data.chain.link/streams/avnt-usd",
          "iconUrl": "https://d2f70xi62kby8n.cloudfront.net/tokens/avnt.webp"
        },
        {
          "assetName": "BMNR",
          "baseAsset": "BMNR",
          "quoteAsset": "USD",
          "url": "https://data.chain.link/streams/bmnr-usd",
          "iconUrl": "https://d2f70xi62kby8n.cloudfront.net/tokens/bmnr.webp"
        },
        {
          "assetName": "Coinbase xStock",
          "baseAsset": "COINx",
          "quoteAsset": "USD",
          "url": "https://data.chain.link/streams/coinx-usd",
          "iconUrl": "https://d2f70xi62kby8n.cloudfront.net/tokens/coinx.webp"
        },
        {
          "assetName": "Compounding OpenDollar",
          "baseAsset": "CUSDO",
          "quoteAsset": "USD",
          "url": "https://data.chain.link/streams/cusdo-usd",
          "iconUrl": "https://d2f70xi62kby8n.cloudfront.net/tokens/cusdo.webp"
        },
        {
          "assetName": "Linea",
          "baseAsset": "LINEA",
          "quoteAsset": "USD",
          "url": "https://data.chain.link/streams/linea-usd",
          "iconUrl": "https://d2f70xi62kby8n.cloudfront.net/tokens/linea.webp"
        },
        {
          "assetName": "MemeCore",
          "baseAsset": "M",
          "quoteAsset": "USD",
          "url": "https://data.chain.link/streams/m-usd",
          "iconUrl": "https://d2f70xi62kby8n.cloudfront.net/tokens/m.webp"
        },
        {
          "assetName": "META xStock",
          "baseAsset": "METAx",
          "quoteAsset": "USD",
          "url": "https://data.chain.link/streams/metax-usd",
          "iconUrl": "https://d2f70xi62kby8n.cloudfront.net/tokens/metax.webp"
        },
        {
          "assetName": "Metaplex",
          "baseAsset": "MPLX",
          "quoteAsset": "USD",
          "url": "https://data.chain.link/streams/mplx-usd",
          "iconUrl": "https://d2f70xi62kby8n.cloudfront.net/tokens/mplx.webp"
        },
        {
          "assetName": "MicroStrategy xStock",
          "baseAsset": "MSTRx",
          "quoteAsset": "USD",
          "url": "https://data.chain.link/streams/mstrx-usd",
          "iconUrl": "https://d2f70xi62kby8n.cloudfront.net/tokens/mstrx.webp"
        },
        {
          "assetName": "Myx Finance",
          "baseAsset": "MYX",
          "quoteAsset": "USD",
          "url": "https://data.chain.link/streams/myx-usd",
          "iconUrl": "https://d2f70xi62kby8n.cloudfront.net/tokens/myx.webp"
        },
        {
          "assetName": "Nasdaq xStock",
          "baseAsset": "QQQx",
          "quoteAsset": "USD",
          "url": "https://data.chain.link/streams/qqqx-usd",
          "iconUrl": "https://d2f70xi62kby8n.cloudfront.net/tokens/qqqx.webp"
        },
        {
          "assetName": "SBET",
          "baseAsset": "SBET",
          "quoteAsset": "USD",
          "url": "https://data.chain.link/streams/sbet-usd",
          "iconUrl": "https://d2f70xi62kby8n.cloudfront.net/tokens/sbet.webp"
        },
        {
          "assetName": "SP500 xStock",
          "baseAsset": "SPYx",
          "quoteAsset": "USD",
          "url": "https://data.chain.link/streams/spyx-usd",
          "iconUrl": "https://d2f70xi62kby8n.cloudfront.net/tokens/spyx.webp"
        },
        {
          "assetName": "Venus",
          "baseAsset": "XVS",
          "quoteAsset": "USD",
          "url": "https://data.chain.link/streams/xvs-usd",
          "iconUrl": "https://d2f70xi62kby8n.cloudfront.net/tokens/xvs.webp"
        },
        {
          "assetName": "Wayfinder",
          "baseAsset": "PROMPT",
          "quoteAsset": "USD",
          "url": "https://data.chain.link/streams/prompt-usd",
          "iconUrl": "https://d2f70xi62kby8n.cloudfront.net/tokens/prompt.webp"
        },
        {
          "assetName": "Zero Gravity",
          "baseAsset": "0G",
          "quoteAsset": "USD",
          "url": "https://data.chain.link/streams/0g-usd",
          "iconUrl": "https://d2f70xi62kby8n.cloudfront.net/tokens/0g.webp"
        }
      ],
      "title": "Added support to Data Streams",
      "topic": "Data Streams"
    },
    {
      "category": "integration",
      "date": "2025-09-28",
      "description": "New Data Feeds available:",
      "relatedNetworks": ["bnb-chain", "plasma", "botanix", "linea", "arbitrum"],
      "relatedTokens": [
        {
          "assetName": "Aster",
          "baseAsset": "ASTER",
          "quoteAsset": "USD",
          "network": "bnb-chain",
          "url": "https://data.chain.link/feeds/bsc/mainnet/aster-usd",
          "iconUrl": "https://d2f70xi62kby8n.cloudfront.net/tokens/aster.webp"
        },
        {
          "assetName": "AUSD",
          "baseAsset": "AUSD",
          "quoteAsset": "USD",
          "network": "plasma",
          "url": "https://docs.chain.link/data-feeds/price-feeds/addresses?page=1&testnetPage=1&network=plasma&search=ausd#plasma-mainnet",
          "iconUrl": "https://d2f70xi62kby8n.cloudfront.net/tokens/ausd.webp"
        },
        {
          "assetName": "Bitcoin",
          "baseAsset": "BTC",
          "quoteAsset": "USD",
          "network": "plasma",
          "url": "https://docs.chain.link/data-feeds/price-feeds/addresses?page=1&testnetPage=1&network=plasma&search=btc#plasma-mainnet",
          "iconUrl": "https://d2f70xi62kby8n.cloudfront.net/tokens/btc.webp"
        },
        {
          "assetName": "Calculated stBTC",
          "baseAsset": "stBTC",
          "quoteAsset": "USD",
          "network": "botanix",
          "url": "https://data.chain.link/feeds/botanix/mainnet/calculated-stbtc-usd",
          "iconUrl": "https://d2f70xi62kby8n.cloudfront.net/tokens/stbtc.webp"
        },
        {
          "assetName": "Chainlink",
          "baseAsset": "LINK",
          "quoteAsset": "USD",
          "network": "plasma",
          "url": "https://docs.chain.link/data-feeds/price-feeds/addresses?page=1&testnetPage=1&network=plasma&search=link#plasma-mainnet",
          "iconUrl": "https://d2f70xi62kby8n.cloudfront.net/tokens/link.webp"
        },
        {
          "assetName": "Circle USD",
          "baseAsset": "USDC",
          "quoteAsset": "USD",
          "network": "plasma",
          "url": "https://docs.chain.link/data-feeds/price-feeds/addresses?page=1&testnetPage=1&network=plasma&search=usdc#plasma-mainnet",
          "iconUrl": "https://d2f70xi62kby8n.cloudfront.net/tokens/usdc.webp"
        },
        {
          "assetName": "Compounding OpenDollar",
          "baseAsset": "CUSDO",
          "quoteAsset": "USDO",
          "network": "plasma",
          "url": "https://docs.chain.link/data-feeds/price-feeds/addresses?page=1&testnetPage=1&network=plasma&search=cusdo#plasma-mainnet",
          "iconUrl": "https://d2f70xi62kby8n.cloudfront.net/tokens/cusdo.webp"
        },
        {
          "assetName": "Compounding OpenDollar",
          "baseAsset": "CUSDO",
          "quoteAsset": "USD",
          "network": "plasma",
          "url": "https://docs.chain.link/data-feeds/price-feeds/addresses?page=1&testnetPage=1&network=plasma&search=cusdo#plasma-mainnet",
          "iconUrl": "https://d2f70xi62kby8n.cloudfront.net/tokens/cusdo.webp"
        },
        {
          "assetName": "dForce USD",
          "baseAsset": "USDX",
          "quoteAsset": "USD",
          "network": "plasma",
          "url": "https://docs.chain.link/data-feeds/price-feeds/addresses?page=1&testnetPage=1&network=plasma&search=usx#plasma-mainnet",
          "iconUrl": "https://d2f70xi62kby8n.cloudfront.net/tokens/usdx.webp"
        },
        {
          "assetName": "Ethena",
          "baseAsset": "ENA",
          "quoteAsset": "USD",
          "network": "plasma",
          "url": "https://docs.chain.link/data-feeds/price-feeds/addresses?page=1&testnetPage=1&network=plasma&search=ena#plasma-mainnet",
          "iconUrl": "https://d2f70xi62kby8n.cloudfront.net/tokens/ena.webp"
        },
        {
          "assetName": "Ethena Staked USDe",
          "baseAsset": "SUSDE",
          "quoteAsset": "USDE",
          "network": "plasma",
          "url": "https://docs.chain.link/data-feeds/price-feeds/addresses?page=1&testnetPage=1&network=plasma&search=susde#plasma-mainnet",
          "iconUrl": "https://d2f70xi62kby8n.cloudfront.net/tokens/susde.webp"
        },
        {
          "assetName": "Ethena Staked USDe",
          "baseAsset": "SUSDE",
          "quoteAsset": "USD",
          "network": "plasma",
          "url": "https://docs.chain.link/data-feeds/price-feeds/addresses?page=1&testnetPage=1&network=plasma&search=susde#plasma-mainnet",
          "iconUrl": "https://d2f70xi62kby8n.cloudfront.net/tokens/susde.webp"
        },
        {
          "assetName": "Ethena USDe",
          "baseAsset": "USDE",
          "quoteAsset": "USD",
          "network": "plasma",
          "url": "https://docs.chain.link/data-feeds/price-feeds/addresses?page=1&testnetPage=1&network=plasma&search=usde#plasma-mainnet",
          "iconUrl": "https://d2f70xi62kby8n.cloudfront.net/tokens/usde.webp"
        },
        {
          "assetName": "Ethereum",
          "baseAsset": "ETH",
          "quoteAsset": "USD",
          "network": "plasma",
          "url": "https://docs.chain.link/data-feeds/price-feeds/addresses?page=1&testnetPage=1&network=plasma&search=eth#plasma-mainnet",
          "iconUrl": "https://d2f70xi62kby8n.cloudfront.net/tokens/eth.webp"
        },
        {
          "assetName": "GHO",
          "baseAsset": "GHO",
          "quoteAsset": "GHO",
          "network": "plasma",
          "url": "https://docs.chain.link/data-feeds/price-feeds/addresses?page=1&testnetPage=1&network=plasma&search=gho#plasma-mainnet",
          "iconUrl": "https://d2f70xi62kby8n.cloudfront.net/tokens/gho.webp"
        },
        {
          "assetName": "PCE Price Index — Level",
          "baseAsset": "PCE Price Index — Level",
          "quoteAsset": "",
          "network": "bnb-chain",
          "url": "https://data.chain.link/feeds/bsc/mainnet/pce-price-index-level",
          "iconUrl": "https://d2f70xi62kby8n.cloudfront.net/icons/US.svg"
        },
        {
          "assetName": "PCE Price Index — Percent Change (Annual Rate)",
          "baseAsset": "PCE Price Index — Percent Change (Annual Rate)",
          "quoteAsset": "",
          "network": "bnb-chain",
          "url": "https://data.chain.link/feeds/bsc/mainnet/pce-price-index-percentage",
          "iconUrl": "https://d2f70xi62kby8n.cloudfront.net/icons/US.svg"
        },
        {
          "assetName": "Plasma",
          "baseAsset": "XPL",
          "quoteAsset": "USD",
          "network": "plasma",
          "url": "https://docs.chain.link/data-feeds/price-feeds/addresses?page=1&testnetPage=1&network=plasma&search=xpl#plasma-mainnet",
          "iconUrl": "https://d2f70xi62kby8n.cloudfront.net/tokens/xpl.webp"
        },
        {
          "assetName": "Real Final Sales to Private Domestic Purchasers — Level",
          "baseAsset": "Real Final Sales to Private Domestic Purchasers — Level",
          "quoteAsset": "",
          "network": "bnb-chain",
          "url": "https://data.chain.link/feeds/bsc/mainnet/real-final-sales-to-private-domestic-purchasers-level",
          "iconUrl": "https://d2f70xi62kby8n.cloudfront.net/icons/US.svg"
        },
        {
          "assetName": "Real Final Sales to Private Domestic Purchasers — Percent Change (Annual Rate)",
          "baseAsset": "Real Final Sales to Private Domestic Purchasers — Percent Change (Annual Rate)",
          "quoteAsset": "",
          "network": "bnb-chain",
          "url": "https://data.chain.link/feeds/bsc/mainnet/real-final-sales-to-private-domestic-purchasers-percentage",
          "iconUrl": "https://d2f70xi62kby8n.cloudfront.net/icons/US.svg"
        },
        {
          "assetName": "Real GDP - Level",
          "baseAsset": "Real GDP - Level",
          "quoteAsset": "",
          "network": "bnb-chain",
          "url": "https://data.chain.link/feeds/bsc/mainnet/real-gdp-level",
          "iconUrl": "https://d2f70xi62kby8n.cloudfront.net/icons/US.svg"
        },
        {
          "assetName": "Real GDP — Percent Change (Annual Rate)",
          "baseAsset": "Real GDP — Percent Change (Annual Rate)",
          "quoteAsset": "",
          "network": "bnb-chain",
          "url": "https://data.chain.link/feeds/bsc/mainnet/real-gdp-percentage",
          "iconUrl": "https://d2f70xi62kby8n.cloudfront.net/icons/US.svg"
        },
        {
          "assetName": "Resolv USR",
          "baseAsset": "USR",
          "quoteAsset": "USR",
          "network": "plasma",
          "url": "https://docs.chain.link/data-feeds/price-feeds/addresses?page=1&testnetPage=1&network=plasma&search=usr#plasma-mainnet",
          "iconUrl": "https://d2f70xi62kby8n.cloudfront.net/tokens/usr.webp"
        },
        {
          "assetName": "Resolv USR",
          "baseAsset": "USR",
          "quoteAsset": "USD",
          "network": "plasma",
          "url": "https://docs.chain.link/data-feeds/price-feeds/addresses?page=1&testnetPage=1&network=plasma&search=usr-usd",
          "iconUrl": "https://d2f70xi62kby8n.cloudfront.net/tokens/usr.webp"
        },
        {
          "assetName": "Resolv wstUSR",
          "baseAsset": "wstUSR",
          "quoteAsset": "stUSR",
          "network": "plasma",
          "url": "https://docs.chain.link/data-feeds/price-feeds/addresses?page=1&testnetPage=1&network=plasma&search=wstusr#plasma-mainnet",
          "iconUrl": "https://d2f70xi62kby8n.cloudfront.net/tokens/wstusr.webp"
        },
        {
          "assetName": "RLP / USD Exchange Rate",
          "baseAsset": "RLP",
          "quoteAsset": "USD",
          "network": "plasma",
          "url": "https://docs.chain.link/data-feeds/price-feeds/addresses?page=1&testnetPage=1&network=plasma&search=rlp#plasma-mainnet",
          "iconUrl": "https://d2f70xi62kby8n.cloudfront.net/tokens/rlp.webp"
        },
        {
          "assetName": "sUSDai",
          "baseAsset": "sUSDai",
          "quoteAsset": "USDai",
          "network": "plasma",
          "url": "https://docs.chain.link/data-feeds/price-feeds/addresses?page=1&testnetPage=1&network=plasma&search=susdai#plasma-mainnet",
          "iconUrl": "https://d2f70xi62kby8n.cloudfront.net/tokens/susdai.webp"
        },
        {
          "assetName": "syrupUSDT / USDT Exchange Rate",
          "baseAsset": "syrupUSDT",
          "quoteAsset": "USDT",
          "network": "plasma",
          "url": "https://docs.chain.link/data-feeds/price-feeds/addresses?page=1&testnetPage=1&network=plasma&search=syrupusdt#plasma-mainnet",
          "iconUrl": "https://d2f70xi62kby8n.cloudfront.net/tokens/syrupusdt.webp"
        },
        {
          "assetName": "Tether Gold",
          "baseAsset": "XAUT",
          "quoteAsset": "USD",
          "network": "plasma",
          "url": "https://docs.chain.link/data-feeds/price-feeds/addresses?page=1&testnetPage=1&network=plasma&search=xaut#plasma-mainnet",
          "iconUrl": "https://d2f70xi62kby8n.cloudfront.net/tokens/xaut.webp"
        },
        {
          "assetName": "Tether USD",
          "baseAsset": "USDT",
          "quoteAsset": "USD",
          "network": "plasma",
          "url": "https://docs.chain.link/data-feeds/price-feeds/addresses?page=1&testnetPage=1&network=plasma&search=usdt#plasma-mainnet",
          "iconUrl": "https://d2f70xi62kby8n.cloudfront.net/tokens/usdt.webp"
        },
        {
          "assetName": "USDS",
          "baseAsset": "USDS",
          "quoteAsset": "USD",
          "network": "plasma",
          "url": "https://docs.chain.link/data-feeds/price-feeds/addresses?page=1&testnetPage=1&network=plasma&search=usds#plasma-mainnet",
          "iconUrl": "https://d2f70xi62kby8n.cloudfront.net/tokens/usds.webp"
        },
        {
          "assetName": "USDT0",
          "baseAsset": "USDT0",
          "quoteAsset": "USD",
          "network": "plasma",
          "url": "https://docs.chain.link/data-feeds/price-feeds/addresses?page=1&testnetPage=1&network=plasma&search=usdt0#plasma-mainnet",
          "iconUrl": "https://d2f70xi62kby8n.cloudfront.net/tokens/usdt0.webp"
        },
        {
          "assetName": "World Liberty Financial USD",
          "baseAsset": "USD1",
          "quoteAsset": "USD",
          "network": "linea",
          "url": "https://data.chain.link/feeds/linea/mainnet/usd1-usd",
          "iconUrl": "https://d2f70xi62kby8n.cloudfront.net/tokens/usd1.webp"
        },
        {
          "assetName": "Wrapped eETH",
          "baseAsset": "weETH",
          "quoteAsset": "USD",
          "network": "plasma",
          "url": "https://docs.chain.link/data-feeds/price-feeds/addresses?page=1&testnetPage=1&network=plasma&search=weeth#plasma-mainnet",
          "iconUrl": "https://d2f70xi62kby8n.cloudfront.net/tokens/weeth.webp"
        },
        {
          "assetName": "Wrapped eETH",
          "baseAsset": "weETH",
          "quoteAsset": "eETH",
          "network": "plasma",
          "url": "https://docs.chain.link/data-feeds/price-feeds/addresses?page=1&testnetPage=1&network=plasma&search=weeth#plasma-mainnet",
          "iconUrl": "https://d2f70xi62kby8n.cloudfront.net/tokens/weeth.webp"
        },
        {
          "assetName": "Wrapped rsETH",
          "baseAsset": "wrsETH",
          "quoteAsset": "rsETH",
          "network": "plasma",
          "url": "https://docs.chain.link/data-feeds/price-feeds/addresses?page=1&testnetPage=1&network=plasma&search=wrseth#plasma-mainnet",
          "iconUrl": "https://d2f70xi62kby8n.cloudfront.net/tokens/wrseth.webp"
        },
        {
          "assetName": "XUSD",
          "baseAsset": "XUSD",
          "quoteAsset": "USD",
          "network": "arbitrum",
          "url": "https://data.chain.link/feeds/arbitrum/mainnet/xusd-usd",
          "iconUrl": "https://d2f70xi62kby8n.cloudfront.net/tokens/xusd.webp"
        },
        {
          "assetName": "yBTC / BTC Exchange Rate",
          "baseAsset": "yBTC",
          "quoteAsset": "BTC",
          "network": "arbitrum",
          "url": "https://data.chain.link/feeds/arbitrum/mainnet/ybtc-btc",
          "iconUrl": "https://d2f70xi62kby8n.cloudfront.net/tokens/ybtc.webp"
        },
        {
          "assetName": "yETH / ETH Exchange Rate",
          "baseAsset": "yETH",
          "quoteAsset": "ETH",
          "network": "arbitrum",
          "url": "https://data.chain.link/feeds/arbitrum/mainnet/yeth-eth",
          "iconUrl": "https://d2f70xi62kby8n.cloudfront.net/tokens/yeth.webp"
        }
      ],
      "title": "Added support to Data Feeds",
      "topic": "Data Feeds"
    },
    {
      "category": "integration",
      "date": "2025-09-25",
      "description": "Chainlink Data Streams is available for Plasma Mainnet and Testnet. The verifier proxy addresses and stream IDs are available on the [Stream Addresses](https://docs.chain.link/data-streams/crypto-streams) page.",
      "relatedNetworks": ["plasma"],
      "title": "Data Streams Expands to Plasma",
      "topic": "Data Streams"
    },
    {
      "category": "integration",
      "date": "2025-09-25",
      "description": "Chainlink Data Feeds is available on Plasma Mainnet. View the available price feed information on the [Price Feed Addresses](https://docs.chain.link/data-feeds/price-feeds/addresses?network=bob&page=1) page.",
      "relatedNetworks": ["plasma"],
      "title": "Data Feeds Expands to Plasma Mainnet",
      "topic": "Data Feeds"
    },
    {
      "category": "integration",
      "date": "2025-09-25",
      "description": "Chainlink CCIP expands support to 0G Mainnet.",
      "newNetworks": [
        {
          "displayName": "0G Mainnet",
          "network": "0g",
          "url": "https://docs.chain.link/ccip/directory/mainnet/chain/0g-mainnet"
        }
      ],
      "relatedNetworks": ["0g"],
      "title": "CCIP on 0G",
      "topic": "CCIP"
    },
    {
      "category": "integration",
      "date": "2025-09-25",
      "description": "Chainlink Data Streams is available for new blockchains:\n\n- 0G Aristotle (Mainnet)\n- 0G Galileo (Testnet)\n- Jovay Mainnet\n- Jovay Sepolia Testnet\n\nThe verifier proxy addresses and stream IDs are available on the [Stream Addresses](https://docs.chain.link/data-streams/crypto-streams) page.",
      "relatedNetworks": ["0g", "jovay"],
      "title": "Data Streams Expands to New Blockchains",
      "topic": "Data Streams"
    },
    {
      "category": "integration",
      "date": "2025-09-22",
      "description": "Chainlink CCIP expands support to Plasma.",
      "newNetworks": [
        {
          "displayName": "Plasma Mainnet",
          "network": "plasma",
          "url": "https://docs.chain.link/ccip/directory/mainnet/chain/plasma-mainnet"
        },
        {
          "displayName": "Plasma Testnet",
          "network": "plasma",
          "url": "https://docs.chain.link/ccip/directory/testnet/chain/plasma-testnet"
        }
      ],
      "relatedNetworks": ["plasma"],
      "title": "CCIP on Plasma",
      "topic": "CCIP"
    },
    {
      "category": "integration",
      "date": "2025-09-21",
      "description": "New Data Streams available on all [supported networks](https://docs.chain.link/data-streams/crypto-streams):",
      "relatedNetworks": [
        "apechain",
        "arbitrum",
        "avalanche",
        "base",
        "berachain",
        "bitlayer",
        "blast",
        "bnb-chain",
        "bob",
        "botanix",
        "celo",
        "ethereum",
        "gnosis-chain",
        "gravity",
        "hashkey",
        "hyperliquid",
        "ink",
        "katana",
        "lens",
        "linea",
        "mantle",
        "metis",
        "opbnb",
        "optimism",
        "polygon",
        "ronin",
        "scroll",
        "shibarium",
        "sei",
        "soneium",
        "sonic",
        "solana",
        "taiko",
        "unichain",
        "worldchain",
        "zksync"
      ],
      "relatedTokens": [
        {
          "assetName": "LBTC / BTC Exchange Rate",
          "baseAsset": "LBTC",
          "quoteAsset": "BTC",
          "url": "https://data.chain.link/streams/lbtc-btc",
          "iconUrl": "https://d2f70xi62kby8n.cloudfront.net/tokens/lbtc.webp"
        },
        {
          "assetName": "mevBTC / BTC Exchange Rate",
          "baseAsset": "mevBTC",
          "quoteAsset": "BTC",
          "url": "https://data.chain.link/streams/mevbtc-btc",
          "iconUrl": "https://d2f70xi62kby8n.cloudfront.net/tokens/mevbtc.webp"
        },
        {
          "assetName": "Renzo Restaked ETH",
          "baseAsset": "EZETH",
          "quoteAsset": "ETH",
          "url": "https://data.chain.link/streams/ezeth-eth",
          "iconUrl": "https://d2f70xi62kby8n.cloudfront.net/tokens/ezeth.webp"
        },
        {
          "assetName": "RLP / USD Exchange Rate",
          "baseAsset": "RLP",
          "quoteAsset": "USD",
          "url": "https://data.chain.link/streams/rlp-usd",
          "iconUrl": "https://d2f70xi62kby8n.cloudfront.net/tokens/rlp.webp"
        },
        {
          "assetName": "SDEUSD / DEUSD Exchange Rate",
          "baseAsset": "SDEUSD",
          "quoteAsset": "DEUSD",
          "url": "https://data.chain.link/streams/sdeusd-deusd",
          "iconUrl": "https://d2f70xi62kby8n.cloudfront.net/tokens/sdeusd.webp"
        },
        {
          "assetName": "sUSDC / USD Exchange Rate",
          "baseAsset": "sUSDC",
          "quoteAsset": "USD",
          "url": "https://data.chain.link/streams/susdc-usd",
          "iconUrl": "https://d2f70xi62kby8n.cloudfront.net/tokens/susdc.webp"
        },
        {
          "assetName": "sUSDf / USDf Exchange Rate",
          "baseAsset": "sUSDf",
          "quoteAsset": "USDf",
          "url": "https://data.chain.link/streams/susdf-usdf",
          "iconUrl": "https://d2f70xi62kby8n.cloudfront.net/tokens/susdf.webp"
        },
        {
          "assetName": "uniBTC / BTC Exchange Rate",
          "baseAsset": "uniBTC",
          "quoteAsset": "BTC",
          "url": "https://data.chain.link/streams/unibtc-btc",
          "iconUrl": "https://d2f70xi62kby8n.cloudfront.net/tokens/unibtc.webp"
        },
        {
          "assetName": "USR / USD Exchange Rate",
          "baseAsset": "USR",
          "quoteAsset": "USD",
          "url": "https://data.chain.link/streams/usr-usd",
          "iconUrl": "https://d2f70xi62kby8n.cloudfront.net/tokens/usr.webp"
        },
        {
          "assetName": "WSRUSD / RUSD Exchange Rate",
          "baseAsset": "WSRUSD",
          "quoteAsset": "RUSD",
          "url": "https://data.chain.link/streams/wsrusd-rusd",
          "iconUrl": "https://d2f70xi62kby8n.cloudfront.net/tokens/wsrusd.webp"
        },
        {
          "assetName": "WSTUSR / STUSR Exchange Rate",
          "baseAsset": "WSTUSR",
          "quoteAsset": "STUSR",
          "url": "https://data.chain.link/streams/wstusr-stusr",
          "iconUrl": "https://d2f70xi62kby8n.cloudfront.net/tokens/wstusr.webp"
        }
      ],
      "title": "Added support to Data Streams",
      "topic": "Data Streams"
    },
    {
      "category": "integration",
      "date": "2025-09-21",
      "description": "New SmartData Feeds available:",
      "relatedNetworks": ["avalanche", "optimism"],
      "relatedTokens": [
        {
          "assetName": "Re Offchain Reserves",
          "baseAsset": "Re",
          "network": "avalanche",
          "productTypeCode": "PoR",
          "url": "https://data.chain.link/feeds/avalanche/mainnet/re-reserves",
          "iconUrl": "https://d2f70xi62kby8n.cloudfront.net/tokens/re.webp"
        },
        {
          "assetName": "Virtune Arbitrum ETP / PoR",
          "baseAsset": "ARB",
          "network": "optimism",
          "productTypeCode": "PoR",
          "url": "https://data.chain.link/feeds/optimism/mainnet/virtune-arb-etp-por",
          "iconUrl": "https://d2f70xi62kby8n.cloudfront.net/tokens/arb.webp"
        },
        {
          "assetName": "Virtune Bitcoin ETP / PoR",
          "baseAsset": "BTC",
          "network": "optimism",
          "productTypeCode": "PoR",
          "url": "https://data.chain.link/feeds/optimism/mainnet/virtune-btc-etp-por",
          "iconUrl": "https://d2f70xi62kby8n.cloudfront.net/tokens/btc.webp"
        },
        {
          "assetName": "Virtune Bitcoin Prime ETP / PoR",
          "baseAsset": "BTC",
          "network": "optimism",
          "productTypeCode": "PoR",
          "url": "https://data.chain.link/feeds/optimism/mainnet/virtune-btc-prime-etp-por",
          "iconUrl": "https://d2f70xi62kby8n.cloudfront.net/tokens/btc.webp"
        },
        {
          "assetName": "Virtune Chainlink ETP / PoR",
          "baseAsset": "ETH",
          "network": "optimism",
          "productTypeCode": "PoR",
          "url": "https://data.chain.link/feeds/optimism/mainnet/virtune-link-etp-por",
          "iconUrl": "https://d2f70xi62kby8n.cloudfront.net/tokens/eth.webp"
        },
        {
          "assetName": "Virtune Polygon ETP / PoR",
          "baseAsset": "POL",
          "network": "optimism",
          "productTypeCode": "PoR",
          "url": "https://data.chain.link/feeds/optimism/mainnet/virtune-pol-etp-por",
          "iconUrl": "https://d2f70xi62kby8n.cloudfront.net/tokens/pol.webp"
        },
        {
          "assetName": "Virtune Staked ETH ETP / PoR",
          "baseAsset": "ETH",
          "network": "optimism",
          "productTypeCode": "PoR",
          "url": "https://data.chain.link/feeds/optimism/mainnet/virtune-staked-eth-etp-por",
          "iconUrl": "https://d2f70xi62kby8n.cloudfront.net/tokens/eth.webp"
        }
      ],
      "title": "Added support to SmartData",
      "topic": "SmartData"
    },
    {
      "category": "integration",
      "date": "2025-09-21",
      "description": "New Data Feeds available:",
      "relatedNetworks": ["ethereum", "linea", "arbitrum", "soneium", "avalanche", "sonic", "polygonkatana"],
      "relatedTokens": [
        {
          "assetName": "Bitcoin",
          "baseAsset": "BTC",
          "quoteAsset": "USD",
          "network": "ethereum",
          "url": "https://data.chain.link/feeds/ethereum/mainnet/btc-usd-shared-svr",
          "iconUrl": "https://d2f70xi62kby8n.cloudfront.net/tokens/btc.webp"
        },
        {
          "assetName": "Chainlink",
          "baseAsset": "LINK",
          "quoteAsset": "USD",
          "network": "ethereum",
          "url": "https://data.chain.link/feeds/ethereum/mainnet/link-usd-shared-svr",
          "iconUrl": "https://d2f70xi62kby8n.cloudfront.net/tokens/link.webp"
        },
        {
          "assetName": "Compound",
          "baseAsset": "COMP",
          "quoteAsset": "USD",
          "network": "ethereum",
          "url": "https://data.chain.link/feeds/ethereum/mainnet/comp-usd-shared-svr",
          "iconUrl": "https://d2f70xi62kby8n.cloudfront.net/tokens/comp.webp"
        },
        {
          "assetName": "Ethereum",
          "baseAsset": "ETH",
          "quoteAsset": "USD",
          "network": "ethereum",
          "url": "https://data.chain.link/feeds/ethereum/mainnet/eth-usd-shared-svr",
          "iconUrl": "https://d2f70xi62kby8n.cloudfront.net/tokens/eth.webp"
        },
        {
          "assetName": "Linea",
          "baseAsset": "LINEA",
          "quoteAsset": "USD",
          "network": "linea",
          "url": "https://data.chain.link/feeds/linea/mainnet/linea-usd",
          "iconUrl": "https://d2f70xi62kby8n.cloudfront.net/tokens/linea.webp"
        },
        {
          "assetName": "mStable USD",
          "baseAsset": "MUSD",
          "quoteAsset": "USD",
          "network": "ethereum",
          "url": "https://data.chain.link/feeds/ethereum/mainnet/musd-usd",
          "iconUrl": "https://d2f70xi62kby8n.cloudfront.net/tokens/musd.webp"
        },
        {
          "assetName": "mStable USD",
          "baseAsset": "MUSD",
          "quoteAsset": "USD",
          "network": "linea",
          "url": "https://data.chain.link/feeds/linea/mainnet/musd-usd",
          "iconUrl": "https://d2f70xi62kby8n.cloudfront.net/tokens/musd.webp"
        },
        {
          "assetName": "RLP / USD Exchange Rate",
          "baseAsset": "RLP",
          "quoteAsset": "USD",
          "network": "arbitrum",
          "url": "https://data.chain.link/feeds/arbitrum/mainnet/rlp-usd-exchange-rate",
          "iconUrl": "https://d2f70xi62kby8n.cloudfront.net/tokens/rlp.webp"
        },
        {
          "assetName": "RLP / USD Exchange Rate",
          "baseAsset": "RLP",
          "quoteAsset": "USD",
          "network": "soneium",
          "url": "https://data.chain.link/feeds/soneium/soneium/rlp-usd",
          "iconUrl": "https://d2f70xi62kby8n.cloudfront.net/tokens/rlp.webp"
        },
        {
          "assetName": "USR / USD Exchange Rate",
          "baseAsset": "USR",
          "quoteAsset": "USD",
          "network": "arbitrum",
          "url": "https://data.chain.link/feeds/arbitrum/mainnet/usr-usd-exchange-rate",
          "iconUrl": "https://d2f70xi62kby8n.cloudfront.net/tokens/usr.webp"
        },
        {
          "assetName": "Wrapped rsETH",
          "baseAsset": "wrsETH",
          "quoteAsset": "rsETH",
          "network": "avalanche",
          "url": "https://data.chain.link/feeds/avalanche/mainnet/wrseth-eth",
          "iconUrl": "https://d2f70xi62kby8n.cloudfront.net/tokens/wrseth.webp"
        },
        {
          "assetName": "yBTC / BTC Exchange Rate",
          "baseAsset": " yBTC",
          "quoteAsset": "BTC",
          "network": "sonic",
          "url": "https://data.chain.link/feeds/sonic/sonic/ybtc-btc",
          "iconUrl": "https://d2f70xi62kby8n.cloudfront.net/tokens/ ybtc.webp"
        },
        {
          "assetName": "yETH / ETH Exchange Rate",
          "baseAsset": "yETH",
          "quoteAsset": "ETH",
          "network": "sonic",
          "url": "https://data.chain.link/feeds/sonic/sonic/yeth-eth",
          "iconUrl": "https://d2f70xi62kby8n.cloudfront.net/tokens/yeth.webp"
        },
        {
          "assetName": "yETH / ETH Exchange Rate",
          "baseAsset": "yETH",
          "quoteAsset": "ETH",
          "network": "polygonkatana",
          "url": "https://data.chain.link/feeds/katana/polygon-mainnet-katana/yeth-eth",
          "iconUrl": "https://d2f70xi62kby8n.cloudfront.net/tokens/yeth.webp"
        },
        {
          "assetName": "Yield BTC.B",
          "baseAsset": "YBTC.B",
          "quoteAsset": "BTC",
          "network": "avalanche",
          "url": "https://data.chain.link/feeds/avalanche/mainnet/ybtc.b-btc",
          "iconUrl": "https://d2f70xi62kby8n.cloudfront.net/tokens/ybtc.b.webp"
        }
      ],
      "title": "Added support to Data Feeds",
      "topic": "Data Feeds"
    },
    {
      "category": "deprecation",
      "date": "2025-09-17",
      "description": "The following list of Data Feeds on Solana have been deprecated as Chainlink migrates support to Data Streams' pull-based model.\n\n- 21BTC PoR (Solana)\n- zBTC PoR (Solana)\n- OP-USD (Solana)\n- POL-USD (Solana)\n\nCheck the [Data Streams](https://docs.chain.link/data-streams/reference/report-schema-overview) page for the complete list of Data Streams available on Solana.",
      "title": "Deprecated Solana Data Feeds",
      "topic": "Data Feeds"
    },
    {
      "category": "integration",
      "date": "2025-09-17",
      "description": "Chainlink CCIP expands support to Kaia and Tac.",
      "newNetworks": [
        {
          "displayName": "Kaia Mainnet",
          "network": "kaia",
          "url": "https://docs.chain.link/ccip/directory/mainnet/chain/kaia-mainnet"
        },
        {
          "displayName": "Kaia Kairos Testnet",
          "network": "kaia",
          "url": "https://docs.chain.link/ccip/directory/testnet/chain/kaia-testnet-kairos"
        },
        {
          "displayName": "TAC Mainnet",
          "network": "tac",
          "url": "https://docs.chain.link/ccip/directory/mainnet/chain/tac-mainnet"
        },
        {
          "displayName": "TAC Saint Petersburg Testnet",
          "network": "tac",
          "url": "https://docs.chain.link/ccip/directory/testnet/chain/tac-testnet"
        }
      ],
      "relatedNetworks": ["kaia", "tac"],
      "title": "CCIP on Kaia and Tac",
      "topic": "CCIP"
    },
    {
      "category": "integration",
      "date": "2025-09-17",
      "description": "Chainlink Data Streams is available for Taiko mainnet and testnet. The verifier proxy addresses and stream IDs are available on the [Stream Addresses](https://docs.chain.link/data-streams/crypto-streams) page.",
      "relatedNetworks": ["taiko"],
      "title": "Data Streams Expands to Taiko",
      "topic": "Data Streams"
    },
    {
      "category": "integration",
      "date": "2025-09-14",
      "description": "Newly supported tokens: CGX, DOBO, JASMY, Memento, OHM, OVER, SOIL, USUAL, YNE, beraBTC, oXAUT",
      "relatedTokens": [
        {
          "assetName": "Forkast",
          "baseAsset": "CGX",
          "url": "https://docs.chain.link/ccip/directory/mainnet/token/CGX",
          "iconUrl": "https://d2f70xi62kby8n.cloudfront.net/tokens/cgx.webp?auto=compress%2Cformat&q=60&w=40&h=40&fit=cover"
        },
        {
          "assetName": "DogeBonk.com",
          "baseAsset": "DOBO",
          "url": "https://docs.chain.link/ccip/directory/mainnet/token/DOBO",
          "iconUrl": "https://d2f70xi62kby8n.cloudfront.net/tokens/dobo.webp?auto=compress%2Cformat&q=60&w=40&h=40&fit=cover"
        },
        {
          "assetName": "JasmyCoin",
          "baseAsset": "JASMY",
          "url": "https://docs.chain.link/ccip/directory/mainnet/token/JASMY",
          "iconUrl": "https://d2f70xi62kby8n.cloudfront.net/tokens/jasmy.webp?auto=compress%2Cformat&q=60&w=40&h=40&fit=cover"
        },
        {
          "assetName": "DEXTF Token",
          "baseAsset": "Memento",
          "url": "https://docs.chain.link/ccip/directory/mainnet/token/Memento",
          "iconUrl": "https://d2f70xi62kby8n.cloudfront.net/tokens/dextf.webp?auto=compress%2Cformat&q=60&w=40&h=40&fit=cover"
        },
        {
          "assetName": "Olympus",
          "baseAsset": "OHM",
          "url": "https://docs.chain.link/ccip/directory/mainnet/token/OHM",
          "iconUrl": "https://d2f70xi62kby8n.cloudfront.net/tokens/ohm.webp?auto=compress%2Cformat&q=60&w=40&h=40&fit=cover"
        },
        {
          "assetName": "Overtime DAO Token",
          "baseAsset": "OVER",
          "url": "https://docs.chain.link/ccip/directory/mainnet/token/OVER",
          "iconUrl": "https://d2f70xi62kby8n.cloudfront.net/tokens/over.webp?auto=compress%2Cformat&q=60&w=40&h=40&fit=cover"
        },
        {
          "assetName": "Soil",
          "baseAsset": "SOIL",
          "url": "https://docs.chain.link/ccip/directory/mainnet/token/SOIL",
          "iconUrl": "https://d2f70xi62kby8n.cloudfront.net/tokens/soil.webp?auto=compress%2Cformat&q=60&w=40&h=40&fit=cover"
        },
        {
          "assetName": "USUAL",
          "baseAsset": "USUAL",
          "url": "https://docs.chain.link/ccip/directory/mainnet/token/USUAL",
          "iconUrl": "https://d2f70xi62kby8n.cloudfront.net/tokens/usual.webp?auto=compress%2Cformat&q=60&w=40&h=40&fit=cover"
        },
        {
          "assetName": "yesnoerror",
          "baseAsset": "YNE",
          "url": "https://docs.chain.link/ccip/directory/mainnet/token/YNE",
          "iconUrl": "https://d2f70xi62kby8n.cloudfront.net/tokens/yne.webp?auto=compress%2Cformat&q=60&w=40&h=40&fit=cover"
        },
        {
          "assetName": "Bera Bitcoin",
          "baseAsset": "beraBTC",
          "url": "https://docs.chain.link/ccip/directory/mainnet/token/beraBTC",
          "iconUrl": "https://d2f70xi62kby8n.cloudfront.net/tokens/berabtc.webp?auto=compress%2Cformat&q=60&w=40&h=40&fit=cover"
        },
        {
          "assetName": "OpenXAUT",
          "baseAsset": "oXAUT",
          "url": "https://docs.chain.link/ccip/directory/mainnet/token/oXAUT",
          "iconUrl": "https://d2f70xi62kby8n.cloudfront.net/tokens/oxaut.webp?auto=compress%2Cformat&q=60&w=40&h=40&fit=cover"
        }
      ],
      "title": "Cross-chain token (CCT) standard: Added support for new tokens",
      "topic": "CCIP"
    },
    {
      "category": "integration",
      "date": "2025-09-14",
      "description": "New Data Streams available on all [supported networks](https://docs.chain.link/data-streams/crypto-streams):",
      "relatedNetworks": [
        "apechain",
        "arbitrum",
        "avalanche",
        "base",
        "berachain",
        "bitlayer",
        "blast",
        "bnb-chain",
        "bob",
        "botanix",
        "celo",
        "ethereum",
        "gnosis-chain",
        "gravity",
        "hashkey",
        "hyperliquid",
        "ink",
        "katana",
        "lens",
        "linea",
        "mantle",
        "metis",
        "opbnb",
        "optimism",
        "polygon",
        "ronin",
        "scroll",
        "shibarium",
        "sei",
        "soneium",
        "sonic",
        "solana",
        "taiko",
        "unichain",
        "worldchain",
        "zksync"
      ],
      "relatedTokens": [
        {
          "assetName": "Australian Dollar",
          "baseAsset": "AUD",
          "quoteAsset": "USD",
          "url": "https://data.chain.link/streams/aud-usd",
          "iconUrl": "https://d2f70xi62kby8n.cloudfront.net/tokens/aud.webp"
        },
        {
          "assetName": "Bitlayer",
          "baseAsset": "BTR",
          "quoteAsset": "USD",
          "url": "https://data.chain.link/streams/btr-usd",
          "iconUrl": "https://d2f70xi62kby8n.cloudfront.net/tokens/btr.webp"
        },
        {
          "assetName": "Falcon USD",
          "baseAsset": "USDF",
          "quoteAsset": "USD",
          "url": "https://data.chain.link/streams/usdf-usd",
          "iconUrl": "https://d2f70xi62kby8n.cloudfront.net/tokens/usdf.webp"
        },
        {
          "assetName": "Gold",
          "baseAsset": "XAU",
          "quoteAsset": "USD",
          "url": "https://data.chain.link/streams/xau-usd",
          "iconUrl": "https://d2f70xi62kby8n.cloudfront.net/tokens/xau.webp"
        },
        {
          "assetName": "Keeta",
          "baseAsset": "KTA",
          "quoteAsset": "USD",
          "url": "https://data.chain.link/streams/kta-usd",
          "iconUrl": "https://d2f70xi62kby8n.cloudfront.net/tokens/kta.webp"
        },
        {
          "assetName": "New Zealand Dollar",
          "baseAsset": "NZD",
          "quoteAsset": "USD",
          "url": "https://data.chain.link/streams/nzd-usd",
          "iconUrl": "https://d2f70xi62kby8n.cloudfront.net/tokens/nzd.webp"
        },
        {
          "assetName": "Pound Sterling",
          "baseAsset": "GBP",
          "quoteAsset": "USD",
          "url": "https://data.chain.link/streams/gbp-usd",
          "iconUrl": "https://d2f70xi62kby8n.cloudfront.net/tokens/gbp.webp"
        },
        {
          "assetName": "Silver",
          "baseAsset": "XAG",
          "quoteAsset": "USD",
          "url": "https://data.chain.link/streams/xag-usd",
          "iconUrl": "https://d2f70xi62kby8n.cloudfront.net/tokens/xag.webp"
        },
        {
          "assetName": "USD",
          "baseAsset": "USD",
          "quoteAsset": "CAD",
          "url": "https://data.chain.link/streams/usd-cad",
          "iconUrl": "https://d2f70xi62kby8n.cloudfront.net/tokens/usd.webp"
        },
        {
          "assetName": "USD",
          "baseAsset": "USD",
          "quoteAsset": "JPY",
          "url": "https://data.chain.link/streams/usd-jpy",
          "iconUrl": "https://d2f70xi62kby8n.cloudfront.net/tokens/usd.webp"
        },
        {
          "assetName": "USD",
          "baseAsset": "USD",
          "quoteAsset": "CNH",
          "url": "https://data.chain.link/streams/usd-cnh",
          "iconUrl": "https://d2f70xi62kby8n.cloudfront.net/tokens/usd.webp"
        },
        {
          "assetName": "USD",
          "baseAsset": "USD",
          "quoteAsset": "CHF",
          "url": "https://data.chain.link/streams/usd-chf",
          "iconUrl": "https://d2f70xi62kby8n.cloudfront.net/tokens/usd.webp"
        },
        {
          "assetName": "World Liberty Financial",
          "baseAsset": "WLFI",
          "quoteAsset": "USD",
          "url": "https://data.chain.link/streams/wlfi-usd",
          "iconUrl": "https://d2f70xi62kby8n.cloudfront.net/tokens/wlfi.webp"
        },
        {
          "assetName": "Zora",
          "baseAsset": "ZORA",
          "quoteAsset": "USD",
          "url": "https://data.chain.link/streams/zora-usd",
          "iconUrl": "https://d2f70xi62kby8n.cloudfront.net/tokens/zora.webp"
        }
      ],
      "title": "Added support to Data Streams",
      "topic": "Data Streams"
    },
    {
      "category": "integration",
      "date": "2025-09-14",
      "description": "New SmartData Feeds available:",
      "relatedNetworks": ["polygon"],
      "relatedTokens": [
        {
          "assetName": "VanEck SMH MID iNAV",
          "baseAsset": "VanEck SMH MID iNAV",
          "network": "polygon",
          "productTypeCode": "NAV",
          "url": "https://data.chain.link/feeds/polygon/mainnet/vaneck-smh-mid-inav",
          "iconUrl": "https://d2f70xi62kby8n.cloudfront.net/tokens/vaneck smh mid inav.webp"
        }
      ],
      "title": "Added support to SmartData",
      "topic": "SmartData"
    },
    {
      "category": "integration",
      "date": "2025-09-14",
      "description": "New Data Feeds available:",
      "relatedNetworks": ["ethereum", "bnb-chain", "arbitrum", "sonic", "polygon"],
      "relatedTokens": [
        {
          "assetName": "SUSD1+ / USD1 Exchange Rate",
          "baseAsset": "SUSD1+",
          "quoteAsset": "USD1",
          "network": "ethereum",
          "url": "https://data.chain.link/feeds/ethereum/mainnet/susd1+-usd1-exchange-rate",
          "iconUrl": "https://d2f70xi62kby8n.cloudfront.net/tokens/susd1+.webp"
        },
        {
          "assetName": "World Liberty Financial",
          "baseAsset": "WLFI",
          "quoteAsset": "USD",
          "network": "bnb-chain",
          "url": "https://data.chain.link/feeds/bsc/mainnet/wlfi-usd",
          "iconUrl": "https://d2f70xi62kby8n.cloudfront.net/tokens/wlfi.webp"
        },
        {
          "assetName": "World Liberty Financial",
          "baseAsset": "WLFI",
          "quoteAsset": "USD",
          "network": "arbitrum",
          "url": "https://data.chain.link/feeds/arbitrum/mainnet/wlfi-usd",
          "iconUrl": "https://d2f70xi62kby8n.cloudfront.net/tokens/wlfi.webp"
        },
        {
          "assetName": "Wrapped rsETH",
          "baseAsset": "wrsETH",
          "quoteAsset": "rsETH",
          "network": "sonic",
          "url": "https://data.chain.link/feeds/sonic/sonic/wrseth-eth",
          "iconUrl": "https://d2f70xi62kby8n.cloudfront.net/tokens/wrseth.webp"
        },
        {
          "assetName": "Wrapped stPOL",
          "baseAsset": "wstPOL",
          "quoteAsset": "stPOL",
          "network": "polygon",
          "url": "https://data.chain.link/feeds/polygon/mainnet/wstpol-pol",
          "iconUrl": "https://d2f70xi62kby8n.cloudfront.net/tokens/wstpol.webp"
        },
        {
          "assetName": "yUSD / USD Exchange Rate",
          "baseAsset": "yUSD",
          "quoteAsset": "USD",
          "network": "bnb-chain",
          "url": "https://data.chain.link/feeds/bsc/mainnet/yusd-usd",
          "iconUrl": "https://d2f70xi62kby8n.cloudfront.net/tokens/yusd.webp"
        }
      ],
      "title": "Added support to Data Feeds",
      "topic": "Data Feeds"
    },
    {
      "category": "release",
      "date": "2025-09-12",
      "description": "Chainlink Node v2.28.0 is now available. See the [Release Notes](https://github.com/smartcontractkit/chainlink/releases/tag/v2.28.0) for details.",
      "title": "Chainlink Node v2.28.0",
      "topic": "Nodes"
    },
    {
      "category": "integration",
      "date": "2025-09-09",
      "description": "- This release continues CCIP's expansion to non-EVMs by adding support for the Aptos blockchain. \n - Aptos is now interoperable with several EVM chains including Ethereum, Arbitrum, Base, BNB, Optimism, and Sonic using the latest [CCIP architecture](https://docs.chain.link/ccip/concepts/architecture). \n - More lanes to and from Aptos will be added in the future. \n - No change to any existing EVM Router addresses. \n - Aptos CCIP details can be seen on the [CCIP Directory](https://docs.chain.link/ccip/directory).",
      "newNetworks": [
        {
          "displayName": "Aptos Mainnet",
          "network": "aptos",
          "url": "https://docs.chain.link/ccip/directory/mainnet/chain/aptos-mainnet"
        },
        {
          "displayName": "Aptos Testnet",
          "network": "aptos",
          "url": "https://docs.chain.link/ccip/directory/testnet/chain/aptos-testnet"
        }
      ],
      "relatedNetworks": ["aptos"],
      "title": "CCIP on Aptos",
      "topic": "CCIP"
    },
    {
      "category": "integration",
      "date": "2025-09-09",
      "description": "Chainlink Data Streams is available for Sei mainnet and testnet. The verifier proxy addresses and stream IDs are available on the [Stream Addresses](https://docs.chain.link/data-streams/crypto-streams) page.",
      "relatedNetworks": ["sei"],
      "title": "Data Streams Expands to Sei",
      "topic": "Data Streams"
    },
    {
      "category": "integration",
      "date": "2025-09-07",
      "description": "Newly supported tokens: WLFI",
      "relatedTokens": [
        {
          "assetName": "World Liberty Financial",
          "baseAsset": "WLFI",
          "url": "https://docs.chain.link/ccip/directory/mainnet/token/WLFI",
          "iconUrl": "https://d2f70xi62kby8n.cloudfront.net/tokens/wlfi.webp?auto=compress%2Cformat&q=60&w=40&h=40&fit=cover"
        }
      ],
      "title": "Cross-chain token (CCT) standard: Added support for new tokens",
      "topic": "CCIP"
    },
    {
      "category": "integration",
      "date": "2025-09-07",
      "description": "New Data Streams available on all [supported networks](https://docs.chain.link/data-streams/crypto-streams):",
      "relatedNetworks": [
        "apechain",
        "arbitrum",
        "avalanche",
        "base",
        "berachain",
        "bitlayer",
        "blast",
        "bnb-chain",
        "bob",
        "botanix",
        "celo",
        "ethereum",
        "gnosis-chain",
        "gravity",
        "hashkey",
        "hyperliquid",
        "ink",
        "katana",
        "lens",
        "linea",
        "mantle",
        "metis",
        "opbnb",
        "optimism",
        "polygon",
        "ronin",
        "scroll",
        "shibarium",
        "soneium",
        "sonic",
        "solana",
        "taiko",
        "unichain",
        "worldchain",
        "zksync"
      ],
      "relatedTokens": [
        {
          "assetName": "Bluefin",
          "baseAsset": "BLUE",
          "quoteAsset": "USD",
          "url": "https://data.chain.link/streams/blue-usd",
          "iconUrl": "https://d2f70xi62kby8n.cloudfront.net/tokens/blue.webp"
        },
        {
          "assetName": "Circle xStock",
          "baseAsset": "CRCLX",
          "quoteAsset": "USD",
          "url": "https://data.chain.link/streams/crclx-usd",
          "iconUrl": "https://d2f70xi62kby8n.cloudfront.net/tokens/crclx.webp"
        },
        {
          "assetName": "Deepbook",
          "baseAsset": "DEEP",
          "quoteAsset": "USD",
          "url": "https://data.chain.link/streams/deep-usd",
          "iconUrl": "https://d2f70xi62kby8n.cloudfront.net/tokens/deep.webp"
        },
        {
          "assetName": "Euro",
          "baseAsset": "EUR",
          "quoteAsset": "USD",
          "url": "https://data.chain.link/streams/eur-usd",
          "iconUrl": "https://d2f70xi62kby8n.cloudfront.net/tokens/eur.webp"
        },
        {
          "assetName": "iPath Series B S&P 500 VIX Short-Term Futures ETF",
          "baseAsset": "VXX",
          "quoteAsset": "USD",
          "url": "https://data.chain.link/streams/vxx-usd",
          "iconUrl": "https://d2f70xi62kby8n.cloudfront.net/tokens/vxx.webp"
        },
        {
          "assetName": "iShares Bitcoin Trust ETF",
          "baseAsset": "IBIT",
          "quoteAsset": "USD",
          "url": "https://data.chain.link/streams/ibit-usd",
          "iconUrl": "https://d2f70xi62kby8n.cloudfront.net/tokens/ibit.webp"
        },
        {
          "assetName": "OKB",
          "baseAsset": "OKB",
          "quoteAsset": "USD",
          "url": "https://data.chain.link/streams/okb-usd",
          "iconUrl": "https://d2f70xi62kby8n.cloudfront.net/tokens/okb.webp"
        },
        {
          "assetName": "Robinhood xStock",
          "baseAsset": "HOODX",
          "quoteAsset": "USD",
          "url": "https://data.chain.link/streams/hoodx-usd",
          "iconUrl": "https://d2f70xi62kby8n.cloudfront.net/tokens/hoodx.webp"
        },
        {
          "assetName": "Tesla xStock",
          "baseAsset": "TSLAX",
          "quoteAsset": "USD",
          "url": "https://data.chain.link/streams/tslax-usd",
          "iconUrl": "https://d2f70xi62kby8n.cloudfront.net/tokens/tslax.webp"
        },
        {
          "assetName": "USD1",
          "baseAsset": "USD1",
          "quoteAsset": "USD",
          "url": "https://data.chain.link/streams/usd1-usd",
          "iconUrl": "https://d2f70xi62kby8n.cloudfront.net/tokens/usd1.webp"
        },
        {
          "assetName": "Usual USD",
          "baseAsset": "USD0",
          "quoteAsset": "USD",
          "url": "https://data.chain.link/streams/usd0-usd",
          "iconUrl": "https://d2f70xi62kby8n.cloudfront.net/tokens/usd0.webp"
        },
        {
          "assetName": "Walrus",
          "baseAsset": "WAL",
          "quoteAsset": "USD",
          "url": "https://data.chain.link/streams/wal-usd",
          "iconUrl": "https://d2f70xi62kby8n.cloudfront.net/tokens/wal.webp"
        },
        {
          "assetName": "WETH - UNISWAP",
          "baseAsset": "WETH.UNISWAP",
          "quoteAsset": "USD",
          "url": "https://data.chain.link/streams/weth.uniswap-usd",
          "iconUrl": "https://d2f70xi62kby8n.cloudfront.net/tokens/weth.uniswap.webp"
        }
      ],
      "title": "Added support to Data Streams",
      "topic": "Data Streams"
    },
    {
      "category": "integration",
      "date": "2025-09-07",
      "description": "New SmartData Feeds available:",
      "relatedNetworks": ["polygon"],
      "relatedTokens": [
        {
          "assetName": "RYT on Polygon",
          "baseAsset": "RYT",
          "network": "polygon",
          "productTypeCode": "PoR",
          "url": "https://data.chain.link/feeds/polygon/mainnet/ryt-polygon",
          "iconUrl": "https://d2f70xi62kby8n.cloudfront.net/tokens/ryt.webp"
        }
      ],
      "title": "Added support to SmartData",
      "topic": "SmartData"
    },
    {
      "category": "integration",
      "date": "2025-09-07",
      "description": "New Data Feeds available:",
      "relatedNetworks": ["arbitrum", "base", "ethereum", "zksync"],
      "relatedTokens": [
        {
          "assetName": "Resolv wstUSR",
          "baseAsset": "wstUSR",
          "quoteAsset": "stUSR",
          "network": "arbitrum",
          "url": "https://data.chain.link/feeds/arbitrum/mainnet/wstusr-stusr",
          "iconUrl": "https://d2f70xi62kby8n.cloudfront.net/tokens/wstusr.webp"
        },
        {
          "assetName": "Sui",
          "baseAsset": "SUI",
          "quoteAsset": "USD",
          "network": "base",
          "url": "https://data.chain.link/feeds/base/base/sui-usd",
          "iconUrl": "https://d2f70xi62kby8n.cloudfront.net/tokens/sui.webp"
        },
        {
          "assetName": "World Liberty Financial",
          "baseAsset": "WLFI",
          "quoteAsset": "USD",
          "network": "ethereum",
          "url": "https://data.chain.link/feeds/ethereum/mainnet/wlfi-usd",
          "iconUrl": "https://d2f70xi62kby8n.cloudfront.net/tokens/wlfi.webp"
        },
        {
          "assetName": "World Liberty Financial USD",
          "baseAsset": "USD1",
          "quoteAsset": "USD",
          "network": "zksync",
          "url": "https://data.chain.link/feeds/zksync/zksync/usd1-usd",
          "iconUrl": "https://d2f70xi62kby8n.cloudfront.net/tokens/usd1.webp"
        }
      ],
      "title": "Added support to Data Feeds",
      "topic": "Data Feeds"
    },
    {
      "category": "integration",
      "date": "2025-08-31",
      "description": "Newly supported tokens: WFRAGSOL, XLAB",
      "relatedTokens": [
        {
          "assetName": "Wrapped Fragmetric Restaked SOL",
          "baseAsset": "WFRAGSOL",
          "url": "https://docs.chain.link/ccip/directory/mainnet/token/WFRAGSOL",
          "iconUrl": "https://d2f70xi62kby8n.cloudfront.net/tokens/wfragsol.webp?auto=compress%2Cformat&q=60&w=40&h=40&fit=cover"
        },
        {
          "assetName": "Dexlab",
          "baseAsset": "XLAB",
          "url": "https://docs.chain.link/ccip/directory/mainnet/token/XLAB",
          "iconUrl": "https://d2f70xi62kby8n.cloudfront.net/tokens/xlab.webp?auto=compress%2Cformat&q=60&w=40&h=40&fit=cover"
        }
      ],
      "title": "Cross-chain token (CCT) standard: Added support for new tokens",
      "topic": "CCIP"
    },
    {
      "category": "integration",
      "date": "2025-08-31",
      "description": "New Data Feeds available:",
      "relatedNetworks": ["ethereum", "arbitrum", "bnb-chain"],
      "relatedTokens": [
        {
          "assetName": "Global Dollar",
          "baseAsset": "USDG",
          "quoteAsset": "USD",
          "network": "ethereum",
          "url": "https://data.chain.link/feeds/ethereum/mainnet/usdg-usd",
          "iconUrl": "https://d2f70xi62kby8n.cloudfront.net/tokens/usdg.webp"
        },
        {
          "assetName": "Global Dollar",
          "baseAsset": "USDG",
          "quoteAsset": "USD",
          "network": "arbitrum",
          "url": "https://data.chain.link/feeds/arbitrum/mainnet/usdg-usd",
          "iconUrl": "https://d2f70xi62kby8n.cloudfront.net/tokens/usdg.webp"
        },
        {
          "assetName": "Resolv wstUSR",
          "baseAsset": "wstUSR",
          "quoteAsset": "stUSR",
          "network": "bnb-chain",
          "url": "https://data.chain.link/feeds/bsc/mainnet/wstusr-stusr-exchange-rate",
          "iconUrl": "https://d2f70xi62kby8n.cloudfront.net/tokens/wstusr.webp"
        },
        {
          "assetName": "Solv Protocol SolvBTC / BTC Exchange Rate",
          "baseAsset": "solvBTC",
          "quoteAsset": "BTC",
          "network": "ethereum",
          "url": "https://data.chain.link/feeds/ethereum/mainnet/solvbtc-btc-exchange-rate",
          "iconUrl": "https://d2f70xi62kby8n.cloudfront.net/tokens/solvbtc.webp"
        },
        {
          "assetName": "SUSD1+ / SUSD Exchange Rate",
          "baseAsset": "SUSD1+",
          "quoteAsset": "SUSD1+",
          "network": "bnb-chain",
          "url": "https://data.chain.link/feeds/bsc/mainnet/susd1+-usd1-exchange-rate",
          "iconUrl": "https://d2f70xi62kby8n.cloudfront.net/tokens/susd1+.webp"
        },
        {
          "assetName": "Treehouse",
          "baseAsset": "TREE",
          "quoteAsset": "USD",
          "network": "bnb-chain",
          "url": "https://data.chain.link/feeds/bsc/mainnet/tree-usd",
          "iconUrl": "https://d2f70xi62kby8n.cloudfront.net/tokens/tree.webp"
        }
      ],
      "title": "Added support to Data Feeds",
      "topic": "Data Feeds"
    },
    {
      "category": "integration",
      "date": "2025-08-28",
      "description": "New Data Feeds available:",
      "relatedNetworks": [
        "ethereum",
        "avalanche",
        "arbitrum",
        "optimism",
        "base",
        "linea",
        "zksync",
        "sonic",
        "mantle",
        "botanix"
      ],
      "relatedTokens": [
        {
          "assetName": "PCE Price Index — Level",
          "baseAsset": "PCE Price Index — Level",
          "quoteAsset": "",
          "network": "ethereum",
          "url": "https://data.chain.link/feeds/ethereum/mainnet/pce-price-index-level",
          "iconUrl": "https://d2f70xi62kby8n.cloudfront.net/icons/US.svg"
        },
        {
          "assetName": "PCE Price Index — Level",
          "baseAsset": "PCE Price Index — Level",
          "quoteAsset": "",
          "network": "avalanche",
          "url": "https://data.chain.link/feeds/avalanche/mainnet/pce-price-index-level",
          "iconUrl": "https://d2f70xi62kby8n.cloudfront.net/icons/US.svg"
        },
        {
          "assetName": "PCE Price Index — Level",
          "baseAsset": "PCE Price Index — Level",
          "quoteAsset": "",
          "network": "arbitrum",
          "url": "https://data.chain.link/feeds/arbitrum/mainnet/pce-price-index-level",
          "iconUrl": "https://d2f70xi62kby8n.cloudfront.net/icons/US.svg"
        },
        {
          "assetName": "PCE Price Index — Level",
          "baseAsset": "PCE Price Index — Level",
          "quoteAsset": "",
          "network": "optimism",
          "url": "https://data.chain.link/feeds/optimism/mainnet/pce-price-index-level",
          "iconUrl": "https://d2f70xi62kby8n.cloudfront.net/icons/US.svg"
        },
        {
          "assetName": "PCE Price Index — Level",
          "baseAsset": "PCE Price Index — Level",
          "quoteAsset": "",
          "network": "base",
          "url": "https://data.chain.link/feeds/base/base/pce-price-index-level",
          "iconUrl": "https://d2f70xi62kby8n.cloudfront.net/icons/US.svg"
        },
        {
          "assetName": "PCE Price Index — Level",
          "baseAsset": "PCE Price Index — Level",
          "quoteAsset": "",
          "network": "linea",
          "url": "https://data.chain.link/feeds/linea/mainnet/pce-price-index-level",
          "iconUrl": "https://d2f70xi62kby8n.cloudfront.net/icons/US.svg"
        },
        {
          "assetName": "PCE Price Index — Level",
          "baseAsset": "PCE Price Index — Level",
          "quoteAsset": "",
          "network": "zksync",
          "url": "https://data.chain.link/feeds/zksync/zksync/pce-price-index-level",
          "iconUrl": "https://d2f70xi62kby8n.cloudfront.net/icons/US.svg"
        },
        {
          "assetName": "PCE Price Index — Level",
          "baseAsset": "PCE Price Index — Level",
          "quoteAsset": "",
          "network": "sonic",
          "url": "https://data.chain.link/feeds/sonic/sonic/pce-price-index-level",
          "iconUrl": "https://d2f70xi62kby8n.cloudfront.net/icons/US.svg"
        },
        {
          "assetName": "PCE Price Index — Level",
          "baseAsset": "PCE Price Index — Level",
          "quoteAsset": "",
          "network": "mantle",
          "url": "https://data.chain.link/feeds/mantle/mantle/pce-price-index-level",
          "iconUrl": "https://d2f70xi62kby8n.cloudfront.net/icons/US.svg"
        },
        {
          "assetName": "PCE Price Index — Level",
          "baseAsset": "PCE Price Index — Level",
          "quoteAsset": "",
          "network": "botanix",
          "url": "https://data.chain.link/feeds/botanix/mainnet/pce-price-index-level",
          "iconUrl": "https://d2f70xi62kby8n.cloudfront.net/icons/US.svg"
        },
        {
          "assetName": "PCE Price Index — Percent Change (Annual Rate)",
          "baseAsset": "PCE Price Index — Percent Change (Annual Rate)",
          "quoteAsset": "",
          "network": "ethereum",
          "url": "https://data.chain.link/feeds/ethereum/mainnet/pce-price-index-percentage",
          "iconUrl": "https://d2f70xi62kby8n.cloudfront.net/icons/US.svg"
        },
        {
          "assetName": "PCE Price Index — Percent Change (Annual Rate)",
          "baseAsset": "PCE Price Index — Percent Change (Annual Rate)",
          "quoteAsset": "",
          "network": "avalanche",
          "url": "https://data.chain.link/feeds/avalanche/mainnet/pce-price-index-percentage",
          "iconUrl": "https://d2f70xi62kby8n.cloudfront.net/icons/US.svg"
        },
        {
          "assetName": "PCE Price Index — Percent Change (Annual Rate)",
          "baseAsset": "PCE Price Index — Percent Change (Annual Rate)",
          "quoteAsset": "",
          "network": "arbitrum",
          "url": "https://data.chain.link/feeds/arbitrum/mainnet/pce-price-index-percentage",
          "iconUrl": "https://d2f70xi62kby8n.cloudfront.net/icons/US.svg"
        },
        {
          "assetName": "PCE Price Index — Percent Change (Annual Rate)",
          "baseAsset": "PCE Price Index — Percent Change (Annual Rate)",
          "quoteAsset": "",
          "network": "optimism",
          "url": "https://data.chain.link/feeds/optimism/mainnet/pce-price-index-percentage",
          "iconUrl": "https://d2f70xi62kby8n.cloudfront.net/icons/US.svg"
        },
        {
          "assetName": "PCE Price Index — Percent Change (Annual Rate)",
          "baseAsset": "PCE Price Index — Percent Change (Annual Rate)",
          "quoteAsset": "",
          "network": "base",
          "url": "https://data.chain.link/feeds/base/base/pce-price-index-percentage",
          "iconUrl": "https://d2f70xi62kby8n.cloudfront.net/icons/US.svg"
        },
        {
          "assetName": "PCE Price Index — Percent Change (Annual Rate)",
          "baseAsset": "PCE Price Index — Percent Change (Annual Rate)",
          "quoteAsset": "",
          "network": "linea",
          "url": "https://data.chain.link/feeds/linea/mainnet/pce-price-index-percentage",
          "iconUrl": "https://d2f70xi62kby8n.cloudfront.net/icons/US.svg"
        },
        {
          "assetName": "PCE Price Index — Percent Change (Annual Rate)",
          "baseAsset": "PCE Price Index — Percent Change (Annual Rate)",
          "quoteAsset": "",
          "network": "zksync",
          "url": "https://data.chain.link/feeds/zksync/zksync/pce-price-index-percentage",
          "iconUrl": "https://d2f70xi62kby8n.cloudfront.net/icons/US.svg"
        },
        {
          "assetName": "PCE Price Index — Percent Change (Annual Rate)",
          "baseAsset": "PCE Price Index — Percent Change (Annual Rate)",
          "quoteAsset": "",
          "network": "sonic",
          "url": "https://data.chain.link/feeds/sonic/sonic/pce-price-index-percentage",
          "iconUrl": "https://d2f70xi62kby8n.cloudfront.net/icons/US.svg"
        },
        {
          "assetName": "PCE Price Index — Percent Change (Annual Rate)",
          "baseAsset": "PCE Price Index — Percent Change (Annual Rate)",
          "quoteAsset": "",
          "network": "mantle",
          "url": "https://data.chain.link/feeds/mantle/mantle/pce-price-index-percentage",
          "iconUrl": "https://d2f70xi62kby8n.cloudfront.net/icons/US.svg"
        },
        {
          "assetName": "PCE Price Index — Percent Change (Annual Rate)",
          "baseAsset": "PCE Price Index — Percent Change (Annual Rate)",
          "quoteAsset": "",
          "network": "botanix",
          "url": "https://data.chain.link/feeds/botanix/mainnet/pce-price-index-percentage",
          "iconUrl": "https://d2f70xi62kby8n.cloudfront.net/icons/US.svg"
        },
        {
          "assetName": "Real Final Sales to Private Domestic Purchasers — Level",
          "baseAsset": "Real Final Sales to Private Domestic Purchasers — Level",
          "quoteAsset": "",
          "network": "ethereum",
          "url": "https://data.chain.link/feeds/ethereum/mainnet/real-final-sales-to-private-domestic-purchasers-level",
          "iconUrl": "https://d2f70xi62kby8n.cloudfront.net/icons/US.svg"
        },
        {
          "assetName": "Real Final Sales to Private Domestic Purchasers — Level",
          "baseAsset": "Real Final Sales to Private Domestic Purchasers — Level",
          "quoteAsset": "",
          "network": "avalanche",
          "url": "https://data.chain.link/feeds/avalanche/mainnet/real-final-sales-to-private-domestic-purchasers-level",
          "iconUrl": "https://d2f70xi62kby8n.cloudfront.net/icons/US.svg"
        },
        {
          "assetName": "Real Final Sales to Private Domestic Purchasers — Level",
          "baseAsset": "Real Final Sales to Private Domestic Purchasers — Level",
          "quoteAsset": "",
          "network": "arbitrum",
          "url": "https://data.chain.link/feeds/arbitrum/mainnet/real-final-sales-to-private-domestic-purchasers-level",
          "iconUrl": "https://d2f70xi62kby8n.cloudfront.net/icons/US.svg"
        },
        {
          "assetName": "Real Final Sales to Private Domestic Purchasers — Level",
          "baseAsset": "Real Final Sales to Private Domestic Purchasers — Level",
          "quoteAsset": "",
          "network": "optimism",
          "url": "https://data.chain.link/feeds/optimism/mainnet/real-final-sales-to-private-domestic-purchasers-level",
          "iconUrl": "https://d2f70xi62kby8n.cloudfront.net/icons/US.svg"
        },
        {
          "assetName": "Real Final Sales to Private Domestic Purchasers — Level",
          "baseAsset": "Real Final Sales to Private Domestic Purchasers — Level",
          "quoteAsset": "",
          "network": "base",
          "url": "https://data.chain.link/feeds/base/base/real-final-sales-to-private-domestic-purchasers-level",
          "iconUrl": "https://d2f70xi62kby8n.cloudfront.net/icons/US.svg"
        },
        {
          "assetName": "Real Final Sales to Private Domestic Purchasers — Level",
          "baseAsset": "Real Final Sales to Private Domestic Purchasers — Level",
          "quoteAsset": "",
          "network": "linea",
          "url": "https://data.chain.link/feeds/linea/mainnet/real-final-sales-to-private-domestic-purchasers-level",
          "iconUrl": "https://d2f70xi62kby8n.cloudfront.net/icons/US.svg"
        },
        {
          "assetName": "Real Final Sales to Private Domestic Purchasers — Level",
          "baseAsset": "Real Final Sales to Private Domestic Purchasers — Level",
          "quoteAsset": "",
          "network": "zksync",
          "url": "https://data.chain.link/feeds/zksync/zksync/real-final-sales-to-private-domestic-purchasers-level",
          "iconUrl": "https://d2f70xi62kby8n.cloudfront.net/icons/US.svg"
        },
        {
          "assetName": "Real Final Sales to Private Domestic Purchasers — Level",
          "baseAsset": "Real Final Sales to Private Domestic Purchasers — Level",
          "quoteAsset": "",
          "network": "sonic",
          "url": "https://data.chain.link/feeds/sonic/sonic/real-final-sales-to-private-domestic-purchasers-level",
          "iconUrl": "https://d2f70xi62kby8n.cloudfront.net/icons/US.svg"
        },
        {
          "assetName": "Real Final Sales to Private Domestic Purchasers — Level",
          "baseAsset": "Real Final Sales to Private Domestic Purchasers — Level",
          "quoteAsset": "",
          "network": "mantle",
          "url": "https://data.chain.link/feeds/mantle/mantle/real-final-sales-to-private-domestic-purchasers-level",
          "iconUrl": "https://d2f70xi62kby8n.cloudfront.net/icons/US.svg"
        },
        {
          "assetName": "Real Final Sales to Private Domestic Purchasers — Level",
          "baseAsset": "Real Final Sales to Private Domestic Purchasers — Level",
          "quoteAsset": "",
          "network": "botanix",
          "url": "https://data.chain.link/feeds/botanix/mainnet/real-final-sales-to-private-domestic-purchasers-level",
          "iconUrl": "https://d2f70xi62kby8n.cloudfront.net/icons/US.svg"
        },
        {
          "assetName": "Real Final Sales to Private Domestic Purchasers — Percent Change (Annual Rate)",
          "baseAsset": "Real Final Sales to Private Domestic Purchasers — Percent Change (Annual Rate)",
          "quoteAsset": "",
          "network": "ethereum",
          "url": "https://data.chain.link/feeds/ethereum/mainnet/real-final-sales-to-private-domestic-purchasers-percentage",
          "iconUrl": "https://d2f70xi62kby8n.cloudfront.net/icons/US.svg"
        },
        {
          "assetName": "Real Final Sales to Private Domestic Purchasers — Percent Change (Annual Rate)",
          "baseAsset": "Real Final Sales to Private Domestic Purchasers — Percent Change (Annual Rate)",
          "quoteAsset": "",
          "network": "avalanche",
          "url": "https://data.chain.link/feeds/avalanche/mainnet/real-final-sales-to-private-domestic-purchasers-percentage",
          "iconUrl": "https://d2f70xi62kby8n.cloudfront.net/icons/US.svg"
        },
        {
          "assetName": "Real Final Sales to Private Domestic Purchasers — Percent Change (Annual Rate)",
          "baseAsset": "Real Final Sales to Private Domestic Purchasers — Percent Change (Annual Rate)",
          "quoteAsset": "",
          "network": "arbitrum",
          "url": "https://data.chain.link/feeds/arbitrum/mainnet/real-final-sales-to-private-domestic-purchasers-percentage",
          "iconUrl": "https://d2f70xi62kby8n.cloudfront.net/icons/US.svg"
        },
        {
          "assetName": "Real Final Sales to Private Domestic Purchasers — Percent Change (Annual Rate)",
          "baseAsset": "Real Final Sales to Private Domestic Purchasers — Percent Change (Annual Rate)",
          "quoteAsset": "",
          "network": "optimism",
          "url": "https://data.chain.link/feeds/optimism/mainnet/real-final-sales-to-private-domestic-purchasers-percentage",
          "iconUrl": "https://d2f70xi62kby8n.cloudfront.net/icons/US.svg"
        },
        {
          "assetName": "Real Final Sales to Private Domestic Purchasers — Percent Change (Annual Rate)",
          "baseAsset": "Real Final Sales to Private Domestic Purchasers — Percent Change (Annual Rate)",
          "quoteAsset": "",
          "network": "base",
          "url": "https://data.chain.link/feeds/base/base/real-final-sales-to-private-domestic-purchasers-percentage",
          "iconUrl": "https://d2f70xi62kby8n.cloudfront.net/icons/US.svg"
        },
        {
          "assetName": "Real Final Sales to Private Domestic Purchasers — Percent Change (Annual Rate)",
          "baseAsset": "Real Final Sales to Private Domestic Purchasers — Percent Change (Annual Rate)",
          "quoteAsset": "",
          "network": "linea",
          "url": "https://data.chain.link/feeds/linea/mainnet/real-final-sales-to-private-domestic-purchasers-percentage",
          "iconUrl": "https://d2f70xi62kby8n.cloudfront.net/icons/US.svg"
        },
        {
          "assetName": "Real Final Sales to Private Domestic Purchasers — Percent Change (Annual Rate)",
          "baseAsset": "Real Final Sales to Private Domestic Purchasers — Percent Change (Annual Rate)",
          "quoteAsset": "",
          "network": "zksync",
          "url": "https://data.chain.link/feeds/zksync/zksync/real-final-sales-to-private-domestic-purchasers-percentage",
          "iconUrl": "https://d2f70xi62kby8n.cloudfront.net/icons/US.svg"
        },
        {
          "assetName": "Real Final Sales to Private Domestic Purchasers — Percent Change (Annual Rate)",
          "baseAsset": "Real Final Sales to Private Domestic Purchasers — Percent Change (Annual Rate)",
          "quoteAsset": "",
          "network": "sonic",
          "url": "https://data.chain.link/feeds/sonic/sonic/real-final-sales-to-private-domestic-purchasers-percentage",
          "iconUrl": "https://d2f70xi62kby8n.cloudfront.net/icons/US.svg"
        },
        {
          "assetName": "Real Final Sales to Private Domestic Purchasers — Percent Change (Annual Rate)",
          "baseAsset": "Real Final Sales to Private Domestic Purchasers — Percent Change (Annual Rate)",
          "quoteAsset": "",
          "network": "mantle",
          "url": "https://data.chain.link/feeds/mantle/mantle/real-final-sales-to-private-domestic-purchasers-percentage",
          "iconUrl": "https://d2f70xi62kby8n.cloudfront.net/icons/US.svg"
        },
        {
          "assetName": "Real Final Sales to Private Domestic Purchasers — Percent Change (Annual Rate)",
          "baseAsset": "Real Final Sales to Private Domestic Purchasers — Percent Change (Annual Rate)",
          "quoteAsset": "",
          "network": "botanix",
          "url": "https://data.chain.link/feeds/botanix/mainnet/real-final-sales-to-private-domestic-purchasers-percentage",
          "iconUrl": "https://d2f70xi62kby8n.cloudfront.net/icons/US.svg"
        },
        {
          "assetName": "Real GDP - Level",
          "baseAsset": "Real GDP - Level",
          "quoteAsset": "",
          "network": "ethereum",
          "url": "https://data.chain.link/feeds/ethereum/mainnet/real-gdp-level",
          "iconUrl": "https://d2f70xi62kby8n.cloudfront.net/icons/US.svg"
        },
        {
          "assetName": "Real GDP - Level",
          "baseAsset": "Real GDP - Level",
          "quoteAsset": "",
          "network": "avalanche",
          "url": "https://data.chain.link/feeds/avalanche/mainnet/real-gdp-level",
          "iconUrl": "https://d2f70xi62kby8n.cloudfront.net/icons/US.svg"
        },
        {
          "assetName": "Real GDP - Level",
          "baseAsset": "Real GDP - Level",
          "quoteAsset": "",
          "network": "sonic",
          "url": "https://data.chain.link/feeds/sonic/sonic/real-gdp-level",
          "iconUrl": "https://d2f70xi62kby8n.cloudfront.net/icons/US.svg"
        },
        {
          "assetName": "Real GDP - Level",
          "baseAsset": "Real GDP - Level",
          "quoteAsset": "",
          "network": "mantle",
          "url": "https://data.chain.link/feeds/mantle/mantle/real-gdp-level",
          "iconUrl": "https://d2f70xi62kby8n.cloudfront.net/icons/US.svg"
        },
        {
          "assetName": "Real GDP - Level",
          "baseAsset": "Real GDP - Level",
          "quoteAsset": "",
          "network": "botanix",
          "url": "https://data.chain.link/feeds/botanix/mainnet/real-gdp-level",
          "iconUrl": "https://d2f70xi62kby8n.cloudfront.net/icons/US.svg"
        },
        {
          "assetName": "Real GDP — Level",
          "baseAsset": "Real GDP — Level",
          "quoteAsset": "",
          "network": "arbitrum",
          "url": "https://data.chain.link/feeds/arbitrum/mainnet/real-gdp-level",
          "iconUrl": "https://d2f70xi62kby8n.cloudfront.net/icons/US.svg"
        },
        {
          "assetName": "Real GDP — Level",
          "baseAsset": "Real GDP — Level",
          "quoteAsset": "",
          "network": "optimism",
          "url": "https://data.chain.link/feeds/optimism/mainnet/real-gdp-level",
          "iconUrl": "https://d2f70xi62kby8n.cloudfront.net/icons/US.svg"
        },
        {
          "assetName": "Real GDP — Level",
          "baseAsset": "Real GDP — Level",
          "quoteAsset": "",
          "network": "base",
          "url": "https://data.chain.link/feeds/base/base/real-gdp-level",
          "iconUrl": "https://d2f70xi62kby8n.cloudfront.net/icons/US.svg"
        },
        {
          "assetName": "Real GDP — Level",
          "baseAsset": "Real GDP — Level",
          "quoteAsset": "",
          "network": "linea",
          "url": "https://data.chain.link/feeds/linea/mainnet/real-gdp-level",
          "iconUrl": "https://d2f70xi62kby8n.cloudfront.net/icons/US.svg"
        },
        {
          "assetName": "Real GDP — Level",
          "baseAsset": "Real GDP — Level",
          "quoteAsset": "",
          "network": "zksync",
          "url": "https://data.chain.link/feeds/zksync/zksync/real-gdp-level",
          "iconUrl": "https://d2f70xi62kby8n.cloudfront.net/icons/US.svg"
        },
        {
          "assetName": "Real GDP — Percent Change (Annual Rate)",
          "baseAsset": "Real GDP — Percent Change (Annual Rate)",
          "quoteAsset": "",
          "network": "ethereum",
          "url": "https://data.chain.link/feeds/ethereum/mainnet/real-gdp-percentage",
          "iconUrl": "https://d2f70xi62kby8n.cloudfront.net/icons/US.svg"
        },
        {
          "assetName": "Real GDP — Percent Change (Annual Rate)",
          "baseAsset": "Real GDP — Percent Change (Annual Rate)",
          "quoteAsset": "",
          "network": "avalanche",
          "url": "https://data.chain.link/feeds/avalanche/mainnet/real-gdp-percentage",
          "iconUrl": "https://d2f70xi62kby8n.cloudfront.net/icons/US.svg"
        },
        {
          "assetName": "Real GDP — Percent Change (Annual Rate)",
          "baseAsset": "Real GDP — Percent Change (Annual Rate)",
          "quoteAsset": "",
          "network": "arbitrum",
          "url": "https://data.chain.link/feeds/arbitrum/mainnet/real-gdp-percentage",
          "iconUrl": "https://d2f70xi62kby8n.cloudfront.net/icons/US.svg"
        },
        {
          "assetName": "Real GDP — Percent Change (Annual Rate)",
          "baseAsset": "Real GDP — Percent Change (Annual Rate)",
          "quoteAsset": "",
          "network": "optimism",
          "url": "https://data.chain.link/feeds/optimism/mainnet/real-gdp-percentage",
          "iconUrl": "https://d2f70xi62kby8n.cloudfront.net/icons/US.svg"
        },
        {
          "assetName": "Real GDP — Percent Change (Annual Rate)",
          "baseAsset": "Real GDP — Percent Change (Annual Rate)",
          "quoteAsset": "",
          "network": "base",
          "url": "https://data.chain.link/feeds/base/base/real-gdp-percentage",
          "iconUrl": "https://d2f70xi62kby8n.cloudfront.net/icons/US.svg"
        },
        {
          "assetName": "Real GDP — Percent Change (Annual Rate)",
          "baseAsset": "Real GDP — Percent Change (Annual Rate)",
          "quoteAsset": "",
          "network": "linea",
          "url": "https://data.chain.link/feeds/linea/mainnet/real-gdp-percentage",
          "iconUrl": "https://d2f70xi62kby8n.cloudfront.net/icons/US.svg"
        },
        {
          "assetName": "Real GDP — Percent Change (Annual Rate)",
          "baseAsset": "Real GDP — Percent Change (Annual Rate)",
          "quoteAsset": "",
          "network": "zksync",
          "url": "https://data.chain.link/feeds/zksync/zksync/real-gdp-percentage",
          "iconUrl": "https://d2f70xi62kby8n.cloudfront.net/icons/US.svg"
        },
        {
          "assetName": "Real GDP — Percent Change (Annual Rate)",
          "baseAsset": "Real GDP — Percent Change (Annual Rate)",
          "quoteAsset": "",
          "network": "sonic",
          "url": "https://data.chain.link/feeds/sonic/sonic/real-gdp-percentage",
          "iconUrl": "https://d2f70xi62kby8n.cloudfront.net/icons/US.svg"
        },
        {
          "assetName": "Real GDP — Percent Change (Annual Rate)",
          "baseAsset": "Real GDP — Percent Change (Annual Rate)",
          "quoteAsset": "",
          "network": "mantle",
          "url": "https://data.chain.link/feeds/mantle/mantle/real-gdp-percentage",
          "iconUrl": "https://d2f70xi62kby8n.cloudfront.net/icons/US.svg"
        },
        {
          "assetName": "Real GDP — Percent Change (Annual Rate)",
          "baseAsset": "Real GDP — Percent Change (Annual Rate)",
          "quoteAsset": "",
          "network": "botanix",
          "url": "https://data.chain.link/feeds/botanix/mainnet/real-gdp-percentage",
          "iconUrl": "https://d2f70xi62kby8n.cloudfront.net/icons/US.svg"
        }
      ],
      "title": "Added support to Data Feeds",
      "topic": "Data Feeds"
    },
    {
      "category": "integration",
      "date": "2025-08-24",
      "description": "Newly supported tokens: ORNG, xGold",
      "relatedTokens": [
        {
          "assetName": "Orange",
          "baseAsset": "ORNG",
          "url": "https://docs.chain.link/ccip/directory/mainnet/token/ORNG",
          "iconUrl": "https://d2f70xi62kby8n.cloudfront.net/tokens/orng.webp?auto=compress%2Cformat&q=60&w=40&h=40&fit=cover"
        },
        {
          "assetName": "xGold",
          "baseAsset": "xGold",
          "url": "https://docs.chain.link/ccip/directory/mainnet/token/xGold",
          "iconUrl": "https://d2f70xi62kby8n.cloudfront.net/tokens/xgold.webp?auto=compress%2Cformat&q=60&w=40&h=40&fit=cover"
        }
      ],
      "title": "Cross-chain token (CCT) standard: Added support for new tokens",
      "topic": "CCIP"
    },
    {
      "category": "integration",
      "date": "2025-08-24",
      "description": "New Data Streams available on all [supported networks](https://docs.chain.link/data-streams/crypto-streams):",
      "relatedNetworks": [
        "apechain",
        "arbitrum",
        "avalanche",
        "base",
        "berachain",
        "bitlayer",
        "blast",
        "bnb-chain",
        "bob",
        "botanix",
        "celo",
        "ethereum",
        "gnosis-chain",
        "gravity",
        "hashkey",
        "hyperliquid",
        "ink",
        "katana",
        "lens",
        "linea",
        "mantle",
        "metis",
        "opbnb",
        "optimism",
        "polygon",
        "ronin",
        "scroll",
        "shibarium",
        "soneium",
        "sonic",
        "solana",
        "taiko",
        "unichain",
        "worldchain",
        "zksync"
      ],
      "relatedTokens": [
        {
          "assetName": "Alphabet xStock",
          "baseAsset": "GOOGLx",
          "quoteAsset": "USD",
          "url": "https://data.chain.link/streams/googlx-usd",
          "iconUrl": "https://d2f70xi62kby8n.cloudfront.net/tokens/googlx.webp"
        },
        {
          "assetName": "Amazon.com Inc xStock",
          "baseAsset": "AMZNx",
          "quoteAsset": "USD",
          "url": "https://data.chain.link/streams/amznx-usd",
          "iconUrl": "https://d2f70xi62kby8n.cloudfront.net/tokens/amznx.webp"
        },
        {
          "assetName": "Apple xStock",
          "baseAsset": "AAPLx",
          "quoteAsset": "USD",
          "url": "https://data.chain.link/streams/aaplx-usd",
          "iconUrl": "https://d2f70xi62kby8n.cloudfront.net/tokens/aaplx.webp"
        },
        {
          "assetName": "Circle Internet Group Inc xStock",
          "baseAsset": "CRCLx",
          "quoteAsset": "USD",
          "url": "https://data.chain.link/streams/crclx-usd",
          "iconUrl": "https://d2f70xi62kby8n.cloudfront.net/tokens/crclx.webp"
        },
        {
          "assetName": "Coinbase Global Inc xStock",
          "baseAsset": "COINx",
          "quoteAsset": "USD",
          "url": "https://data.chain.link/streams/coinx-usd",
          "iconUrl": "https://d2f70xi62kby8n.cloudfront.net/tokens/coinx.webp"
        },
        {
          "assetName": "Convex Finance",
          "baseAsset": "CVX",
          "quoteAsset": "USD",
          "url": "https://data.chain.link/streams/cvx-usd",
          "iconUrl": "https://d2f70xi62kby8n.cloudfront.net/tokens/cvx.webp"
        },
        {
          "assetName": "GIGA",
          "baseAsset": "GIGA",
          "quoteAsset": "USD",
          "url": "https://data.chain.link/streams/giga-usd",
          "iconUrl": "https://d2f70xi62kby8n.cloudfront.net/tokens/giga.webp"
        },
        {
          "assetName": "HUMA",
          "baseAsset": "HUMA",
          "quoteAsset": "USD",
          "url": "https://data.chain.link/streams/huma-usd",
          "iconUrl": "https://d2f70xi62kby8n.cloudfront.net/tokens/huma.webp"
        },
        {
          "assetName": "Indian Rupee crypto",
          "baseAsset": "IDR",
          "quoteAsset": "USDT",
          "url": "https://data.chain.link/streams/idr-usdt",
          "iconUrl": "https://d2f70xi62kby8n.cloudfront.net/tokens/idr.webp"
        },
        {
          "assetName": "IOTA",
          "baseAsset": "IOTA",
          "quoteAsset": "USD",
          "url": "https://data.chain.link/streams/iota-usd",
          "iconUrl": "https://d2f70xi62kby8n.cloudfront.net/tokens/iota.webp"
        },
        {
          "assetName": "KAIA",
          "baseAsset": "KAIA",
          "quoteAsset": "USD",
          "url": "https://data.chain.link/streams/kaia-usd",
          "iconUrl": "https://d2f70xi62kby8n.cloudfront.net/tokens/kaia.webp"
        },
        {
          "assetName": "Kinetiq Staked HYPE",
          "baseAsset": "KHYPE",
          "quoteAsset": "USD",
          "url": "https://data.chain.link/streams/khype-usd",
          "iconUrl": "https://d2f70xi62kby8n.cloudfront.net/tokens/khype.webp"
        },
        {
          "assetName": "LEO Token",
          "baseAsset": "LEO",
          "quoteAsset": "USD",
          "url": "https://data.chain.link/streams/leo-usd",
          "iconUrl": "https://d2f70xi62kby8n.cloudfront.net/tokens/leo.webp"
        },
        {
          "assetName": "Meta Platforms Inc xStock",
          "baseAsset": "METAx",
          "quoteAsset": "USD",
          "url": "https://data.chain.link/streams/metax-usd",
          "iconUrl": "https://d2f70xi62kby8n.cloudfront.net/tokens/metax.webp"
        },
        {
          "assetName": "Microsoft Corp xStock",
          "baseAsset": "MSFTx",
          "quoteAsset": "USD",
          "url": "https://data.chain.link/streams/msftx-usd",
          "iconUrl": "https://d2f70xi62kby8n.cloudfront.net/tokens/msftx.webp"
        },
        {
          "assetName": "Microstrategy Inc Class A xStock",
          "baseAsset": "MSTRx",
          "quoteAsset": "USD",
          "url": "https://data.chain.link/streams/mstrx-usd",
          "iconUrl": "https://d2f70xi62kby8n.cloudfront.net/tokens/mstrx.webp"
        },
        {
          "assetName": "Moonwell",
          "baseAsset": "WELL",
          "quoteAsset": "USD",
          "url": "https://data.chain.link/streams/well-usd",
          "iconUrl": "https://d2f70xi62kby8n.cloudfront.net/tokens/well.webp"
        },
        {
          "assetName": "NEXO",
          "baseAsset": "NEXO",
          "quoteAsset": "USD",
          "url": "https://data.chain.link/streams/nexo-usd",
          "iconUrl": "https://d2f70xi62kby8n.cloudfront.net/tokens/nexo.webp"
        },
        {
          "assetName": "NVIDIA xStock",
          "baseAsset": "NVDAx",
          "quoteAsset": "USD",
          "url": "https://data.chain.link/streams/nvdax-usd",
          "iconUrl": "https://d2f70xi62kby8n.cloudfront.net/tokens/nvdax.webp"
        },
        {
          "assetName": "PEP",
          "baseAsset": "PEP",
          "quoteAsset": "USD",
          "url": "https://data.chain.link/streams/pep-usd",
          "iconUrl": "https://d2f70xi62kby8n.cloudfront.net/tokens/pep.webp"
        },
        {
          "assetName": "QQQ xStock",
          "baseAsset": "QQQx",
          "quoteAsset": "USD",
          "url": "https://data.chain.link/streams/qqqx-usd",
          "iconUrl": "https://d2f70xi62kby8n.cloudfront.net/tokens/qqqx.webp"
        },
        {
          "assetName": "Resolv USR",
          "baseAsset": "USR",
          "quoteAsset": "USD",
          "url": "https://data.chain.link/streams/usr-usd",
          "iconUrl": "https://d2f70xi62kby8n.cloudfront.net/tokens/usr.webp"
        },
        {
          "assetName": "Robinhood Markets Inc xStock",
          "baseAsset": "HOODx",
          "quoteAsset": "USD",
          "url": "https://data.chain.link/streams/hoodx-usd",
          "iconUrl": "https://d2f70xi62kby8n.cloudfront.net/tokens/hoodx.webp"
        },
        {
          "assetName": "S&P 500 xStock",
          "baseAsset": "SPYx",
          "quoteAsset": "USD",
          "url": "https://data.chain.link/streams/spyx-usd",
          "iconUrl": "https://d2f70xi62kby8n.cloudfront.net/tokens/spyx.webp"
        },
        {
          "assetName": "Saros",
          "baseAsset": "SAROS",
          "quoteAsset": "USD",
          "url": "https://data.chain.link/streams/saros-usd",
          "iconUrl": "https://d2f70xi62kby8n.cloudfront.net/tokens/saros.webp"
        },
        {
          "assetName": "SKY",
          "baseAsset": "SKY",
          "quoteAsset": "USD",
          "url": "https://data.chain.link/streams/sky-usd",
          "iconUrl": "https://d2f70xi62kby8n.cloudfront.net/tokens/sky.webp"
        },
        {
          "assetName": "SPK",
          "baseAsset": "SPK",
          "quoteAsset": "USD",
          "url": "https://data.chain.link/streams/spk-usd",
          "iconUrl": "https://d2f70xi62kby8n.cloudfront.net/tokens/spk.webp"
        },
        {
          "assetName": "Tesla Inc xStock",
          "baseAsset": "TSLAx",
          "quoteAsset": "USD",
          "url": "https://data.chain.link/streams/tslax-usd",
          "iconUrl": "https://d2f70xi62kby8n.cloudfront.net/tokens/tslax.webp"
        }
      ],
      "title": "Added support to Data Streams",
      "topic": "Data Streams"
    },
    {
      "category": "integration",
      "date": "2025-08-24",
      "description": "New SmartData Feeds available:",
      "relatedNetworks": [
        "ethereum",
        "bnb-chain",
        "avalanche",
        "arbitrum",
        "base",
        "linea",
        "zksync",
        "soneium",
        "sonic",
        "bob",
        "polygon"
      ],
      "relatedTokens": [
        {
          "assetName": "Bitcoin (BTC)",
          "baseAsset": "xSolvBTC",
          "network": "ethereum",
          "productTypeCode": "NAV",
          "url": "https://data.chain.link/feeds/ethereum/mainnet/xsolvbtc-nav",
          "iconUrl": "https://d2f70xi62kby8n.cloudfront.net/tokens/xsolvbtc.webp"
        },
        {
          "assetName": "Bitcoin (BTC)",
          "baseAsset": "xSolvBTC",
          "network": "bnb-chain",
          "productTypeCode": "NAV",
          "url": "https://data.chain.link/feeds/bsc/mainnet/xsolvbtc-nav",
          "iconUrl": "https://d2f70xi62kby8n.cloudfront.net/tokens/xsolvbtc.webp"
        },
        {
          "assetName": "Bitcoin (BTC)",
          "baseAsset": "xSolvBTC",
          "network": "avalanche",
          "productTypeCode": "NAV",
          "url": "https://data.chain.link/feeds/avalanche/mainnet/xsolvbtc-nav",
          "iconUrl": "https://d2f70xi62kby8n.cloudfront.net/tokens/xsolvbtc.webp"
        },
        {
          "assetName": "Bitcoin (BTC)",
          "baseAsset": "xSolvBTC",
          "network": "arbitrum",
          "productTypeCode": "NAV",
          "url": "https://data.chain.link/feeds/arbitrum/mainnet/xsolvbtc-nav",
          "iconUrl": "https://d2f70xi62kby8n.cloudfront.net/tokens/xsolvbtc.webp"
        },
        {
          "assetName": "Bitcoin (BTC)",
          "baseAsset": "xSolvBTC",
          "network": "base",
          "productTypeCode": "NAV",
          "url": "https://data.chain.link/feeds/base/base/xsolvbtc-nav",
          "iconUrl": "https://d2f70xi62kby8n.cloudfront.net/tokens/xsolvbtc.webp"
        },
        {
          "assetName": "Bitcoin (BTC)",
          "baseAsset": "xSolvBTC",
          "network": "linea",
          "productTypeCode": "NAV",
          "url": "https://data.chain.link/feeds/linea/mainnet/xsolvbtc-nav",
          "iconUrl": "https://d2f70xi62kby8n.cloudfront.net/tokens/xsolvbtc.webp"
        },
        {
          "assetName": "Bitcoin (BTC)",
          "baseAsset": "xSolvBTC",
          "network": "zksync",
          "productTypeCode": "NAV",
          "url": "https://data.chain.link/feeds/zksync/zksync/xsolvbtc-nav",
          "iconUrl": "https://d2f70xi62kby8n.cloudfront.net/tokens/xsolvbtc.webp"
        },
        {
          "assetName": "Bitcoin (BTC)",
          "baseAsset": "xSolvBTC",
          "network": "soneium",
          "productTypeCode": "NAV",
          "url": "https://data.chain.link/feeds/soneium/soneium/xsolvbtc-nav",
          "iconUrl": "https://d2f70xi62kby8n.cloudfront.net/tokens/xsolvbtc.webp"
        },
        {
          "assetName": "Bitcoin (BTC)",
          "baseAsset": "xSolvBTC",
          "network": "sonic",
          "productTypeCode": "NAV",
          "url": "https://data.chain.link/feeds/sonic/sonic/xsolvbtc-nav",
          "iconUrl": "https://d2f70xi62kby8n.cloudfront.net/tokens/xsolvbtc.webp"
        },
        {
          "assetName": "Bitcoin (BTC)",
          "baseAsset": "xSolvBTC",
          "network": "bob",
          "productTypeCode": "NAV",
          "url": "https://data.chain.link/feeds/bob/mainnet/xsolvbtc-nav",
          "iconUrl": "https://d2f70xi62kby8n.cloudfront.net/tokens/xsolvbtc.webp"
        },
        {
          "assetName": "RYT",
          "baseAsset": "RYT",
          "network": "polygon",
          "productTypeCode": "NAV",
          "url": "https://data.chain.link/feeds/polygon/mainnet/ryt-nav",
          "iconUrl": "https://d2f70xi62kby8n.cloudfront.net/tokens/ryt.webp"
        },
        {
          "assetName": "RYT",
          "baseAsset": "RYT",
          "network": "arbitrum",
          "productTypeCode": "NAV",
          "url": "https://data.chain.link/feeds/arbitrum/mainnet/ryt-nav",
          "iconUrl": "https://d2f70xi62kby8n.cloudfront.net/tokens/ryt.webp"
        },
        {
          "assetName": "RYT on Arbitrum",
          "baseAsset": "RYT",
          "network": "arbitrum",
          "productTypeCode": "PoR",
          "url": "https://data.chain.link/feeds/arbitrum/mainnet/ryt-arbitrum",
          "iconUrl": "https://d2f70xi62kby8n.cloudfront.net/tokens/ryt.webp"
        }
      ],
      "title": "Added support to SmartData",
      "topic": "SmartData"
    },
    {
      "category": "integration",
      "date": "2025-08-24",
      "description": "New Data Feeds available:",
      "relatedNetworks": ["ethereum", "arbitrum", "avalanche", "bob", "hedera", "mantle", "soneium", "polygonkatana"],
      "relatedTokens": [
        {
          "assetName": "Aethir",
          "baseAsset": "ATH",
          "quoteAsset": "USD",
          "network": "ethereum",
          "url": "https://data.chain.link/feeds/ethereum/mainnet/ath-usd",
          "iconUrl": "https://d2f70xi62kby8n.cloudfront.net/tokens/ath.webp"
        },
        {
          "assetName": "Aethir",
          "baseAsset": "ATH",
          "quoteAsset": "USD",
          "network": "arbitrum",
          "url": "https://data.chain.link/feeds/arbitrum/mainnet/ath-usd",
          "iconUrl": "https://d2f70xi62kby8n.cloudfront.net/tokens/ath.webp"
        },
        {
          "assetName": "Avant Staked BTC",
          "baseAsset": "savBTC",
          "quoteAsset": "avBTC",
          "network": "avalanche",
          "url": "https://data.chain.link/feeds/avalanche/mainnet/savbtc-avbtc-exchange-rate",
          "iconUrl": "https://d2f70xi62kby8n.cloudfront.net/tokens/savbtc.webp"
        },
        {
          "assetName": "Avant Staked USD",
          "baseAsset": "savUSD",
          "quoteAsset": "avUSD",
          "network": "avalanche",
          "url": "https://data.chain.link/feeds/avalanche/mainnet/savusd-avusd-exchange-rate",
          "iconUrl": "https://d2f70xi62kby8n.cloudfront.net/tokens/savusd.webp"
        },
        {
          "assetName": "Ethena Staked USDe",
          "baseAsset": "SUSDE",
          "quoteAsset": "USD",
          "network": "bob",
          "url": "https://data.chain.link/feeds/bob/mainnet/susde-usd",
          "iconUrl": "https://d2f70xi62kby8n.cloudfront.net/tokens/susde.webp"
        },
        {
          "assetName": "HBARx / HBAR Exchange Rate",
          "baseAsset": "HBARx",
          "quoteAsset": "HBAR",
          "network": "hedera",
          "url": "https://data.chain.link/feeds/hedera/hedera/hbarx-hbar-exchange-rate",
          "iconUrl": "https://d2f70xi62kby8n.cloudfront.net/tokens/hbarx.webp"
        },
        {
          "assetName": "Level USD",
          "baseAsset": "lvlUSD",
          "quoteAsset": "USD",
          "network": "ethereum",
          "url": "https://data.chain.link/feeds/ethereum/mainnet/lvlusd-usd",
          "iconUrl": "https://d2f70xi62kby8n.cloudfront.net/tokens/lvlusd.webp"
        },
        {
          "assetName": "Mantle Restaked Ether",
          "baseAsset": "cmETH",
          "quoteAsset": "USD",
          "network": "mantle",
          "url": "https://data.chain.link/feeds/mantle/mantle/calculated-cmeth-usd",
          "iconUrl": "https://d2f70xi62kby8n.cloudfront.net/tokens/cmeth.webp"
        },
        {
          "assetName": "Mantle Staked Ether",
          "baseAsset": "mETH",
          "quoteAsset": "ETH",
          "network": "mantle",
          "url": "https://data.chain.link/feeds/mantle/mantle/calculated-cmeth-eth",
          "iconUrl": "https://d2f70xi62kby8n.cloudfront.net/tokens/meth.webp"
        },
        {
          "assetName": "Resolv USR",
          "baseAsset": "USR",
          "quoteAsset": "USD",
          "network": "soneium",
          "url": "https://data.chain.link/feeds/soneium/soneium/usr-usd",
          "iconUrl": "https://d2f70xi62kby8n.cloudfront.net/tokens/usr.webp"
        },
        {
          "assetName": "Resolv wstUSR",
          "baseAsset": "wstUSR",
          "quoteAsset": "stUSR",
          "network": "soneium",
          "url": "https://data.chain.link/feeds/soneium/soneium/wstusr-stusr-exchange-rate",
          "iconUrl": "https://d2f70xi62kby8n.cloudfront.net/tokens/wstusr.webp"
        },
        {
          "assetName": "Solv Protocol SolvBTC Jupiter",
          "baseAsset": "SolvBTC.JUP",
          "quoteAsset": "SolvBTC",
          "network": "bob",
          "url": "https://data.chain.link/feeds/bob/mainnet/solvbtc.jup-solvbtc-exchange-rate",
          "iconUrl": "https://d2f70xi62kby8n.cloudfront.net/tokens/solvbtc.jup.webp"
        },
        {
          "assetName": "Staked Frax USD",
          "baseAsset": "SFRXUSD",
          "quoteAsset": "FRXUSD",
          "network": "polygonkatana",
          "url": "https://data.chain.link/feeds/katana/polygon-mainnet-katana/sfrxusd-frxusd-exchange-rate",
          "iconUrl": "https://d2f70xi62kby8n.cloudfront.net/tokens/sfrxusd.webp"
        },
        {
          "assetName": "Staked Frax USD",
          "baseAsset": "sfrxUSD",
          "quoteAsset": "USD",
          "network": "polygonkatana",
          "url": "https://data.chain.link/feeds/katana/polygon-mainnet-katana/sfrxusd-usd",
          "iconUrl": "https://d2f70xi62kby8n.cloudfront.net/tokens/sfrxusd.webp"
        },
        {
          "assetName": "uniBTC / BTC Exchange Rate",
          "baseAsset": "uniBTC",
          "quoteAsset": "BTC",
          "network": "bob",
          "url": "https://data.chain.link/feeds/bob/mainnet/unibtc-btc-exchange-rate",
          "iconUrl": "https://d2f70xi62kby8n.cloudfront.net/tokens/unibtc.webp"
        },
        {
          "assetName": "World Liberty Financial USD",
          "baseAsset": "USD1",
          "quoteAsset": "USD",
          "network": "hedera",
          "url": "https://data.chain.link/feeds/hedera/hedera/usd1-usd",
          "iconUrl": "https://d2f70xi62kby8n.cloudfront.net/tokens/usd1.webp"
        }
      ],
      "title": "Added support to Data Feeds",
      "topic": "Data Feeds"
    },
    {
      "category": "release",
      "date": "2025-08-21",
      "description": "Chainlink Node v2.27.0 is now available. See the [Release Notes](https://github.com/smartcontractkit/chainlink/releases/tag/v2.27.0) for details.",
      "title": "Chainlink Node v2.27.0",
      "topic": "Nodes"
    },
    {
      "category": "release",
      "date": "2025-08-18",
      "description": "Backed xStock streams are now available on mainnet and testnet.\n\n- Backed xStock streams use the [V10 report schema](https://docs.chain.link/data-streams/reference/report-schema-v10).\n- Verifier proxy addresses and Backed xStock stream IDs are available on the [Stream Addresses](https://docs.chain.link/data-streams/backed-streams) page.",
      "title": "Backed xStock streams",
      "topic": "Data Streams"
    },
    {
      "category": "release",
      "date": "2025-08-18",
      "description": "Net Asset Value (NAV) streams are now available on mainnet and testnet.\n\n- NAV streams use the [V9 report schema](https://docs.chain.link/data-streams/reference/report-schema-v9).\n- Verifier proxy addresses and NAV stream IDs are available on the [Stream Addresses](https://docs.chain.link/data-streams/nav-streams) page.",
      "title": "Net Asset Value streams",
      "topic": "Data Streams"
    },
    {
      "category": "release",
      "date": "2025-08-12",
      "description": "Data Streams now offers a Candlestick API that provides low-frequency, open-high-low-close (OHLC) aggregated trading data. \n See the [Candlestick API documentation](https://docs.chain.link/data-streams/reference/candlestick-api) for more details.",
      "title": "Candlestick API",
      "topic": "Data Streams"
    },
    {
      "category": "integration",
      "date": "2025-08-10",
      "description": "New Data Streams available on all [supported networks](https://docs.chain.link/data-streams/rwa-streams):",
      "relatedNetworks": [
        "apechain",
        "arbitrum",
        "avalanche",
        "base",
        "berachain",
        "bitlayer",
        "blast",
        "bnb-chain",
        "bob",
        "botanix",
        "celo",
        "ethereum",
        "gnosis-chain",
        "gravity",
        "hashkey",
        "hyperliquid",
        "ink",
        "katana",
        "lens",
        "linea",
        "mantle",
        "metis",
        "opbnb",
        "optimism",
        "polygon",
        "ronin",
        "scroll",
        "shibarium",
        "soneium",
        "sonic",
        "solana",
        "taiko",
        "unichain",
        "worldchain",
        "zksync"
      ],
      "relatedTokens": [
        {
          "assetName": "Abbott Laboratories",
          "baseAsset": "ABT",
          "quoteAsset": "USD",
          "url": "https://data.chain.link/streams/abt-usd",
          "iconUrl": "https://d2f70xi62kby8n.cloudfront.net/tokens/abt.webp"
        },
        {
          "assetName": "AbbVie Inc",
          "baseAsset": "ABBV",
          "quoteAsset": "USD",
          "url": "https://data.chain.link/streams/abbv-usd",
          "iconUrl": "https://d2f70xi62kby8n.cloudfront.net/tokens/abbv.webp"
        },
        {
          "assetName": "Adobe Inc",
          "baseAsset": "ADBE",
          "quoteAsset": "USD",
          "url": "https://data.chain.link/streams/adbe-usd",
          "iconUrl": "https://d2f70xi62kby8n.cloudfront.net/tokens/adbe.webp"
        },
        {
          "assetName": "Alphabet Inc - A",
          "baseAsset": "GOOGL",
          "quoteAsset": "USD",
          "url": "https://data.chain.link/streams/googl-usd",
          "iconUrl": "https://d2f70xi62kby8n.cloudfront.net/tokens/googl.webp"
        },
        {
          "assetName": "Amazon.com Inc",
          "baseAsset": "AMZN",
          "quoteAsset": "USD",
          "url": "https://data.chain.link/streams/amzn-usd",
          "iconUrl": "https://d2f70xi62kby8n.cloudfront.net/tokens/amzn.webp"
        },
        {
          "assetName": "American Express Co",
          "baseAsset": "AXP",
          "quoteAsset": "USD",
          "url": "https://data.chain.link/streams/axp-usd",
          "iconUrl": "https://d2f70xi62kby8n.cloudfront.net/tokens/axp.webp"
        },
        {
          "assetName": "Amgen Inc",
          "baseAsset": "AMGN",
          "quoteAsset": "USD",
          "url": "https://data.chain.link/streams/amgn-usd",
          "iconUrl": "https://d2f70xi62kby8n.cloudfront.net/tokens/amgn.webp"
        },
        {
          "assetName": "Apple",
          "baseAsset": "AAPL",
          "quoteAsset": "USD",
          "url": "https://data.chain.link/streams/aapl-usd",
          "iconUrl": "https://d2f70xi62kby8n.cloudfront.net/tokens/aapl.webp"
        },
        {
          "assetName": "Bank of America Corp",
          "baseAsset": "BAC",
          "quoteAsset": "USD",
          "url": "https://data.chain.link/streams/bac-usd",
          "iconUrl": "https://d2f70xi62kby8n.cloudfront.net/tokens/bac.webp"
        },
        {
          "assetName": "Berkshire Hathaway Inc - Class B",
          "baseAsset": "BRKB",
          "quoteAsset": "USD",
          "url": "https://data.chain.link/streams/brkb-usd",
          "iconUrl": "https://d2f70xi62kby8n.cloudfront.net/tokens/brkb.webp"
        },
        {
          "assetName": "Broadcom Inc",
          "baseAsset": "AVGO",
          "quoteAsset": "USD",
          "url": "https://data.chain.link/streams/avgo-usd",
          "iconUrl": "https://d2f70xi62kby8n.cloudfront.net/tokens/avgo.webp"
        },
        {
          "assetName": "Caterpillar Inc",
          "baseAsset": "CAT",
          "quoteAsset": "USD",
          "url": "https://data.chain.link/streams/cat-usd",
          "iconUrl": "https://d2f70xi62kby8n.cloudfront.net/tokens/cat.webp"
        },
        {
          "assetName": "Chevron Corp",
          "baseAsset": "CVX",
          "quoteAsset": "USD",
          "url": "https://data.chain.link/streams/cvx-usd",
          "iconUrl": "https://d2f70xi62kby8n.cloudfront.net/tokens/cvx.webp"
        },
        {
          "assetName": "Circle Internet Group Inc",
          "baseAsset": "CRCL",
          "quoteAsset": "USD",
          "url": "https://data.chain.link/streams/crcl-usd",
          "iconUrl": "https://d2f70xi62kby8n.cloudfront.net/tokens/crcl.webp"
        },
        {
          "assetName": "Cisco Systems Inc",
          "baseAsset": "CSCO",
          "quoteAsset": "USD",
          "url": "https://data.chain.link/streams/csco-usd",
          "iconUrl": "https://d2f70xi62kby8n.cloudfront.net/tokens/csco.webp"
        },
        {
          "assetName": "Coca-Cola Co",
          "baseAsset": "KO",
          "quoteAsset": "USD",
          "url": "https://data.chain.link/streams/ko-usd",
          "iconUrl": "https://d2f70xi62kby8n.cloudfront.net/tokens/ko.webp"
        },
        {
          "assetName": "Coinbase Global Inc",
          "baseAsset": "COIN",
          "quoteAsset": "USD",
          "url": "https://data.chain.link/streams/coin-usd",
          "iconUrl": "https://d2f70xi62kby8n.cloudfront.net/tokens/coin.webp"
        },
        {
          "assetName": "Costco Wholesale Corp",
          "baseAsset": "COST",
          "quoteAsset": "USD",
          "url": "https://data.chain.link/streams/cost-usd",
          "iconUrl": "https://d2f70xi62kby8n.cloudfront.net/tokens/cost.webp"
        },
        {
          "assetName": "Eli Lilly & Co",
          "baseAsset": "LLY",
          "quoteAsset": "USD",
          "url": "https://data.chain.link/streams/lly-usd",
          "iconUrl": "https://d2f70xi62kby8n.cloudfront.net/tokens/lly.webp"
        },
        {
          "assetName": "Exxon Mobil Corp",
          "baseAsset": "XOM",
          "quoteAsset": "USD",
          "url": "https://data.chain.link/streams/xom-usd",
          "iconUrl": "https://d2f70xi62kby8n.cloudfront.net/tokens/xom.webp"
        },
        {
          "assetName": "General Electric Co",
          "baseAsset": "GE",
          "quoteAsset": "USD",
          "url": "https://data.chain.link/streams/ge-usd",
          "iconUrl": "https://d2f70xi62kby8n.cloudfront.net/tokens/ge.webp"
        },
        {
          "assetName": "Goldman Sachs Group Inc",
          "baseAsset": "GS",
          "quoteAsset": "USD",
          "url": "https://data.chain.link/streams/gs-usd",
          "iconUrl": "https://d2f70xi62kby8n.cloudfront.net/tokens/gs.webp"
        },
        {
          "assetName": "Home Depot Inc",
          "baseAsset": "HD",
          "quoteAsset": "USD",
          "url": "https://data.chain.link/streams/hd-usd",
          "iconUrl": "https://d2f70xi62kby8n.cloudfront.net/tokens/hd.webp"
        },
        {
          "assetName": "Intel Corp",
          "baseAsset": "INTC",
          "quoteAsset": "USD",
          "url": "https://data.chain.link/streams/intc-usd",
          "iconUrl": "https://d2f70xi62kby8n.cloudfront.net/tokens/intc.webp"
        },
        {
          "assetName": "International Business Machines Corp",
          "baseAsset": "IBM",
          "quoteAsset": "USD",
          "url": "https://data.chain.link/streams/ibm-usd",
          "iconUrl": "https://d2f70xi62kby8n.cloudfront.net/tokens/ibm.webp"
        },
        {
          "assetName": "Intuit Inc",
          "baseAsset": "INTU",
          "quoteAsset": "USD",
          "url": "https://data.chain.link/streams/intu-usd",
          "iconUrl": "https://d2f70xi62kby8n.cloudfront.net/tokens/intu.webp"
        },
        {
          "assetName": "Invesco QQQ Trust Series 1 ETF",
          "baseAsset": "QQQ",
          "quoteAsset": "USD",
          "url": "https://data.chain.link/streams/qqq-usd",
          "iconUrl": "https://d2f70xi62kby8n.cloudfront.net/tokens/qqq.webp"
        },
        {
          "assetName": "iShares Core S&P 500 ETF",
          "baseAsset": "IVV",
          "quoteAsset": "USD",
          "url": "https://data.chain.link/streams/ivv-usd",
          "iconUrl": "https://d2f70xi62kby8n.cloudfront.net/tokens/ivv.webp"
        },
        {
          "assetName": "iShares Core U.S. Aggregate Bond ETF",
          "baseAsset": "AGG",
          "quoteAsset": "USD",
          "url": "https://data.chain.link/streams/agg-usd",
          "iconUrl": "https://d2f70xi62kby8n.cloudfront.net/tokens/agg.webp"
        },
        {
          "assetName": "iShares MSCI EAFE ETF",
          "baseAsset": "EFA",
          "quoteAsset": "USD",
          "url": "https://data.chain.link/streams/efa-usd",
          "iconUrl": "https://d2f70xi62kby8n.cloudfront.net/tokens/efa.webp"
        },
        {
          "assetName": "iShares MSCI Eurozone ETF",
          "baseAsset": "EZU",
          "quoteAsset": "USD",
          "url": "https://data.chain.link/streams/ezu-usd",
          "iconUrl": "https://d2f70xi62kby8n.cloudfront.net/tokens/ezu.webp"
        },
        {
          "assetName": "iShares MSCI Japan ETF",
          "baseAsset": "EWJ",
          "quoteAsset": "USD",
          "url": "https://data.chain.link/streams/ewj-usd",
          "iconUrl": "https://d2f70xi62kby8n.cloudfront.net/tokens/ewj.webp"
        },
        {
          "assetName": "Johnson & Johnson",
          "baseAsset": "JNJ",
          "quoteAsset": "USD",
          "url": "https://data.chain.link/streams/jnj-usd",
          "iconUrl": "https://d2f70xi62kby8n.cloudfront.net/tokens/jnj.webp"
        },
        {
          "assetName": "JPMorgan Chase & Co",
          "baseAsset": "JPM",
          "quoteAsset": "USD",
          "url": "https://data.chain.link/streams/jpm-usd",
          "iconUrl": "https://d2f70xi62kby8n.cloudfront.net/tokens/jpm.webp"
        },
        {
          "assetName": "Lowe's Cos Inc",
          "baseAsset": "LOW",
          "quoteAsset": "USD",
          "url": "https://data.chain.link/streams/low-usd",
          "iconUrl": "https://d2f70xi62kby8n.cloudfront.net/tokens/low.webp"
        },
        {
          "assetName": "MasterCard Inc",
          "baseAsset": "MA",
          "quoteAsset": "USD",
          "url": "https://data.chain.link/streams/ma-usd",
          "iconUrl": "https://d2f70xi62kby8n.cloudfront.net/tokens/ma.webp"
        },
        {
          "assetName": "McDonald's Corp",
          "baseAsset": "MCD",
          "quoteAsset": "USD",
          "url": "https://data.chain.link/streams/mcd-usd",
          "iconUrl": "https://d2f70xi62kby8n.cloudfront.net/tokens/mcd.webp"
        },
        {
          "assetName": "Merck & Co Inc",
          "baseAsset": "MRK",
          "quoteAsset": "USD",
          "url": "https://data.chain.link/streams/mrk-usd",
          "iconUrl": "https://d2f70xi62kby8n.cloudfront.net/tokens/mrk.webp"
        },
        {
          "assetName": "Merlin’s Seal BTC",
          "baseAsset": "MBTC",
          "quoteAsset": "USD",
          "url": "https://data.chain.link/streams/mbtc-usd",
          "iconUrl": "https://d2f70xi62kby8n.cloudfront.net/tokens/mbtc.webp"
        },
        {
          "assetName": "Meta Platforms Inc",
          "baseAsset": "META",
          "quoteAsset": "USD",
          "url": "https://data.chain.link/streams/meta-usd",
          "iconUrl": "https://d2f70xi62kby8n.cloudfront.net/tokens/meta.webp"
        },
        {
          "assetName": "Microsoft Corp",
          "baseAsset": "MSFT",
          "quoteAsset": "USD",
          "url": "https://data.chain.link/streams/msft-usd",
          "iconUrl": "https://d2f70xi62kby8n.cloudfront.net/tokens/msft.webp"
        },
        {
          "assetName": "Microstrategy Inc Class A",
          "baseAsset": "MSTR",
          "quoteAsset": "USD",
          "url": "https://data.chain.link/streams/mstr-usd",
          "iconUrl": "https://d2f70xi62kby8n.cloudfront.net/tokens/mstr.webp"
        },
        {
          "assetName": "Morgan Stanley",
          "baseAsset": "MS",
          "quoteAsset": "USD",
          "url": "https://data.chain.link/streams/ms-usd",
          "iconUrl": "https://d2f70xi62kby8n.cloudfront.net/tokens/ms.webp"
        },
        {
          "assetName": "Netflix",
          "baseAsset": "NFLX",
          "quoteAsset": "USD",
          "url": "https://data.chain.link/streams/nflx-usd",
          "iconUrl": "https://d2f70xi62kby8n.cloudfront.net/tokens/nflx.webp"
        },
        {
          "assetName": "NVIDIA Corp",
          "baseAsset": "NVDA",
          "quoteAsset": "USD",
          "url": "https://data.chain.link/streams/nvda-usd",
          "iconUrl": "https://d2f70xi62kby8n.cloudfront.net/tokens/nvda.webp"
        },
        {
          "assetName": "Oracle Corp",
          "baseAsset": "ORCL",
          "quoteAsset": "USD",
          "url": "https://data.chain.link/streams/orcl-usd",
          "iconUrl": "https://d2f70xi62kby8n.cloudfront.net/tokens/orcl.webp"
        },
        {
          "assetName": "Philip Morris International",
          "baseAsset": "PM",
          "quoteAsset": "USD",
          "url": "https://data.chain.link/streams/pm-usd",
          "iconUrl": "https://d2f70xi62kby8n.cloudfront.net/tokens/pm.webp"
        },
        {
          "assetName": "Prime Numbers Labs",
          "baseAsset": "PRFI",
          "quoteAsset": "USD",
          "url": "https://data.chain.link/streams/prfi-usd",
          "iconUrl": "https://d2f70xi62kby8n.cloudfront.net/tokens/prfi.webp"
        },
        {
          "assetName": "Procter & Gamble Co",
          "baseAsset": "PG",
          "quoteAsset": "USD",
          "url": "https://data.chain.link/streams/pg-usd",
          "iconUrl": "https://d2f70xi62kby8n.cloudfront.net/tokens/pg.webp"
        },
        {
          "assetName": "QUALCOMM Inc",
          "baseAsset": "QCOM",
          "quoteAsset": "USD",
          "url": "https://data.chain.link/streams/qcom-usd",
          "iconUrl": "https://d2f70xi62kby8n.cloudfront.net/tokens/qcom.webp"
        },
        {
          "assetName": "Robinhood Markets Inc",
          "baseAsset": "HOOD",
          "quoteAsset": "USD",
          "url": "https://data.chain.link/streams/hood-usd",
          "iconUrl": "https://d2f70xi62kby8n.cloudfront.net/tokens/hood.webp"
        },
        {
          "assetName": "Salesforce.com Inc",
          "baseAsset": "CRM",
          "quoteAsset": "USD",
          "url": "https://data.chain.link/streams/crm-usd",
          "iconUrl": "https://d2f70xi62kby8n.cloudfront.net/tokens/crm.webp"
        },
        {
          "assetName": "SPDR Gold Shares ETF",
          "baseAsset": "GLD",
          "quoteAsset": "USD",
          "url": "https://data.chain.link/streams/gld-usd",
          "iconUrl": "https://d2f70xi62kby8n.cloudfront.net/tokens/gld.webp"
        },
        {
          "assetName": "SPDR S&P 500 ETF",
          "baseAsset": "SPY",
          "quoteAsset": "USD",
          "url": "https://data.chain.link/streams/spy-usd",
          "iconUrl": "https://d2f70xi62kby8n.cloudfront.net/tokens/spy.webp"
        },
        {
          "assetName": "T-Mobile US Inc",
          "baseAsset": "TMUS",
          "quoteAsset": "USD",
          "url": "https://data.chain.link/streams/tmus-usd",
          "iconUrl": "https://d2f70xi62kby8n.cloudfront.net/tokens/tmus.webp"
        },
        {
          "assetName": "Tesla Inc",
          "baseAsset": "TSLA",
          "quoteAsset": "USD",
          "url": "https://data.chain.link/streams/tsla-usd",
          "iconUrl": "https://d2f70xi62kby8n.cloudfront.net/tokens/tsla.webp"
        },
        {
          "assetName": "Texas Instruments Inc",
          "baseAsset": "TXN",
          "quoteAsset": "USD",
          "url": "https://data.chain.link/streams/txn-usd",
          "iconUrl": "https://d2f70xi62kby8n.cloudfront.net/tokens/txn.webp"
        },
        {
          "assetName": "Union Pacific Corp",
          "baseAsset": "UNP",
          "quoteAsset": "USD",
          "url": "https://data.chain.link/streams/unp-usd",
          "iconUrl": "https://d2f70xi62kby8n.cloudfront.net/tokens/unp.webp"
        },
        {
          "assetName": "UnitedHealth Group Inc",
          "baseAsset": "UNH",
          "quoteAsset": "USD",
          "url": "https://data.chain.link/streams/unh-usd",
          "iconUrl": "https://d2f70xi62kby8n.cloudfront.net/tokens/unh.webp"
        },
        {
          "assetName": "Vanguard FTSE Developed Mkts ETF",
          "baseAsset": "VEA",
          "quoteAsset": "USD",
          "url": "https://data.chain.link/streams/vea-usd",
          "iconUrl": "https://d2f70xi62kby8n.cloudfront.net/tokens/vea.webp"
        },
        {
          "assetName": "Vanguard S&P 500 ETF",
          "baseAsset": "VOO",
          "quoteAsset": "USD",
          "url": "https://data.chain.link/streams/voo-usd",
          "iconUrl": "https://d2f70xi62kby8n.cloudfront.net/tokens/voo.webp"
        },
        {
          "assetName": "Vanguard Total Stock Mkt ETF",
          "baseAsset": "VTI",
          "quoteAsset": "USD",
          "url": "https://data.chain.link/streams/vti-usd",
          "iconUrl": "https://d2f70xi62kby8n.cloudfront.net/tokens/vti.webp"
        },
        {
          "assetName": "Vanguard Value ETF",
          "baseAsset": "VTV",
          "quoteAsset": "USD",
          "url": "https://data.chain.link/streams/vtv-usd",
          "iconUrl": "https://d2f70xi62kby8n.cloudfront.net/tokens/vtv.webp"
        },
        {
          "assetName": "Verizon Communications Inc",
          "baseAsset": "VZ",
          "quoteAsset": "USD",
          "url": "https://data.chain.link/streams/vz-usd",
          "iconUrl": "https://d2f70xi62kby8n.cloudfront.net/tokens/vz.webp"
        },
        {
          "assetName": "Visa Inc",
          "baseAsset": "V",
          "quoteAsset": "USD",
          "url": "https://data.chain.link/streams/v-usd",
          "iconUrl": "https://d2f70xi62kby8n.cloudfront.net/tokens/v.webp"
        },
        {
          "assetName": "Walmart Inc",
          "baseAsset": "WMT",
          "quoteAsset": "USD",
          "url": "https://data.chain.link/streams/wmt-usd",
          "iconUrl": "https://d2f70xi62kby8n.cloudfront.net/tokens/wmt.webp"
        },
        {
          "assetName": "Wells Fargo & Co",
          "baseAsset": "WFC",
          "quoteAsset": "USD",
          "url": "https://data.chain.link/streams/wfc-usd",
          "iconUrl": "https://d2f70xi62kby8n.cloudfront.net/tokens/wfc.webp"
        }
      ],
      "title": "Added support to Data Streams",
      "topic": "Data Streams"
    },
    {
      "category": "integration",
      "date": "2025-08-10",
      "description": "New Data Feeds available:",
      "relatedNetworks": [
        "bnb-chain",
        "arbitrum",
        "avalanche",
        "optimism",
        "base",
        "sonic",
        "polygonkatana",
        "botanix"
      ],
      "relatedTokens": [
        {
          "assetName": "Staked Falcon USD",
          "baseAsset": "sUSDf",
          "quoteAsset": "USDf",
          "network": "bnb-chain",
          "url": "https://data.chain.link/feeds/bsc/mainnet/susdf-usdf-exchange-rate",
          "iconUrl": "https://d2f70xi62kby8n.cloudfront.net/tokens/susdf.webp"
        },
        {
          "assetName": "syrupUSDC / USDC Exchange Rate",
          "baseAsset": "syrupUSDC",
          "quoteAsset": "USDC",
          "network": "arbitrum",
          "url": "https://data.chain.link/feeds/arbitrum/mainnet/syrupusdc-usdc-exchange-rate",
          "iconUrl": "https://d2f70xi62kby8n.cloudfront.net/tokens/syrupusdc.webp"
        },
        {
          "assetName": "syrupUSDC-USDC Exchange Rate",
          "baseAsset": "syrupUSDC",
          "quoteAsset": "USDC",
          "network": "avalanche",
          "url": "https://data.chain.link/feeds/avalanche/mainnet/syrupusdc-usdc-exchange-rate",
          "iconUrl": "https://d2f70xi62kby8n.cloudfront.net/tokens/syrupusdc.webp"
        },
        {
          "assetName": "vyUSD / USD Exchange Rate",
          "baseAsset": "vyUSD",
          "quoteAsset": "USD",
          "network": "arbitrum",
          "url": "https://data.chain.link/feeds/arbitrum/mainnet/vyusd-usd-exchange-rate",
          "iconUrl": "https://d2f70xi62kby8n.cloudfront.net/tokens/vyusd.webp"
        },
        {
          "assetName": "vyUSD / USD Exchange Rate",
          "baseAsset": "vyUSD",
          "quoteAsset": "USD",
          "network": "optimism",
          "url": "https://data.chain.link/feeds/optimism/mainnet/vyusd-usd-exchange-rate",
          "iconUrl": "https://d2f70xi62kby8n.cloudfront.net/tokens/vyusd.webp"
        },
        {
          "assetName": "vyUSD / USD Exchange Rate",
          "baseAsset": "vyUSD",
          "quoteAsset": "USD",
          "network": "base",
          "url": "https://data.chain.link/feeds/base/base/vyusd-usd-exchange-rate",
          "iconUrl": "https://d2f70xi62kby8n.cloudfront.net/tokens/vyusd.webp"
        },
        {
          "assetName": "vyUSD / USD Exchange Rate",
          "baseAsset": "vyUSD",
          "quoteAsset": "USD",
          "network": "sonic",
          "url": "https://data.chain.link/feeds/sonic/sonic/vyusd-usd-exchange-rate",
          "iconUrl": "https://d2f70xi62kby8n.cloudfront.net/tokens/vyusd.webp"
        },
        {
          "assetName": "vyUSD / USD Exchange Rate",
          "baseAsset": "vyUSD",
          "quoteAsset": "USD",
          "network": "polygonkatana",
          "url": "https://data.chain.link/feeds/katana/polygon-mainnet-katana/vyusd-usd-exchange-rate",
          "iconUrl": "https://d2f70xi62kby8n.cloudfront.net/tokens/vyusd.webp"
        },
        {
          "assetName": "yPUSD-PUSD Exchange Rate",
          "baseAsset": "yPUSD",
          "quoteAsset": "PUSD",
          "network": "botanix",
          "url": "https://data.chain.link/feeds/botanix/mainnet/ypusd-pusd-exchange-rate",
          "iconUrl": "https://d2f70xi62kby8n.cloudfront.net/tokens/ypusd.webp"
        }
      ],
      "title": "Added support to Data Feeds",
      "topic": "Data Feeds"
    },
    {
      "category": "release",
      "date": "2025-08-04",
      "description": "Real World Asset (RWA) streams are now available on mainnet and testnet.\n\n- RWA streams use the [V8 report schema](https://docs.chain.link/data-streams/reference/report-schema-v8).\n- Verifier proxy addresses and RWA stream IDs are available on the [Stream Addresses](https://docs.chain.link/data-streams/rwa-streams) page.",
      "title": "Real World Asset streams",
      "topic": "Data Streams"
    },
    {
      "category": "integration",
      "date": "2025-08-03",
      "description": "Newly supported tokens: USDf, VSN, enzoBTC",
      "relatedTokens": [
        {
          "assetName": "Falcon USD",
          "baseAsset": "USDf",
          "url": "https://docs.chain.link/ccip/directory/mainnet/token/USDf",
          "iconUrl": "https://d2f70xi62kby8n.cloudfront.net/tokens/usdf.webp?auto=compress%2Cformat"
        },
        {
          "assetName": "Vision",
          "baseAsset": "VSN",
          "url": "https://docs.chain.link/ccip/directory/mainnet/token/VSN",
          "iconUrl": "https://d2f70xi62kby8n.cloudfront.net/tokens/vsn.webp?auto=compress%2Cformat"
        },
        {
          "assetName": "Lorenzo Wrapped Bitcoin",
          "baseAsset": "enzoBTC",
          "url": "https://docs.chain.link/ccip/directory/mainnet/token/enzoBTC",
          "iconUrl": "https://d2f70xi62kby8n.cloudfront.net/tokens/enzobtc.webp?auto=compress%2Cformat"
        }
      ],
      "title": "Cross-chain token (CCT) standard: Added support for new tokens",
      "topic": "CCIP"
    },
    {
      "category": "integration",
      "date": "2025-08-03",
      "description": "New SmartData Feeds available:",
      "relatedNetworks": ["ethereum"],
      "relatedTokens": [
        {
          "assetName": "Bitget Wrapped Bitcoin (bgBTC)",
          "baseAsset": "bgBTC",
          "network": "ethereum",
          "productTypeCode": "PoR",
          "url": "https://data.chain.link/feeds/ethereum/mainnet/bgbtc-por",
          "iconUrl": "https://d2f70xi62kby8n.cloudfront.net/tokens/bgbtc.webp"
        }
      ],
      "title": "Added support to SmartData",
      "topic": "SmartData"
    },
    {
      "category": "integration",
      "date": "2025-08-03",
      "description": "New Data Feeds available:",
      "relatedNetworks": ["bob", "botanix", "ethereum", "bnb-chain", "arbitrum", "base", "tron"],
      "relatedTokens": [
        {
          "assetName": "Babylon",
          "baseAsset": "BABY",
          "quoteAsset": "USD",
          "network": "bob",
          "url": "https://data.chain.link/feeds/bob/mainnet/baby-usd",
          "iconUrl": "https://d2f70xi62kby8n.cloudfront.net/tokens/baby.webp"
        },
        {
          "assetName": "Botanix Pegged Bitcoin",
          "baseAsset": "pBTC",
          "quoteAsset": "USD",
          "network": "botanix",
          "url": "https://data.chain.link/feeds/botanix/mainnet/pbtc-usd",
          "iconUrl": "https://d2f70xi62kby8n.cloudfront.net/tokens/pbtc.webp"
        },
        {
          "assetName": "Dolomite",
          "baseAsset": "DOLO",
          "quoteAsset": "USD",
          "network": "ethereum",
          "url": "https://data.chain.link/feeds/ethereum/mainnet/dolo-usd",
          "iconUrl": "https://d2f70xi62kby8n.cloudfront.net/tokens/dolo.webp"
        },
        {
          "assetName": "Fetch.ai",
          "baseAsset": "FET",
          "quoteAsset": "USD",
          "network": "bnb-chain",
          "url": "https://data.chain.link/feeds/bsc/mainnet/fet-usd",
          "iconUrl": "https://d2f70xi62kby8n.cloudfront.net/tokens/fet.webp"
        },
        {
          "assetName": "LBTC / BTC",
          "baseAsset": "LBTC",
          "quoteAsset": "BTC",
          "network": "bob",
          "url": "https://data.chain.link/feeds/bob/mainnet/lbtc-btc",
          "iconUrl": "https://d2f70xi62kby8n.cloudfront.net/tokens/lbtc.webp"
        },
        {
          "assetName": "OpenUSDT",
          "baseAsset": "OUSDT",
          "quoteAsset": "USD",
          "network": "bob",
          "url": "https://data.chain.link/feeds/bob/mainnet/ousdt-usd",
          "iconUrl": "https://d2f70xi62kby8n.cloudfront.net/tokens/ousdt.webp"
        },
        {
          "assetName": "PUSD",
          "baseAsset": "PUSD",
          "quoteAsset": "USD",
          "network": "botanix",
          "url": "https://data.chain.link/feeds/botanix/mainnet/pusd-usd",
          "iconUrl": "https://d2f70xi62kby8n.cloudfront.net/tokens/pusd.webp"
        },
        {
          "assetName": "rovBTC / BTC Exchange Rate",
          "baseAsset": "rovBTC",
          "quoteAsset": "BTC",
          "network": "botanix",
          "url": "https://data.chain.link/feeds/botanix/mainnet/rovbtc-btc-exchange-rate",
          "iconUrl": "https://d2f70xi62kby8n.cloudfront.net/tokens/rovbtc.webp"
        },
        {
          "assetName": "Solv Protocol SolvBTC",
          "baseAsset": "solvBTC",
          "quoteAsset": "BTC",
          "network": "bob",
          "url": "https://data.chain.link/feeds/bob/mainnet/solvbtc-btc",
          "iconUrl": "https://d2f70xi62kby8n.cloudfront.net/tokens/solvbtc.webp"
        },
        {
          "assetName": "Solv Protocol Staked BTC",
          "baseAsset": "xSolvBTC",
          "quoteAsset": "SolvBTC",
          "network": "bob",
          "url": "https://data.chain.link/feeds/bob/mainnet/xSolvBTC-SolvBTC",
          "iconUrl": "https://d2f70xi62kby8n.cloudfront.net/tokens/xsolvbtc.webp"
        },
        {
          "assetName": "Sui",
          "baseAsset": "SUI",
          "quoteAsset": "USD",
          "network": "arbitrum",
          "url": "https://data.chain.link/feeds/arbitrum/mainnet/sui-usd",
          "iconUrl": "https://d2f70xi62kby8n.cloudfront.net/tokens/sui.webp"
        },
        {
          "assetName": "syrupUSDC-USDC Exchange Rate",
          "baseAsset": "syrupUSDC",
          "quoteAsset": "USDC",
          "network": "base",
          "url": "https://data.chain.link/feeds/base/base/syrupusdc-usdc-exchange-rate",
          "iconUrl": "https://d2f70xi62kby8n.cloudfront.net/tokens/syrupusdc.webp"
        },
        {
          "assetName": "tBTC",
          "baseAsset": "tBTC",
          "quoteAsset": "BTC",
          "network": "bob",
          "url": "https://data.chain.link/feeds/bob/mainnet/tbtc-btc",
          "iconUrl": "https://d2f70xi62kby8n.cloudfront.net/tokens/tbtc.webp"
        },
        {
          "assetName": "tBTC",
          "baseAsset": "tBTC",
          "quoteAsset": "USD",
          "network": "bob",
          "url": "https://data.chain.link/feeds/bob/mainnet/tbtc-usd",
          "iconUrl": "https://d2f70xi62kby8n.cloudfront.net/tokens/tbtc.webp"
        },
        {
          "assetName": "World Liberty Financial USD",
          "baseAsset": "USD1",
          "quoteAsset": "USD",
          "network": "tron",
          "url": "https://docs.chain.link/data-feeds/price-feeds/addresses?page=1&network=tron&search=usd1",
          "iconUrl": "https://d2f70xi62kby8n.cloudfront.net/tokens/usd1.webp"
        },
        {
          "assetName": "Wrapped stETH",
          "baseAsset": "wstETH",
          "quoteAsset": "ETH",
          "network": "bob",
          "url": "https://data.chain.link/feeds/bob/mainnet/wsteth-eth",
          "iconUrl": "https://d2f70xi62kby8n.cloudfront.net/tokens/wsteth.webp"
        },
        {
          "assetName": "yUSD / USD Exchange Rate",
          "baseAsset": "yUSD",
          "quoteAsset": "USD",
          "network": "base",
          "url": "https://data.chain.link/feeds/base/base/yUSD-USD",
          "iconUrl": "https://d2f70xi62kby8n.cloudfront.net/tokens/yusd.webp"
        }
      ],
      "title": "Added support to Data Feeds",
      "topic": "Data Feeds"
    },
    {
      "category": "release",
      "date": "2025-08-01",
      "description": "DEX State Price Streams are now available on mainnet and testnet.\n\n- DEX streams use the [V3 report schema](https://docs.chain.link/data-streams/reference/report-schema-v3-dex).\n- Verifier proxy addresses and NAV stream IDs are available on the [Stream Addresses](https://docs.chain.link/data-streams/crypto-streams) page. [Learn more about DEX State Price Streams.](https://docs.chain.link/data-streams/concepts/dex-state-price-streams)",
      "title": "DEX State Price Streams",
      "topic": "Data Streams"
    },
    {
      "category": "release",
      "date": "2025-07-28",
      "description": "Chainlink Node v2.26.0 is now available. See the [Release Notes](https://github.com/smartcontractkit/chainlink/releases/tag/v2.26.0) for details.",
      "title": "Chainlink Node v2.26.0",
      "topic": "Nodes"
    },
    {
      "category": "integration",
      "date": "2025-07-27",
      "description": "Newly supported tokens: BTR, ILMT, MICHI, RIZE, TREE, USD0, USELESS, YBTC.B, stBTC",
      "relatedTokens": [
        {
          "assetName": "BTR Token",
          "baseAsset": "BTR",
          "url": "https://docs.chain.link/ccip/directory/mainnet/token/BTR",
          "iconUrl": "https://d2f70xi62kby8n.cloudfront.net/tokens/btr.webp?auto=compress%2Cformat"
        },
        {
          "assetName": "Iluminary Token",
          "baseAsset": "ILMT",
          "url": "https://docs.chain.link/ccip/directory/mainnet/token/ILMT",
          "iconUrl": "https://d2f70xi62kby8n.cloudfront.net/tokens/ilmt.webp?auto=compress%2Cformat"
        },
        {
          "assetName": "michi",
          "baseAsset": "MICHI",
          "url": "https://docs.chain.link/ccip/directory/mainnet/token/MICHI",
          "iconUrl": "https://d2f70xi62kby8n.cloudfront.net/tokens/michi.webp?auto=compress%2Cformat"
        },
        {
          "assetName": "RIZE",
          "baseAsset": "RIZE",
          "url": "https://docs.chain.link/ccip/directory/mainnet/token/RIZE",
          "iconUrl": "https://d2f70xi62kby8n.cloudfront.net/tokens/rize.webp?auto=compress%2Cformat"
        },
        {
          "assetName": "Treehouse Token",
          "baseAsset": "TREE",
          "url": "https://docs.chain.link/ccip/directory/mainnet/token/TREE",
          "iconUrl": "https://d2f70xi62kby8n.cloudfront.net/tokens/tree.webp?auto=compress%2Cformat"
        },
        {
          "assetName": "Usual USD",
          "baseAsset": "USD0",
          "url": "https://docs.chain.link/ccip/directory/mainnet/token/USD0",
          "iconUrl": "https://d2f70xi62kby8n.cloudfront.net/tokens/usd0.webp?auto=compress%2Cformat"
        },
        {
          "assetName": "USELESS COIN",
          "baseAsset": "USELESS",
          "url": "https://docs.chain.link/ccip/directory/mainnet/token/USELESS",
          "iconUrl": "https://d2f70xi62kby8n.cloudfront.net/tokens/useless.webp?auto=compress%2Cformat"
        },
        {
          "assetName": "Yield BTC.B",
          "baseAsset": "YBTC.B",
          "url": "https://docs.chain.link/ccip/directory/mainnet/token/YBTC.B",
          "iconUrl": "https://d2f70xi62kby8n.cloudfront.net/tokens/ybtcb.webp?auto=compress%2Cformat"
        },
        {
          "assetName": "Lorenzo stBTC",
          "baseAsset": "stBTC",
          "url": "https://docs.chain.link/ccip/directory/mainnet/token/stBTC",
          "iconUrl": "https://d2f70xi62kby8n.cloudfront.net/tokens/stbtc.webp?auto=compress%2Cformat"
        }
      ],
      "title": "Cross-chain token (CCT) standard: Added support for new tokens",
      "topic": "CCIP"
    },
    {
      "category": "integration",
      "date": "2025-07-27",
      "description": "New SmartData Feeds available:",
      "relatedNetworks": ["bnb-chain"],
      "relatedTokens": [
        {
          "assetName": "Bitcoin (BTC)",
          "baseAsset": "enzoBTC",
          "network": "bnb-chain",
          "productTypeCode": "PoR",
          "url": "https://data.chain.link/feeds/bsc/mainnet/enzobtc-por",
          "iconUrl": "https://d2f70xi62kby8n.cloudfront.net/tokens/enzobtc.webp"
        }
      ],
      "title": "Added support to SmartData",
      "topic": "SmartData"
    },
    {
      "category": "integration",
      "date": "2025-07-27",
      "description": "New Data Feeds available:",
      "relatedNetworks": ["bnb-chain", "optimism"],
      "relatedTokens": [
        {
          "assetName": "Bedrock",
          "baseAsset": "BR",
          "quoteAsset": "USD",
          "network": "bnb-chain",
          "url": "https://data.chain.link/feeds/bsc/mainnet/br-usd",
          "iconUrl": "https://d2f70xi62kby8n.cloudfront.net/tokens/br.webp"
        },
        {
          "assetName": "yUSD / USD Exchange Rate",
          "baseAsset": "yUSD",
          "quoteAsset": "USD",
          "network": "optimism",
          "url": "https://data.chain.link/feeds/optimism/mainnet/yUSD-USD",
          "iconUrl": "https://d2f70xi62kby8n.cloudfront.net/tokens/yusd.webp"
        }
      ],
      "title": "Added support to Data Feeds",
      "topic": "Data Feeds"
    },
    {
      "category": "integration",
      "date": "2025-07-21",
      "description": "Newly supported tokens: BTR, ILMT, USELESS, YBTC.B, stBTC",
      "relatedTokens": [
        {
          "assetName": "BTR Token",
          "baseAsset": "BTR",
          "url": "https://docs.chain.link/ccip/directory/mainnet/token/BTR",
          "iconUrl": "https://d2f70xi62kby8n.cloudfront.net/tokens/btr.webp?auto=compress%2Cformat"
        },
        {
          "assetName": "Iluminary Token",
          "baseAsset": "ILMT",
          "url": "https://docs.chain.link/ccip/directory/mainnet/token/ILMT",
          "iconUrl": "https://d2f70xi62kby8n.cloudfront.net/tokens/ilmt.webp?auto=compress%2Cformat"
        },
        {
          "assetName": "USELESS COIN",
          "baseAsset": "USELESS",
          "url": "https://docs.chain.link/ccip/directory/mainnet/token/USELESS",
          "iconUrl": "https://d2f70xi62kby8n.cloudfront.net/tokens/useless.webp?auto=compress%2Cformat"
        },
        {
          "assetName": "Yield BTC.B",
          "baseAsset": "YBTC.B",
          "url": "https://docs.chain.link/ccip/directory/mainnet/token/YBTC.B",
          "iconUrl": "https://d2f70xi62kby8n.cloudfront.net/tokens/ybtcb.webp?auto=compress%2Cformat"
        },
        {
          "assetName": "Lorenzo stBTC",
          "baseAsset": "stBTC",
          "url": "https://docs.chain.link/ccip/directory/mainnet/token/stBTC",
          "iconUrl": "https://d2f70xi62kby8n.cloudfront.net/tokens/stbtc.webp?auto=compress%2Cformat"
        }
      ],
      "title": "Cross-chain token (CCT) standard: Added support for new tokens",
      "topic": "CCIP"
    },
    {
      "category": "integration",
      "date": "2025-07-20",
      "description": "New Data Streams available on all [supported networks](https://docs.chain.link/data-streams/crypto-streams):",
      "relatedNetworks": [
        "apechain",
        "arbitrum",
        "avalanche",
        "base",
        "berachain",
        "bitlayer",
        "blast",
        "bnb-chain",
        "bob",
        "botanix",
        "celo",
        "ethereum",
        "gnosis-chain",
        "gravity",
        "hashkey",
        "hyperliquid",
        "ink",
        "katana",
        "lens",
        "linea",
        "mantle",
        "metis",
        "opbnb",
        "optimism",
        "polygon",
        "ronin",
        "scroll",
        "shibarium",
        "soneium",
        "sonic",
        "solana",
        "taiko",
        "unichain",
        "worldchain",
        "zksync"
      ],
      "relatedTokens": [
        {
          "assetName": "Pump.fun",
          "baseAsset": "PUMP",
          "quoteAsset": "USD",
          "url": "https://data.chain.link/streams/pump-usd",
          "iconUrl": "https://d2f70xi62kby8n.cloudfront.net/tokens/pump.webp"
        }
      ],
      "title": "Added support to Data Streams",
      "topic": "Data Streams"
    },
    {
      "category": "integration",
      "date": "2025-07-20",
      "description": "New Data Feeds available:",
      "relatedNetworks": ["arbitrum"],
      "relatedTokens": [
        {
          "assetName": "Pump",
          "baseAsset": "PUMP",
          "quoteAsset": "USD",
          "network": "arbitrum",
          "url": "https://data.chain.link/feeds/arbitrum/mainnet/pump-usd",
          "iconUrl": "https://d2f70xi62kby8n.cloudfront.net/tokens/pump.webp"
        }
      ],
      "title": "Added support to Data Feeds",
      "topic": "Data Feeds"
    },
    {
      "category": "integration",
      "date": "2025-07-13",
      "description": "New Data Feeds available:",
      "relatedNetworks": ["botanix", "polygonkatana", "base", "bob"],
      "relatedTokens": [
        {
          "assetName": "AUSD",
          "baseAsset": "AUSD",
          "quoteAsset": "USD",
          "network": "botanix",
          "url": "https://data.chain.link/feeds/botanix/mainnet/ausd-usd",
          "iconUrl": "https://d2f70xi62kby8n.cloudfront.net/tokens/ausd.webp"
        },
        {
          "assetName": "AUSD",
          "baseAsset": "AUSD",
          "quoteAsset": "USD",
          "network": "polygonkatana",
          "url": "https://data.chain.link/feeds/katana/polygon-mainnet-katana/ausd-usd",
          "iconUrl": "https://d2f70xi62kby8n.cloudfront.net/tokens/ausd.webp"
        },
        {
          "assetName": "Australian Dollar",
          "baseAsset": "AUD",
          "quoteAsset": "USD",
          "network": "base",
          "url": "https://data.chain.link/feeds/base/base/aud-usd",
          "iconUrl": "https://d2f70xi62kby8n.cloudfront.net/tokens/aud.webp"
        },
        {
          "assetName": "Bitcoin",
          "baseAsset": "BTC",
          "quoteAsset": "USD",
          "network": "botanix",
          "url": "https://data.chain.link/feeds/botanix/mainnet/btc-usd",
          "iconUrl": "https://d2f70xi62kby8n.cloudfront.net/tokens/btc.webp"
        },
        {
          "assetName": "Bitcoin",
          "baseAsset": "BTC",
          "quoteAsset": "USD",
          "network": "polygonkatana",
          "url": "https://data.chain.link/feeds/katana/polygon-mainnet-katana/btc-usd",
          "iconUrl": "https://d2f70xi62kby8n.cloudfront.net/tokens/btc.webp"
        },
        {
          "assetName": "Bitcoin",
          "baseAsset": "BTC",
          "quoteAsset": "USD",
          "network": "bob",
          "url": "https://data.chain.link/feeds/bob/mainnet/btc-usd",
          "iconUrl": "https://d2f70xi62kby8n.cloudfront.net/tokens/btc.webp"
        },
        {
          "assetName": "Chainlink",
          "baseAsset": "LINK",
          "quoteAsset": "USD",
          "network": "botanix",
          "url": "https://data.chain.link/feeds/botanix/mainnet/link-usd",
          "iconUrl": "https://d2f70xi62kby8n.cloudfront.net/tokens/link.webp"
        },
        {
          "assetName": "Chainlink",
          "baseAsset": "LINK",
          "quoteAsset": "USD",
          "network": "polygonkatana",
          "url": "https://data.chain.link/feeds/katana/polygon-mainnet-katana/link-usd",
          "iconUrl": "https://d2f70xi62kby8n.cloudfront.net/tokens/link.webp"
        },
        {
          "assetName": "Chainlink",
          "baseAsset": "LINK",
          "quoteAsset": "USD",
          "network": "bob",
          "url": "https://data.chain.link/feeds/bob/mainnet/link-usd",
          "iconUrl": "https://d2f70xi62kby8n.cloudfront.net/tokens/link.webp"
        },
        {
          "assetName": "Circle USD",
          "baseAsset": "USDC",
          "quoteAsset": "USD",
          "network": "botanix",
          "url": "https://data.chain.link/feeds/botanix/mainnet/usdc-usd",
          "iconUrl": "https://d2f70xi62kby8n.cloudfront.net/tokens/usdc.webp"
        },
        {
          "assetName": "Circle USD",
          "baseAsset": "USDC",
          "quoteAsset": "USD",
          "network": "polygonkatana",
          "url": "https://data.chain.link/feeds/katana/polygon-mainnet-katana/usdc-usd",
          "iconUrl": "https://d2f70xi62kby8n.cloudfront.net/tokens/usdc.webp"
        },
        {
          "assetName": "Circle USD",
          "baseAsset": "USDC",
          "quoteAsset": "USD",
          "network": "bob",
          "url": "https://data.chain.link/feeds/bob/mainnet/usdc-usd",
          "iconUrl": "https://d2f70xi62kby8n.cloudfront.net/tokens/usdc.webp"
        },
        {
          "assetName": "Ethereum",
          "baseAsset": "ETH",
          "quoteAsset": "USD",
          "network": "botanix",
          "url": "https://data.chain.link/feeds/botanix/mainnet/eth-usd",
          "iconUrl": "https://d2f70xi62kby8n.cloudfront.net/tokens/eth.webp"
        },
        {
          "assetName": "Ethereum",
          "baseAsset": "ETH",
          "quoteAsset": "USD",
          "network": "polygonkatana",
          "url": "https://data.chain.link/feeds/katana/polygon-mainnet-katana/eth-usd",
          "iconUrl": "https://d2f70xi62kby8n.cloudfront.net/tokens/eth.webp"
        },
        {
          "assetName": "Ethereum",
          "baseAsset": "ETH",
          "quoteAsset": "USD",
          "network": "bob",
          "url": "https://data.chain.link/feeds/bob/mainnet/eth-usd",
          "iconUrl": "https://d2f70xi62kby8n.cloudfront.net/tokens/eth.webp"
        },
        {
          "assetName": "Jito Staked SOL",
          "baseAsset": "JITOSOL",
          "quoteAsset": "USD",
          "network": "polygonkatana",
          "url": "https://data.chain.link/feeds/katana/polygon-mainnet-katana/jitosol-usd",
          "iconUrl": "https://d2f70xi62kby8n.cloudfront.net/tokens/jitosol.webp"
        },
        {
          "assetName": "Jito Staked SOL",
          "baseAsset": "JITOSOL",
          "quoteAsset": "SOL",
          "network": "polygonkatana",
          "url": "https://data.chain.link/feeds/katana/polygon-mainnet-katana/jitosol-sol",
          "iconUrl": "https://d2f70xi62kby8n.cloudfront.net/tokens/jitosol.webp"
        },
        {
          "assetName": "LBTC / BTC",
          "baseAsset": "LBTC",
          "quoteAsset": "BTC",
          "network": "polygonkatana",
          "url": "https://data.chain.link/feeds/katana/polygon-mainnet-katana/lbtc-btc",
          "iconUrl": "https://d2f70xi62kby8n.cloudfront.net/tokens/lbtc.webp"
        },
        {
          "assetName": "Lombard Staked BTC",
          "baseAsset": "LBTC",
          "quoteAsset": "USD",
          "network": "polygonkatana",
          "url": "https://data.chain.link/feeds/katana/polygon-mainnet-katana/lbtc-usd",
          "iconUrl": "https://d2f70xi62kby8n.cloudfront.net/tokens/lbtc.webp"
        },
        {
          "assetName": "Morpho",
          "baseAsset": "MORPHO",
          "quoteAsset": "USD",
          "network": "polygonkatana",
          "url": "https://data.chain.link/feeds/katana/polygon-mainnet-katana/morpho-usd",
          "iconUrl": "https://d2f70xi62kby8n.cloudfront.net/tokens/morpho.webp"
        },
        {
          "assetName": "Philippine Peso",
          "baseAsset": "PHP",
          "quoteAsset": "USD",
          "network": "base",
          "url": "https://data.chain.link/feeds/base/base/php-usd",
          "iconUrl": "https://d2f70xi62kby8n.cloudfront.net/tokens/php.webp"
        },
        {
          "assetName": "POL",
          "baseAsset": "POL",
          "quoteAsset": "USD",
          "network": "polygonkatana",
          "url": "https://data.chain.link/feeds/katana/polygon-mainnet-katana/pol-usd",
          "iconUrl": "https://d2f70xi62kby8n.cloudfront.net/tokens/pol.webp"
        },
        {
          "assetName": "Singapore Dollar",
          "baseAsset": "SGD",
          "quoteAsset": "USD",
          "network": "base",
          "url": "https://data.chain.link/feeds/base/base/sgd-usd",
          "iconUrl": "https://d2f70xi62kby8n.cloudfront.net/tokens/sgd.webp"
        },
        {
          "assetName": "Solana",
          "baseAsset": "SOL",
          "quoteAsset": "USD",
          "network": "polygonkatana",
          "url": "https://data.chain.link/feeds/katana/polygon-mainnet-katana/sol-usd",
          "iconUrl": "https://d2f70xi62kby8n.cloudfront.net/tokens/sol.webp"
        },
        {
          "assetName": "stBTC / BTC Exchange Rate",
          "baseAsset": "stBTC",
          "quoteAsset": "BTC",
          "network": "botanix",
          "url": "https://data.chain.link/feeds/botanix/mainnet/stbtc-btc-exchange-rate",
          "iconUrl": "https://d2f70xi62kby8n.cloudfront.net/tokens/stbtc.webp"
        },
        {
          "assetName": "Sushi",
          "baseAsset": "SUSHI",
          "quoteAsset": "USD",
          "network": "polygonkatana",
          "url": "https://data.chain.link/feeds/katana/polygon-mainnet-katana/sushi-usd",
          "iconUrl": "https://d2f70xi62kby8n.cloudfront.net/tokens/sushi.webp"
        },
        {
          "assetName": "Tether USD",
          "baseAsset": "USDT",
          "quoteAsset": "USD",
          "network": "botanix",
          "url": "https://data.chain.link/feeds/botanix/mainnet/usdt-usd",
          "iconUrl": "https://d2f70xi62kby8n.cloudfront.net/tokens/usdt.webp"
        },
        {
          "assetName": "Tether USD",
          "baseAsset": "USDT",
          "quoteAsset": "USD",
          "network": "polygonkatana",
          "url": "https://data.chain.link/feeds/katana/polygon-mainnet-katana/usdt-usd",
          "iconUrl": "https://d2f70xi62kby8n.cloudfront.net/tokens/usdt.webp"
        },
        {
          "assetName": "Tether USD",
          "baseAsset": "USDT",
          "quoteAsset": "USD",
          "network": "bob",
          "url": "https://data.chain.link/feeds/bob/mainnet/usdt-usd",
          "iconUrl": "https://d2f70xi62kby8n.cloudfront.net/tokens/usdt.webp"
        },
        {
          "assetName": "USDS",
          "baseAsset": "USDS",
          "quoteAsset": "USD",
          "network": "polygonkatana",
          "url": "https://data.chain.link/feeds/katana/polygon-mainnet-katana/usds-usd",
          "iconUrl": "https://d2f70xi62kby8n.cloudfront.net/tokens/usds.webp"
        },
        {
          "assetName": "World Liberty Financial USD",
          "baseAsset": "USD1",
          "quoteAsset": "USD",
          "network": "botanix",
          "url": "https://data.chain.link/feeds/botanix/mainnet/usd1-usd",
          "iconUrl": "https://d2f70xi62kby8n.cloudfront.net/tokens/usd1.webp"
        },
        {
          "assetName": "Wrapped Bitcoin",
          "baseAsset": "WBTC",
          "quoteAsset": "BTC",
          "network": "polygonkatana",
          "url": "https://data.chain.link/feeds/katana/polygon-mainnet-katana/wbtc-btc",
          "iconUrl": "https://d2f70xi62kby8n.cloudfront.net/tokens/wbtc.webp"
        },
        {
          "assetName": "Wrapped Bitcoin",
          "baseAsset": "WBTC",
          "quoteAsset": "BTC",
          "network": "polygonkatana",
          "url": "https://data.chain.link/feeds/katana/polygon-mainnet-katana/wbtc-usd",
          "iconUrl": "https://d2f70xi62kby8n.cloudfront.net/tokens/wbtc.webp"
        },
        {
          "assetName": "Wrapped Bitcoin",
          "baseAsset": "WBTC",
          "quoteAsset": "BTC",
          "network": "bob",
          "url": "https://data.chain.link/feeds/bob/mainnet/wbtc-btc",
          "iconUrl": "https://d2f70xi62kby8n.cloudfront.net/tokens/wbtc.webp"
        },
        {
          "assetName": "Wrapped eETH",
          "baseAsset": "weETH",
          "quoteAsset": "USD",
          "network": "polygonkatana",
          "url": "https://data.chain.link/feeds/katana/polygon-mainnet-katana/weeth-eth",
          "iconUrl": "https://d2f70xi62kby8n.cloudfront.net/tokens/weeth.webp"
        },
        {
          "assetName": "Wrapped stETH",
          "baseAsset": "WSTETH",
          "quoteAsset": "ETH",
          "network": "polygonkatana",
          "url": "https://data.chain.link/feeds/katana/polygon-mainnet-katana/wsteth-eth",
          "iconUrl": "https://d2f70xi62kby8n.cloudfront.net/tokens/wsteth.webp"
        },
        {
          "assetName": "Yearn Finance",
          "baseAsset": "YFI",
          "quoteAsset": "USD",
          "network": "polygonkatana",
          "url": "https://data.chain.link/feeds/katana/polygon-mainnet-katana/yfi-usd",
          "iconUrl": "https://d2f70xi62kby8n.cloudfront.net/tokens/yfi.webp"
        },
        {
          "assetName": "yUSD / USD Exchange Rate",
          "baseAsset": "yUSD",
          "quoteAsset": "USD",
          "network": "polygonkatana",
          "url": "https://data.chain.link/feeds/katana/polygon-mainnet-katana/yusd-usd-exchange-rate",
          "iconUrl": "https://d2f70xi62kby8n.cloudfront.net/tokens/yusd.webp"
        }
      ],
      "title": "Added support to Data Feeds",
      "topic": "Data Feeds"
    },
    {
      "category": "integration",
      "date": "2025-07-09",
      "description": "Chainlink CCIP expands support to Etherlink Testnet.",
      "newNetworks": [
        {
          "displayName": "Etherlink Testnet",
          "network": "etherlink",
          "url": "https://docs.chain.link/ccip/directory/testnet/chain/etherlink-testnet"
        }
      ],
      "relatedNetworks": ["etherlink"],
      "title": "CCIP on Etherlink Testnet",
      "topic": "CCIP"
    },
    {
      "category": "release",
      "date": "2025-07-08",
      "description": "Chainlink Node v2.25.0 is now available. See the [Release Notes](https://github.com/smartcontractkit/chainlink/releases/tag/v2.25.0) for details.",
      "title": "Chainlink Node v2.25.0",
      "topic": "Nodes"
    },
    {
      "category": "integration",
      "date": "2025-07-08",
      "description": "Chainlink Data Feeds is available on BOB Mainnet. View the available price feed information on the [Price Feed Addresses](https://docs.chain.link/data-feeds/price-feeds/addresses?network=bob&page=1) page.",
      "relatedNetworks": ["bob"],
      "title": "Data Feeds Expands to BOB Mainnet",
      "topic": "Data Feeds"
    },
    {
      "category": "integration",
      "date": "2025-07-06",
      "description": "Newly supported tokens: MEW",
      "relatedTokens": [
        {
          "assetName": "cat in a dogs world",
          "baseAsset": "MEW",
          "url": "https://docs.chain.link/ccip/directory/mainnet/token/MEW",
          "iconUrl": "https://d2f70xi62kby8n.cloudfront.net/tokens/mew.webp?auto=compress%2Cformat"
        }
      ],
      "title": "Cross-chain token (CCT) standard: Added support for new tokens",
      "topic": "CCIP"
    },
    {
      "category": "integration",
      "date": "2025-07-02",
      "description": "Chainlink Data Streams is available for new blockchains:\n\n- Metis Andromeda Mainnet\n- Metis Sepolia Testnet\n\nThe verifier proxy addresses and stream IDs are available on the [Stream Addresses](https://docs.chain.link/data-streams/crypto-streams) page.",
      "relatedNetworks": ["metis"],
      "title": "Data Streams Expands to Metis",
      "topic": "Data Streams"
    },
    {
      "category": "integration",
      "date": "2025-07-01",
      "description": "Chainlink CCIP expands support to Katana Mainnet and Botanix Mainnet.",
      "newNetworks": [
        {
          "displayName": "Katana Mainnet",
          "network": "polygonkatana",
          "url": "https://docs.chain.link/ccip/directory/mainnet/chain/polygon-mainnet-katana"
        },
        {
          "displayName": "Botanix Mainnet",
          "network": "botanix",
          "url": "https://docs.chain.link/ccip/directory/mainnet/chain/bitcoin-mainnet-botanix"
        }
      ],
      "relatedNetworks": ["polygonkatana", "botanix"],
      "title": "CCIP on Katana Mainnet and Botanix Mainnet",
      "topic": "CCIP"
    },
    {
      "category": "integration",
      "date": "2025-06-30",
      "description": "Chainlink Data Streams is available for new blockchains:\n\n- Botanix Mainnet\n- Katana Mainnet\n- Katana Testnet (Tatara)\n\nThe verifier proxy addresses and stream IDs are available on the [Stream Addresses](https://docs.chain.link/data-streams/crypto-streams) page.",
      "relatedNetworks": ["botanix", "polygonkatana"],
      "title": "Data Streams Expands to New Blockchains",
      "topic": "Data Streams"
    },
    {
      "category": "integration",
      "date": "2025-06-30",
      "description": "Chainlink Data Feeds expands support to new blockchains:\n\n- Botanix Mainnet\n- Katana Mainnet\n- Katana Testnet (Tatara)\n\nView the available price feed information on the [Price Feed Addresses](https://docs.chain.link/data-feeds/price-feeds/addresses?network=botanix&page=1) page.",
      "relatedNetworks": ["botanix", "polygonkatana"],
      "title": "Data Feeds Expands to New Blockchains",
      "topic": "Data Feeds"
    },
    {
      "category": "integration",
      "date": "2025-06-29",
      "description": "Newly supported tokens: DEGEN, SolvBTC.BERA, USDT",
      "relatedTokens": [
        {
          "assetName": "Degen Arena",
          "baseAsset": "DEGEN",
          "url": "https://docs.chain.link/ccip/directory/mainnet/token/DEGEN",
          "iconUrl": "https://d2f70xi62kby8n.cloudfront.net/tokens/degen.webp?auto=compress%2Cformat"
        },
        {
          "assetName": "SolvBTC Bera Vault",
          "baseAsset": "SolvBTC.BERA",
          "url": "https://docs.chain.link/ccip/directory/mainnet/token/SolvBTC.BERA",
          "iconUrl": "https://d2f70xi62kby8n.cloudfront.net/tokens/solvbtcbera.webp?auto=compress%2Cformat"
        },
        {
          "assetName": "Tether USD",
          "baseAsset": "USDT",
          "url": "https://docs.chain.link/ccip/directory/mainnet/token/USDT",
          "iconUrl": "https://d2f70xi62kby8n.cloudfront.net/tokens/usdt.webp?auto=compress%2Cformat"
        }
      ],
      "title": "Cross-chain token (CCT) standard: Added support for new tokens",
      "topic": "CCIP"
    },
    {
      "category": "integration",
      "date": "2025-06-29",
      "description": "New Data Feeds available:",
      "relatedNetworks": ["arbitrum", "ethereum"],
      "relatedTokens": [
        {
          "assetName": "Aptos",
          "baseAsset": "APT",
          "quoteAsset": "USD",
          "network": "arbitrum",
          "url": "https://data.chain.link/feeds/arbitrum/mainnet/apt-usd",
          "iconUrl": "https://d2f70xi62kby8n.cloudfront.net/tokens/apt.webp"
        },
        {
          "assetName": "Staked Falcon USD",
          "baseAsset": "sUSDf",
          "quoteAsset": "USDf",
          "network": "ethereum",
          "url": "https://data.chain.link/feeds/ethereum/mainnet/susdf-usdf-exchange-rate",
          "iconUrl": "https://d2f70xi62kby8n.cloudfront.net/tokens/susdf.webp"
        }
      ],
      "title": "Added support to Data Feeds",
      "topic": "Data Feeds"
    },
    {
      "category": "integration",
      "date": "2025-06-27",
      "description": "Chainlink CCIP expands support to Hyperliquid Mainnet. Note: Before using or integrating Hyperliquid on CCIP, it is recommended to review [Network-Specific Service Limits](/ccip/service-limits/network-specific-limits).",
      "newNetworks": [
        {
          "displayName": "Hyperliquid Mainnet",
          "network": "hyperliquid",
          "url": "https://docs.chain.link/ccip/directory/mainnet/chain/hyperliquid-mainnet"
        }
      ],
      "relatedNetworks": ["hyperliquid"],
      "title": "CCIP on Hyperliquid Mainnet",
      "topic": "CCIP"
    },
    {
      "category": "integration",
      "date": "2025-06-22",
      "description": "Newly supported tokens: EmCH, SDM, WLD, xSILO",
      "relatedTokens": [
        {
          "assetName": "EmGEMx Switzerland",
          "baseAsset": "EmCH",
          "url": "https://docs.chain.link/ccip/directory/mainnet/token/EmCH",
          "iconUrl": "https://d2f70xi62kby8n.cloudfront.net/tokens/emch.webp?auto=compress%2Cformat"
        },
        {
          "assetName": "Diamondz Shadow Movies",
          "baseAsset": "SDM",
          "url": "https://docs.chain.link/ccip/directory/mainnet/token/SDM",
          "iconUrl": "https://d2f70xi62kby8n.cloudfront.net/tokens/sdm.webp?auto=compress%2Cformat"
        },
        {
          "assetName": "Worldcoin",
          "baseAsset": "WLD",
          "url": "https://docs.chain.link/ccip/directory/mainnet/token/WLD",
          "iconUrl": "https://d2f70xi62kby8n.cloudfront.net/tokens/wld.webp?auto=compress%2Cformat"
        },
        {
          "assetName": "xSILO",
          "baseAsset": "xSILO",
          "url": "https://docs.chain.link/ccip/directory/mainnet/token/xSILO",
          "iconUrl": "https://d2f70xi62kby8n.cloudfront.net/tokens/xsilo.webp?auto=compress%2Cformat"
        }
      ],
      "title": "Cross-chain token (CCT) standard: Added support for new tokens",
      "topic": "CCIP"
    },
    {
      "category": "integration",
      "date": "2025-06-22",
      "description": "New Data Feeds available:",
      "relatedNetworks": ["base", "arbitrum", "ethereum"],
      "relatedTokens": [
        {
          "assetName": "British Pound",
          "baseAsset": "GBP",
          "quoteAsset": "USD",
          "network": "base",
          "url": "https://data.chain.link/feeds/base/base/gbp-usd",
          "iconUrl": "https://d2f70xi62kby8n.cloudfront.net/tokens/gbp.webp"
        },
        {
          "assetName": "Gas",
          "baseAsset": "GAS",
          "quoteAsset": "USD",
          "network": "arbitrum",
          "url": "https://data.chain.link/feeds/arbitrum/mainnet/gas-usd",
          "iconUrl": "https://d2f70xi62kby8n.cloudfront.net/tokens/gas.webp"
        },
        {
          "assetName": "Liquid Staked ETH",
          "baseAsset": "LSETH",
          "quoteAsset": "ETH",
          "network": "ethereum",
          "url": "https://data.chain.link/feeds/ethereum/mainnet/lseth-eth-exchange-rate",
          "iconUrl": "https://d2f70xi62kby8n.cloudfront.net/tokens/lseth.webp"
        },
        {
          "assetName": "Swiss Franc",
          "baseAsset": "CHF",
          "quoteAsset": "USD",
          "network": "base",
          "url": "https://data.chain.link/feeds/base/base/chf-usd",
          "iconUrl": "https://d2f70xi62kby8n.cloudfront.net/tokens/chf.webp"
        }
      ],
      "title": "Added support to Data Feeds",
      "topic": "Data Feeds"
    },
    {
      "category": "integration",
      "date": "2025-06-19",
      "description": "Chainlink Automation expands support to new blockchains:\n\n- ZkSync\n\nVisit the [Supported Networks](https://docs.chain.link/chainlink-automation/overview/supported-networks) page for more information.",
      "relatedNetworks": ["zksync"],
      "title": "Automation Expands to New Blockchains",
      "topic": "Automation"
    },
    {
      "category": "release",
      "date": "2025-06-17",
      "title": "Chainlink Universal Search + AI",
      "topic": "General",
      "description": "We’ve launched Chainlink Universal Search — an AI-powered experience that helps developers instantly find what they need across all Chainlink web properties.\n\n**What You Can Search:**\n- Data Feeds & Streams\n- CCIP Networks, Lanes & Tokens\n- LINK Token Contracts\n- Faucets\n- Resources:\n  - Technical Documentation\n  - Quickstarts\n  - Tutorials\n  - Tech Talks\n  - Blogs\n  - Videos\n  - Case Studies\n- Changelog\n\n**Features:**\n- **Ask or Search:** Use natural language or keyword input\n- **Smart Previews:** Hover to copy key values or open block explorers\n- **Direct Links:** Jump to faucets, changelogs, and integration guides instantly\n\n**Access It Anywhere:**\n- Available across *.chain.link\n- Launch with `Cmd+K` or tap the **Ask AI** button\n\nUniversal Search puts all Chainlink resources at your fingertips—fast, focused, and built for devs."
    },
    {
      "category": "integration",
      "date": "2025-06-17",
      "description": "Newly supported tokens: EmCH, xSILO",
      "relatedTokens": [
        {
          "assetName": "EmGEMx Switzerland",
          "baseAsset": "EmCH",
          "url": "https://docs.chain.link/ccip/directory/mainnet/token/EmCH",
          "iconUrl": "https://d2f70xi62kby8n.cloudfront.net/tokens/emch.webp?auto=compress%2Cformat"
        },
        {
          "assetName": "xSILO",
          "baseAsset": "xSILO",
          "url": "https://docs.chain.link/ccip/directory/mainnet/token/xSILO",
          "iconUrl": "https://d2f70xi62kby8n.cloudfront.net/tokens/xsilo.webp?auto=compress%2Cformat"
        }
      ],
      "title": "Cross-chain token (CCT) standard: Added support for new tokens",
      "topic": "CCIP"
    },
    {
      "category": "integration",
      "date": "2025-06-15",
      "description": "New Data Streams available on all [supported networks](https://docs.chain.link/data-streams/crypto-streams):",
      "relatedNetworks": [
        "apechain",
        "arbitrum",
        "avalanche",
        "base",
        "berachain",
        "bitlayer",
        "blast",
        "bnb-chain",
        "bob",
        "celo",
        "ethereum",
        "gnosis-chain",
        "gravity",
        "hashkey",
        "hyperliquid",
        "ink",
        "lens",
        "linea",
        "mantle",
        "opbnb",
        "optimism",
        "polygon",
        "ronin",
        "scroll",
        "shibarium",
        "soneium",
        "sonic",
        "solana",
        "taiko",
        "unichain",
        "worldchain",
        "zksync"
      ],
      "relatedTokens": [
        {
          "assetName": "Maple Finance",
          "baseAsset": "SYRUP",
          "quoteAsset": "USD",
          "url": "https://data.chain.link/streams/syrup-usd",
          "iconUrl": "https://d2f70xi62kby8n.cloudfront.net/tokens/syrup.webp"
        },
        {
          "assetName": "zkLink",
          "baseAsset": "ZKL",
          "quoteAsset": "USD",
          "url": "https://data.chain.link/streams/zkl-usd",
          "iconUrl": "https://d2f70xi62kby8n.cloudfront.net/tokens/zkl.webp"
        }
      ],
      "title": "Added support to Data Streams",
      "topic": "Data Streams"
    },
    {
      "category": "integration",
      "date": "2025-06-15",
      "description": "New Data Feeds available:",
      "relatedNetworks": ["base", "arbitrum"],
      "relatedTokens": [
        {
          "assetName": "Cardano",
          "baseAsset": "ADA",
          "quoteAsset": "USD",
          "network": "base",
          "url": "https://data.chain.link/feeds/base/base/ada-usd",
          "iconUrl": "https://d2f70xi62kby8n.cloudfront.net/tokens/ada.webp"
        },
        {
          "assetName": "Litecoin",
          "baseAsset": "LTC",
          "quoteAsset": "USD",
          "network": "base",
          "url": "https://data.chain.link/feeds/base/base/ltc-usd",
          "iconUrl": "https://d2f70xi62kby8n.cloudfront.net/tokens/ltc.webp"
        },
        {
          "assetName": "Super OETH",
          "baseAsset": "SUPEROETHB",
          "quoteAsset": "ETH",
          "network": "base",
          "url": "https://data.chain.link/feeds/base/base/superoethb-eth",
          "iconUrl": "https://d2f70xi62kby8n.cloudfront.net/tokens/superoethb.webp"
        },
        {
          "assetName": "XRP",
          "baseAsset": "XRP",
          "quoteAsset": "USD",
          "network": "base",
          "url": "https://data.chain.link/feeds/base/base/xrp-usd",
          "iconUrl": "https://d2f70xi62kby8n.cloudfront.net/tokens/xrp.webp"
        },
        {
          "assetName": "yUSD / USD Exchange Rate",
          "baseAsset": "yUSD",
          "quoteAsset": "USD",
          "network": "arbitrum",
          "url": "https://data.chain.link/feeds/arbitrum/mainnet/yusd-usd-exchange-rate",
          "iconUrl": "https://d2f70xi62kby8n.cloudfront.net/tokens/yusd.webp"
        }
      ],
      "title": "Added support to Data Feeds",
      "topic": "Data Feeds"
    },
    {
      "category": "integration",
      "date": "2025-06-08",
      "description": "New Data Streams available on all [supported networks](https://docs.chain.link/data-streams/crypto-streams):",
      "relatedNetworks": [
        "apechain",
        "arbitrum",
        "avalanche",
        "base",
        "berachain",
        "bitlayer",
        "blast",
        "bnb-chain",
        "bob",
        "celo",
        "ethereum",
        "gnosis-chain",
        "gravity",
        "hashkey",
        "hyperliquid",
        "ink",
        "lens",
        "linea",
        "mantle",
        "opbnb",
        "optimism",
        "polygon",
        "ronin",
        "scroll",
        "shibarium",
        "soneium",
        "sonic",
        "solana",
        "taiko",
        "unichain",
        "worldchain",
        "zksync"
      ],
      "relatedTokens": [
        {
          "assetName": "SyrupUSDC / USDC Exchange Rate",
          "baseAsset": "SyrupUSDC",
          "quoteAsset": "USDC",
          "url": "https://data.chain.link/streams/syrupusdc-usdc",
          "iconUrl": "https://d2f70xi62kby8n.cloudfront.net/tokens/syrupusdc.webp"
        }
      ],
      "title": "Added support to Data Streams",
      "topic": "Data Streams"
    },
    {
      "category": "integration",
      "date": "2025-06-08",
      "description": "New Data Feeds available:",
      "relatedNetworks": ["base", "zksync"],
      "relatedTokens": [
        {
          "assetName": "rETH",
          "baseAsset": "rETH",
          "quoteAsset": "ETH",
          "network": "base",
          "url": "https://data.chain.link/feeds/base/base/reth-eth-exchange-rate",
          "iconUrl": "https://d2f70xi62kby8n.cloudfront.net/tokens/reth.webp"
        },
        {
          "assetName": "Wrapped rsETH",
          "baseAsset": "wrsETH",
          "quoteAsset": "rsETH",
          "network": "zksync",
          "url": "https://data.chain.link/feeds/zksync/zksync/wrseth-eth-exchange-rate-eth",
          "iconUrl": "https://d2f70xi62kby8n.cloudfront.net/tokens/wrseth.webp"
        }
      ],
      "title": "Added support to Data Feeds",
      "topic": "Data Feeds"
    },
    {
      "category": "integration",
      "date": "2025-06-04",
      "description": "Chainlink Data Streams is available on Celo. The verifier proxy addresses and stream IDs are available on the [Stream Addresses](https://docs.chain.link/data-streams/crypto-streams) page.",
      "relatedNetworks": ["celo"],
      "title": "Data Streams on Celo",
      "topic": "Data Streams"
    },
    {
      "category": "integration",
      "date": "2025-06-03",
      "description": "Chainlink CCIP expands support to new blockchains:",
      "newNetworks": [
        {
          "displayName": "Janction Testnet",
          "network": "janction",
          "url": "https://docs.chain.link/ccip/directory/testnet/chain/janction-testnet-sepolia"
        },
        {
          "displayName": "Polygon Katana Testnet",
          "network": "polygonkatana",
          "url": "https://docs.chain.link/ccip/directory/testnet/chain/polygon-testnet-tatara"
        },
        {
          "displayName": "0G Testnet",
          "network": "0g",
          "url": "https://docs.chain.link/ccip/directory/testnet/chain/0g-testnet-galileo"
        }
      ],
      "relatedNetworks": ["janction", "polygonkatana", "0g"],
      "title": "CCIP on Janction, Polygon Katana, and 0G Testnets",
      "topic": "CCIP"
    },
    {
      "category": "integration",
      "date": "2025-06-01",
      "description": "Newly supported tokens: STABUL, USDO, rsETH",
      "relatedTokens": [
        {
          "assetName": "Stabull Finance",
          "baseAsset": "STABUL",
          "url": "https://docs.chain.link/ccip/directory/mainnet/token/STABUL",
          "iconUrl": "https://d2f70xi62kby8n.cloudfront.net/tokens/stabul.webp?auto=compress%2Cformat"
        },
        {
          "assetName": "OpenEden Open Dollar",
          "baseAsset": "USDO",
          "url": "https://docs.chain.link/ccip/directory/mainnet/token/USDO",
          "iconUrl": "https://d2f70xi62kby8n.cloudfront.net/tokens/usdo.webp?auto=compress%2Cformat"
        },
        {
          "assetName": "rsETH",
          "baseAsset": "rsETH",
          "url": "https://docs.chain.link/ccip/directory/mainnet/token/rsETH",
          "iconUrl": "https://d2f70xi62kby8n.cloudfront.net/tokens/rseth.webp?auto=compress%2Cformat"
        }
      ],
      "title": "Cross-chain token (CCT) standard: Added support for new tokens",
      "topic": "CCIP"
    },
    {
      "category": "integration",
      "date": "2025-06-01",
      "description": "New Data Streams available on all [supported networks](https://docs.chain.link/data-streams/crypto-streams):",
      "relatedNetworks": [
        "apechain",
        "arbitrum",
        "avalanche",
        "base",
        "berachain",
        "bitlayer",
        "blast",
        "bnb-chain",
        "bob",
        "ethereum",
        "gnosis-chain",
        "gravity",
        "hashkey",
        "hyperliquid",
        "ink",
        "lens",
        "linea",
        "mantle",
        "opbnb",
        "optimism",
        "polygon",
        "ronin",
        "scroll",
        "shibarium",
        "soneium",
        "sonic",
        "solana",
        "taiko",
        "unichain",
        "worldchain",
        "zksync"
      ],
      "relatedTokens": [
        {
          "assetName": "Bybit Staked SOL",
          "baseAsset": "BBSOL",
          "quoteAsset": "USD",
          "url": "https://data.chain.link/streams/bbsol-usd",
          "iconUrl": "https://d2f70xi62kby8n.cloudfront.net/tokens/bbsol.webp"
        },
        {
          "assetName": "Cronos",
          "baseAsset": "CRO",
          "quoteAsset": "USD",
          "url": "https://data.chain.link/streams/cro-usd",
          "iconUrl": "https://d2f70xi62kby8n.cloudfront.net/tokens/cro.webp"
        },
        {
          "assetName": "GATE",
          "baseAsset": "GT",
          "quoteAsset": "USD",
          "url": "https://data.chain.link/streams/gt-usd",
          "iconUrl": "https://d2f70xi62kby8n.cloudfront.net/tokens/gt.webp"
        },
        {
          "assetName": "KAITO",
          "baseAsset": "KAITO",
          "quoteAsset": "USD",
          "url": "https://data.chain.link/streams/kaito-usd",
          "iconUrl": "https://d2f70xi62kby8n.cloudfront.net/tokens/kaito.webp"
        },
        {
          "assetName": "Kaspa",
          "baseAsset": "KAS",
          "quoteAsset": "USD",
          "url": "https://data.chain.link/streams/kas-usd",
          "iconUrl": "https://d2f70xi62kby8n.cloudfront.net/tokens/kas.webp"
        },
        {
          "assetName": "Liquid Staking Token",
          "baseAsset": "LST",
          "quoteAsset": "USD",
          "url": "https://data.chain.link/streams/lst-usd",
          "iconUrl": "https://d2f70xi62kby8n.cloudfront.net/tokens/lst.webp"
        },
        {
          "assetName": "Oasis",
          "baseAsset": "ROSE",
          "quoteAsset": "USD",
          "url": "https://data.chain.link/streams/rose-usd",
          "iconUrl": "https://d2f70xi62kby8n.cloudfront.net/tokens/rose.webp"
        },
        {
          "assetName": "SolanaHub staked SOL",
          "baseAsset": "HUBSOL",
          "quoteAsset": "USD",
          "url": "https://data.chain.link/streams/hubsol-usd",
          "iconUrl": "https://d2f70xi62kby8n.cloudfront.net/tokens/hubsol.webp"
        },
        {
          "assetName": "Toshi",
          "baseAsset": "TOSHI",
          "quoteAsset": "USD",
          "url": "https://data.chain.link/streams/toshi-usd",
          "iconUrl": "https://d2f70xi62kby8n.cloudfront.net/tokens/toshi.webp"
        },
        {
          "assetName": "Trust Wallet",
          "baseAsset": "TWT",
          "quoteAsset": "USD",
          "url": "https://data.chain.link/streams/twt-usd",
          "iconUrl": "https://d2f70xi62kby8n.cloudfront.net/tokens/twt.webp"
        },
        {
          "assetName": "USD1",
          "baseAsset": "USD1",
          "quoteAsset": "USD",
          "url": "https://data.chain.link/streams/usd1-usd",
          "iconUrl": "https://d2f70xi62kby8n.cloudfront.net/tokens/usd1.webp"
        }
      ],
      "title": "Added support to Data Streams",
      "topic": "Data Streams"
    },
    {
      "category": "integration",
      "date": "2025-06-01",
      "description": "New SmartData Feeds available:",
      "relatedNetworks": ["avalanche"],
      "relatedTokens": [
        {
          "assetName": "EmCH",
          "baseAsset": "EmCH",
          "network": "avalanche",
          "productTypeCode": "PoR",
          "url": "https://data.chain.link/feeds/avalanche/mainnet/emch-reserves",
          "iconUrl": "https://d2f70xi62kby8n.cloudfront.net/tokens/emch.webp"
        }
      ],
      "title": "Added support to SmartData",
      "topic": "SmartData"
    },
    {
      "category": "integration",
      "date": "2025-06-01",
      "description": "New Data Feeds available:",
      "relatedNetworks": ["aptos", "mantle", "ethereum", "sonic"],
      "relatedTokens": [
        {
          "assetName": "World Liberty Financial USD",
          "baseAsset": "USD1",
          "quoteAsset": "USD",
          "network": "mantle",
          "url": "https://data.chain.link/feeds/mantle/mantle/usd1-usd",
          "iconUrl": "https://d2f70xi62kby8n.cloudfront.net/tokens/usd1.webp"
        },
        {
          "assetName": "Wrapped Ampleforth",
          "baseAsset": "wAMPL",
          "quoteAsset": "USD",
          "network": "ethereum",
          "url": "https://data.chain.link/feeds/ethereum/mainnet/wampl-usd",
          "iconUrl": "https://d2f70xi62kby8n.cloudfront.net/tokens/wampl.webp"
        },
        {
          "assetName": "wstkscBTC / stkscBTC Exchange Rate",
          "baseAsset": "wstkscBTC",
          "quoteAsset": "stkscBTC",
          "network": "sonic",
          "url": "https://data.chain.link/feeds/sonic/sonic/wstkscbtc-stkscbtc-exchange-rate",
          "iconUrl": "https://d2f70xi62kby8n.cloudfront.net/tokens/wstkscbtc.webp"
        },
        {
          "assetName": "wstkscETH / stkscETH Exchange Rate",
          "baseAsset": "wstkscETH",
          "quoteAsset": "stkscETH",
          "network": "sonic",
          "url": "https://data.chain.link/feeds/sonic/sonic/wstksceth-stksceth-exchange-rate",
          "iconUrl": "https://d2f70xi62kby8n.cloudfront.net/tokens/wstksceth.webp"
        },
        {
          "assetName": "wstkscUSD / stkscUSD Exchange Rate",
          "baseAsset": "wstkscUSD",
          "quoteAsset": "stkscUSD",
          "network": "sonic",
          "url": "https://data.chain.link/feeds/sonic/sonic/wstkscusd-stkscusd-exchange-rate",
          "iconUrl": "https://d2f70xi62kby8n.cloudfront.net/tokens/wstkscusd.webp"
        },
        {
          "assetName": "PancakeSwap",
          "baseAsset": "CAKE",
          "quoteAsset": "USD",
          "network": "aptos",
          "url": "https://docs.chain.link/data-feeds/price-feeds/addresses?page=1&testnetPage=1&network=aptos&search=cake#aptos-mainnet",
          "iconUrl": "https://d2f70xi62kby8n.cloudfront.net/tokens/cake.webp"
        },
        {
          "assetName": "sUSDe-USDe Exchange Rate",
          "baseAsset": "sUSDe",
          "quoteAsset": "USDe",
          "network": "aptos",
          "url": "https://docs.chain.link/data-feeds/price-feeds/addresses?page=1&testnetPage=1&network=aptos&search=sUSDe-USDe#aptos-mainnet",
          "iconUrl": "https://d2f70xi62kby8n.cloudfront.net/tokens/susde.webp"
        }
      ],
      "title": "Added support to Data Feeds",
      "topic": "Data Feeds"
    },
    {
      "category": "release",
      "date": "2025-05-29",
      "description": "Chainlink Node v2.24.0 is now available. See the [Release Notes](https://github.com/smartcontractkit/chainlink/releases/tag/v2.24.0) for details.",
      "title": "Chainlink Node v2.24.0",
      "topic": "Nodes"
    },
    {
      "category": "integration",
      "date": "2025-05-25",
      "description": "Newly supported tokens: 1XMM, BOLD, CHIKA, DAMN, FEED, LsETH, NEKO, PFVS, SolvBTC.JUP, WOW, deUSD, syrupUSDC, zBTC",
      "relatedTokens": [
        {
          "assetName": "One-XMM Token",
          "baseAsset": "1XMM",
          "url": "https://docs.chain.link/ccip/directory/mainnet/token/1XMM",
          "iconUrl": "https://d2f70xi62kby8n.cloudfront.net/tokens/1xmm.webp?auto=compress%2Cformat"
        },
        {
          "assetName": "BOLD Stablecoin",
          "baseAsset": "BOLD",
          "url": "https://docs.chain.link/ccip/directory/mainnet/token/BOLD",
          "iconUrl": "https://d2f70xi62kby8n.cloudfront.net/tokens/bold.webp?auto=compress%2Cformat"
        },
        {
          "assetName": "Chiikawa",
          "baseAsset": "CHIKA",
          "url": "https://docs.chain.link/ccip/directory/mainnet/token/CHIKA",
          "iconUrl": "https://d2f70xi62kby8n.cloudfront.net/tokens/chika.webp?auto=compress%2Cformat"
        },
        {
          "assetName": "Sol Killer",
          "baseAsset": "DAMN",
          "url": "https://docs.chain.link/ccip/directory/mainnet/token/DAMN",
          "iconUrl": "https://d2f70xi62kby8n.cloudfront.net/tokens/damn.webp?auto=compress%2Cformat"
        },
        {
          "assetName": "FEED",
          "baseAsset": "FEED",
          "url": "https://docs.chain.link/ccip/directory/mainnet/token/FEED",
          "iconUrl": "https://d2f70xi62kby8n.cloudfront.net/tokens/feed.webp?auto=compress%2Cformat"
        },
        {
          "assetName": "Liquid Staked ETH",
          "baseAsset": "LsETH",
          "url": "https://docs.chain.link/ccip/directory/mainnet/token/LsETH",
          "iconUrl": "https://d2f70xi62kby8n.cloudfront.net/tokens/lseth.webp?auto=compress%2Cformat"
        },
        {
          "assetName": "Neko",
          "baseAsset": "NEKO",
          "url": "https://docs.chain.link/ccip/directory/mainnet/token/NEKO",
          "iconUrl": "https://d2f70xi62kby8n.cloudfront.net/tokens/neko.webp?auto=compress%2Cformat"
        },
        {
          "assetName": "Puffverse Token",
          "baseAsset": "PFVS",
          "url": "https://docs.chain.link/ccip/directory/mainnet/token/PFVS",
          "iconUrl": "https://d2f70xi62kby8n.cloudfront.net/tokens/pfvs.webp?auto=compress%2Cformat"
        },
        {
          "assetName": "SolvBTC Jupiter",
          "baseAsset": "SolvBTC.JUP",
          "url": "https://docs.chain.link/ccip/directory/mainnet/token/SolvBTC.JUP",
          "iconUrl": "https://d2f70xi62kby8n.cloudfront.net/tokens/solvbtcjup.webp?auto=compress%2Cformat"
        },
        {
          "assetName": "WOW",
          "baseAsset": "WOW",
          "url": "https://docs.chain.link/ccip/directory/mainnet/token/WOW",
          "iconUrl": "https://d2f70xi62kby8n.cloudfront.net/tokens/wow.webp?auto=compress%2Cformat"
        },
        {
          "assetName": "deUSD",
          "baseAsset": "deUSD",
          "url": "https://docs.chain.link/ccip/directory/mainnet/token/deUSD",
          "iconUrl": "https://d2f70xi62kby8n.cloudfront.net/tokens/deusd.webp?auto=compress%2Cformat"
        },
        {
          "assetName": "Syrup USDC",
          "baseAsset": "syrupUSDC",
          "url": "https://docs.chain.link/ccip/directory/mainnet/token/syrupUSDC",
          "iconUrl": "https://d2f70xi62kby8n.cloudfront.net/tokens/syrupusdc.webp?auto=compress%2Cformat"
        },
        {
          "assetName": "zBTC",
          "baseAsset": "zBTC",
          "url": "https://docs.chain.link/ccip/directory/mainnet/token/zBTC",
          "iconUrl": "https://d2f70xi62kby8n.cloudfront.net/tokens/zbtc.webp?auto=compress%2Cformat"
        }
      ],
      "title": "Cross-chain token (CCT) standard: Added support for new tokens",
      "topic": "CCIP"
    },
    {
      "category": "integration",
      "date": "2025-05-25",
      "description": "New SmartData Feeds available:",
      "relatedNetworks": ["arbitrum", "solana"],
      "relatedTokens": [
        {
          "assetName": "Bitcoin (BTC)",
          "baseAsset": "zBTC",
          "network": "arbitrum",
          "productTypeCode": "PoR",
          "url": "https://data.chain.link/feeds/arbitrum/mainnet/zbtc-por",
          "iconUrl": "https://d2f70xi62kby8n.cloudfront.net/tokens/zbtc.webp"
        },
        {
          "assetName": "Bitcoin (BTC)",
          "baseAsset": "zBTC",
          "network": "solana",
          "productTypeCode": "PoR",
          "url": "https://docs.chain.link/data-feeds/smartdata/addresses?page=1&network=solana&search=zbtc",
          "iconUrl": "https://d2f70xi62kby8n.cloudfront.net/tokens/zbtc.webp"
        }
      ],
      "title": "Added support to SmartData",
      "topic": "SmartData"
    },
    {
      "category": "integration",
      "date": "2025-05-25",
      "description": "New Data Feeds available:",
      "relatedNetworks": ["aptos", "arbitrum", "optimism", "soneium", "sonic"],
      "relatedTokens": [
        {
          "assetName": "PancakeSwap",
          "baseAsset": "CAKE",
          "quoteAsset": "USD",
          "network": "aptos",
          "url": "https://docs.chain.link/data-feeds/price-feeds/addresses?page=1&network=aptos&search=CAKE",
          "iconUrl": "https://d2f70xi62kby8n.cloudfront.net/tokens/cake.webp"
        },
        {
          "assetName": "World Liberty Financial USD",
          "baseAsset": "USD1",
          "quoteAsset": "USD",
          "network": "arbitrum",
          "url": "https://data.chain.link/feeds/arbitrum/mainnet/usd1-usd",
          "iconUrl": "https://d2f70xi62kby8n.cloudfront.net/tokens/usd1.webp"
        },
        {
          "assetName": "World Liberty Financial USD",
          "baseAsset": "USD1",
          "quoteAsset": "USD",
          "network": "optimism",
          "url": "https://data.chain.link/feeds/optimism/mainnet/usd1-usd",
          "iconUrl": "https://d2f70xi62kby8n.cloudfront.net/tokens/usd1.webp"
        },
        {
          "assetName": "World Liberty Financial USD",
          "baseAsset": "USD1",
          "quoteAsset": "USD",
          "network": "soneium",
          "url": "https://data.chain.link/feeds/soneium/soneium/usd1-usd",
          "iconUrl": "https://d2f70xi62kby8n.cloudfront.net/tokens/usd1.webp"
        },
        {
          "assetName": "World Liberty Financial USD",
          "baseAsset": "USD1",
          "quoteAsset": "USD",
          "network": "sonic",
          "url": "https://data.chain.link/feeds/sonic/sonic/usd1-usd",
          "iconUrl": "https://d2f70xi62kby8n.cloudfront.net/tokens/usd1.webp"
        }
      ],
      "title": "Added support to Data Feeds",
      "topic": "Data Feeds"
    },
    {
      "category": "integration",
      "date": "2025-05-22",
      "description": "Chainlink CCIP expands support to new blockchains:",
      "newNetworks": [
        {
          "displayName": "opBNB Mainnet",
          "network": "opbnb",
          "url": "https://docs.chain.link/ccip/directory/mainnet/chain/binance-smart-chain-mainnet-opbnb-1"
        },
        {
          "displayName": "opBNB Testnet",
          "network": "opbnb",
          "url": "https://docs.chain.link/ccip/directory/testnet/chain/binance-smart-chain-testnet-opbnb-1"
        }
      ],
      "relatedNetworks": ["opbnb"],
      "title": "CCIP on opBNB",
      "topic": "CCIP"
    },
    {
      "category": "integration",
      "date": "2025-05-21",
      "description": "Chainlink Data Streams is available on Bitlayer. The verifier proxy addresses and stream IDs are available on the [Stream Addresses](https://docs.chain.link/data-streams/crypto-streams) page.",
      "relatedNetworks": ["bitlayer"],
      "title": "Data Streams on Bitlayer",
      "topic": "Data Streams"
    },
    {
      "category": "integration",
      "date": "2025-05-19",
      "description": "Chainlink Functions is available on ZKSync Mainnet and Testnet. Visit the [Supported Networks](https://docs.chain.link/chainlink-functions/supported-networks#zksync) page for more information.",
      "relatedNetworks": ["zksync"],
      "title": "Functions on ZkSync",
      "topic": "Functions"
    },
    {
      "category": "integration",
      "date": "2025-05-19",
      "description": "- This release expands CCIP to non-EVMs, starting with Solana. \n - Solana is now interoperable with 6 EVM chains: Ethereum, BNB, Arbitrum, Optimism, BASE and Sonic using an upgraded [CCIP v1.6 architecture](https://docs.chain.link/ccip/concepts/architecture). \n - More lanes to/from Solana will be added in coming weeks. \n - No change to any existing EVM Router addresses. \n - Solana CCIP details can be seen on the [CCIP Directory](https://docs.chain.link/ccip/directory).",
      "newNetworks": [
        {
          "displayName": "Solana Mainnet",
          "network": "solana",
          "url": "https://docs.chain.link/ccip/directory/mainnet/chain/solana-mainnet"
        },
        {
          "displayName": "Solana Devnet",
          "network": "solana",
          "url": "https://docs.chain.link/ccip/directory/testnet/chain/solana-devnet"
        }
      ],
      "relatedNetworks": ["solana"],
      "title": "CCIP v1.6 on Solana",
      "topic": "CCIP"
    },
    {
      "category": "integration",
      "date": "2025-05-19",
      "description": "Newly supported tokens: FLUID, NXPC, SXT, USD1, syrupUSDC, zBTC",
      "relatedTokens": [
        {
          "assetName": "Fluid",
          "baseAsset": "FLUID",
          "url": "https://docs.chain.link/ccip/directory/mainnet/token/FLUID",
          "iconUrl": "https://d2f70xi62kby8n.cloudfront.net/tokens/fluid.webp?auto=compress%2Cformat"
        },
        {
          "assetName": "NXPC",
          "baseAsset": "NXPC",
          "url": "https://docs.chain.link/ccip/directory/mainnet/token/NXPC",
          "iconUrl": "https://d2f70xi62kby8n.cloudfront.net/tokens/nxpc.webp?auto=compress%2Cformat"
        },
        {
          "assetName": "Space and Time",
          "baseAsset": "SXT",
          "url": "https://docs.chain.link/ccip/directory/mainnet/token/SXT",
          "iconUrl": "https://d2f70xi62kby8n.cloudfront.net/tokens/sxt.webp?auto=compress%2Cformat"
        },
        {
          "assetName": "World Liberty Financial USD",
          "baseAsset": "USD1",
          "url": "https://docs.chain.link/ccip/directory/mainnet/token/USD1",
          "iconUrl": "https://d2f70xi62kby8n.cloudfront.net/tokens/usd1.webp?auto=compress%2Cformat"
        },
        {
          "assetName": "Syrup USDC",
          "baseAsset": "syrupUSDC",
          "url": "https://docs.chain.link/ccip/directory/mainnet/token/syrupUSDC",
          "iconUrl": "https://d2f70xi62kby8n.cloudfront.net/tokens/syrupusdc.webp?auto=compress%2Cformat"
        },
        {
          "assetName": "zBTC",
          "baseAsset": "zBTC",
          "url": "https://docs.chain.link/ccip/directory/mainnet/token/zBTC",
          "iconUrl": "https://d2f70xi62kby8n.cloudfront.net/tokens/zbtc.webp?auto=compress%2Cformat"
        }
      ],
      "title": "Cross-chain token (CCT) standard: Added support for new tokens",
      "topic": "CCIP"
    },
    {
      "category": "integration",
      "date": "2025-05-18",
      "description": "New Data Feeds available:",
      "relatedNetworks": [
        "base",
        "celo",
        "soneium",
        "ronin",
        "ethereum",
        "sonic",
        "linea",
        "xlayer",
        "avalanche",
        "optimism",
        "mantle",
        "arbitrum",
        "zksync",
        "bnb-chain",
        "scroll"
      ],
      "relatedTokens": [
        {
          "assetName": "Aave",
          "baseAsset": "AAVE",
          "quoteAsset": "USD",
          "network": "base",
          "url": "https://data.chain.link/feeds/base/base/aave-usd",
          "iconUrl": "https://d2f70xi62kby8n.cloudfront.net/tokens/aave.webp"
        },
        {
          "assetName": "Amp",
          "baseAsset": "AMP",
          "quoteAsset": "USD",
          "network": "base",
          "url": "https://data.chain.link/feeds/base/base/amp-usd",
          "iconUrl": "https://d2f70xi62kby8n.cloudfront.net/tokens/amp.webp"
        },
        {
          "assetName": "Australian Dollar",
          "baseAsset": "AUD",
          "quoteAsset": "USD",
          "network": "celo",
          "url": "https://data.chain.link/feeds/celo/mainnet/aud-usd",
          "iconUrl": "https://d2f70xi62kby8n.cloudfront.net/tokens/aud.webp"
        },
        {
          "assetName": "Avail",
          "baseAsset": "AVAIL",
          "quoteAsset": "USD",
          "network": "base",
          "url": "https://data.chain.link/feeds/base/base/avail-usd",
          "iconUrl": "https://d2f70xi62kby8n.cloudfront.net/tokens/avail.webp"
        },
        {
          "assetName": "Canadian Dollar",
          "baseAsset": "CAD",
          "quoteAsset": "USD",
          "network": "base",
          "url": "https://data.chain.link/feeds/base/base/cad-usd",
          "iconUrl": "https://d2f70xi62kby8n.cloudfront.net/tokens/cad.webp"
        },
        {
          "assetName": "Canadian Dollar",
          "baseAsset": "CAD",
          "quoteAsset": "USD",
          "network": "celo",
          "url": "https://data.chain.link/feeds/celo/mainnet/cad-usd",
          "iconUrl": "https://d2f70xi62kby8n.cloudfront.net/tokens/cad.webp"
        },
        {
          "assetName": "Chainlink",
          "baseAsset": "LINK",
          "quoteAsset": "ETH",
          "network": "soneium",
          "url": "https://data.chain.link/feeds/soneium/soneium/link-eth",
          "iconUrl": "https://d2f70xi62kby8n.cloudfront.net/tokens/link.webp"
        },
        {
          "assetName": "Chainlink",
          "baseAsset": "LINK",
          "quoteAsset": "RON",
          "network": "ronin",
          "url": "https://data.chain.link/feeds/ronin/ronin/link-ron",
          "iconUrl": "https://d2f70xi62kby8n.cloudfront.net/tokens/link.webp"
        },
        {
          "assetName": "Circle EUR",
          "baseAsset": "EURC",
          "quoteAsset": "USD",
          "network": "ethereum",
          "url": "https://data.chain.link/feeds/ethereum/mainnet/eurc-usd",
          "iconUrl": "https://d2f70xi62kby8n.cloudfront.net/tokens/eurc.webp"
        },
        {
          "assetName": "Circle EUR",
          "baseAsset": "EURC",
          "quoteAsset": "USD",
          "network": "sonic",
          "url": "https://data.chain.link/feeds/sonic/sonic/eurc-usd",
          "iconUrl": "https://d2f70xi62kby8n.cloudfront.net/tokens/eurc.webp"
        },
        {
          "assetName": "Compound",
          "baseAsset": "COMP",
          "quoteAsset": "USD",
          "network": "linea",
          "url": "https://data.chain.link/feeds/linea/mainnet/comp-usd",
          "iconUrl": "https://d2f70xi62kby8n.cloudfront.net/tokens/comp.webp"
        },
        {
          "assetName": "Compound",
          "baseAsset": "COMP",
          "quoteAsset": "USD",
          "network": "ronin",
          "url": "https://data.chain.link/feeds/ronin/ronin/comp-usd",
          "iconUrl": "https://d2f70xi62kby8n.cloudfront.net/tokens/comp.webp"
        },
        {
          "assetName": "Compounding OpenDollar",
          "baseAsset": "CUSDO",
          "quoteAsset": "USD",
          "network": "base",
          "url": "https://data.chain.link/feeds/base/base/cusdo-usd",
          "iconUrl": "https://d2f70xi62kby8n.cloudfront.net/tokens/cusdo.webp"
        },
        {
          "assetName": "Cryptex Finance",
          "baseAsset": "CTX",
          "quoteAsset": "USD",
          "network": "base",
          "url": "https://data.chain.link/feeds/base/base/ctx-usd",
          "iconUrl": "https://d2f70xi62kby8n.cloudfront.net/tokens/ctx.webp"
        },
        {
          "assetName": "DAI",
          "baseAsset": "DAI",
          "quoteAsset": "USD",
          "network": "xlayer",
          "url": "https://data.chain.link/feeds/xlayer/xlayer/dai-usd",
          "iconUrl": "https://d2f70xi62kby8n.cloudfront.net/tokens/dai.webp"
        },
        {
          "assetName": "Elixir deUSD",
          "baseAsset": "DEUSD",
          "quoteAsset": "USD",
          "network": "ethereum",
          "url": "https://data.chain.link/feeds/ethereum/mainnet/deusd-usd",
          "iconUrl": "https://d2f70xi62kby8n.cloudfront.net/tokens/deusd.webp"
        },
        {
          "assetName": "Elixir deUSD",
          "baseAsset": "DEUSD",
          "quoteAsset": "USD",
          "network": "avalanche",
          "url": "https://data.chain.link/feeds/avalanche/mainnet/deusd-usd",
          "iconUrl": "https://d2f70xi62kby8n.cloudfront.net/tokens/deusd.webp"
        },
        {
          "assetName": "Elixir deUSD",
          "baseAsset": "DEUSD",
          "quoteAsset": "USD",
          "network": "optimism",
          "url": "https://data.chain.link/feeds/optimism/mainnet/deusd-usd",
          "iconUrl": "https://d2f70xi62kby8n.cloudfront.net/tokens/deusd.webp"
        },
        {
          "assetName": "Ethena Staked USDe",
          "baseAsset": "SUSDE",
          "quoteAsset": "USD",
          "network": "mantle",
          "url": "https://data.chain.link/feeds/mantle/mantle/susde-usd",
          "iconUrl": "https://d2f70xi62kby8n.cloudfront.net/tokens/susde.webp"
        },
        {
          "assetName": "Euro",
          "baseAsset": "EUR",
          "quoteAsset": "USD",
          "network": "sonic",
          "url": "https://data.chain.link/feeds/sonic/sonic/eur-usd",
          "iconUrl": "https://d2f70xi62kby8n.cloudfront.net/tokens/eur.webp"
        },
        {
          "assetName": "FBTC / BTC Exchange Rate",
          "baseAsset": "FBTC",
          "quoteAsset": "BTC",
          "network": "mantle",
          "url": "https://data.chain.link/feeds/mantle/mantle/fbtc-btc-exchange-rate",
          "iconUrl": "https://d2f70xi62kby8n.cloudfront.net/tokens/fbtc.webp"
        },
        {
          "assetName": "Frax USD",
          "baseAsset": "FRXUSD",
          "quoteAsset": "USD",
          "network": "ethereum",
          "url": "https://data.chain.link/feeds/ethereum/mainnet/frxusd-usd",
          "iconUrl": "https://d2f70xi62kby8n.cloudfront.net/tokens/frxusd.webp"
        },
        {
          "assetName": "Function ƒBTC",
          "baseAsset": "FBTC",
          "quoteAsset": "USD",
          "network": "mantle",
          "url": "https://data.chain.link/feeds/mantle/mantle/calculated-fbtc-usd",
          "iconUrl": "https://d2f70xi62kby8n.cloudfront.net/tokens/fbtc.webp"
        },
        {
          "assetName": "Hey Anon",
          "baseAsset": "ANON",
          "quoteAsset": "USD",
          "network": "optimism",
          "url": "https://data.chain.link/feeds/optimism/mainnet/anon-usd",
          "iconUrl": "https://d2f70xi62kby8n.cloudfront.net/tokens/anon.webp"
        },
        {
          "assetName": "Hey Anon",
          "baseAsset": "ANON",
          "quoteAsset": "USD",
          "network": "base",
          "url": "https://data.chain.link/feeds/base/base/anon-usd",
          "iconUrl": "https://d2f70xi62kby8n.cloudfront.net/tokens/anon.webp"
        },
        {
          "assetName": "Hong Kong Dollar",
          "baseAsset": "HKD",
          "quoteAsset": "USD",
          "network": "arbitrum",
          "url": "https://data.chain.link/feeds/arbitrum/mainnet/hkd-usd",
          "iconUrl": "https://d2f70xi62kby8n.cloudfront.net/tokens/hkd.webp"
        },
        {
          "assetName": "Kelp DAO Restaked ETH",
          "baseAsset": "RSETH",
          "quoteAsset": "ETH",
          "network": "arbitrum",
          "url": "https://data.chain.link/feeds/arbitrum/mainnet/rseth-eth-exchange-rate",
          "iconUrl": "https://d2f70xi62kby8n.cloudfront.net/tokens/rseth.webp"
        },
        {
          "assetName": "Kelp DAO Restaked ETH",
          "baseAsset": "RSETH",
          "quoteAsset": "ETH",
          "network": "zksync",
          "url": "https://data.chain.link/feeds/zksync/zksync/rseth-eth-exchange-rate",
          "iconUrl": "https://d2f70xi62kby8n.cloudfront.net/tokens/rseth.webp"
        },
        {
          "assetName": "Korean Won",
          "baseAsset": "KRW",
          "quoteAsset": "USD",
          "network": "celo",
          "url": "https://data.chain.link/feeds/celo/mainnet/krw-usd",
          "iconUrl": "https://d2f70xi62kby8n.cloudfront.net/tokens/krw.webp"
        },
        {
          "assetName": "LBTC / BTC",
          "baseAsset": "LBTC",
          "quoteAsset": "BTC",
          "network": "bnb-chain",
          "url": "https://data.chain.link/feeds/bsc/mainnet/lbtc-btc",
          "iconUrl": "https://d2f70xi62kby8n.cloudfront.net/tokens/lbtc.webp"
        },
        {
          "assetName": "Lido Staked ETH",
          "baseAsset": "STETH",
          "quoteAsset": "ETH",
          "network": "soneium",
          "url": "https://data.chain.link/feeds/soneium/soneium/steth-eth",
          "iconUrl": "https://d2f70xi62kby8n.cloudfront.net/tokens/steth.webp"
        },
        {
          "assetName": "Lido wstETH",
          "baseAsset": "WSTETH",
          "quoteAsset": "USD",
          "network": "avalanche",
          "url": "https://data.chain.link/feeds/avalanche/mainnet/wsteth-usd",
          "iconUrl": "https://d2f70xi62kby8n.cloudfront.net/tokens/wsteth.webp"
        },
        {
          "assetName": "Lista DAO",
          "baseAsset": "LISTA",
          "quoteAsset": "USD",
          "network": "bnb-chain",
          "url": "https://data.chain.link/feeds/bsc/mainnet/lista-usd",
          "iconUrl": "https://d2f70xi62kby8n.cloudfront.net/tokens/lista.webp"
        },
        {
          "assetName": "Lombard Staked BTC",
          "baseAsset": "LBTC",
          "quoteAsset": "USD",
          "network": "base",
          "url": "https://data.chain.link/feeds/base/base/lbtc-usd",
          "iconUrl": "https://d2f70xi62kby8n.cloudfront.net/tokens/lbtc.webp"
        },
        {
          "assetName": "MAG7.ssi",
          "baseAsset": "MAG7.SSI",
          "quoteAsset": "USD",
          "network": "base",
          "url": "https://data.chain.link/feeds/base/base/mag7.ssi-usd",
          "iconUrl": "https://d2f70xi62kby8n.cloudfront.net/tokens/mag7.ssi.webp"
        },
        {
          "assetName": "Mantle Staked Ether",
          "baseAsset": "mETH",
          "quoteAsset": "USD",
          "network": "mantle",
          "url": "https://data.chain.link/feeds/mantle/mantle/calculated-meth-usd",
          "iconUrl": "https://d2f70xi62kby8n.cloudfront.net/tokens/meth.webp"
        },
        {
          "assetName": "Mantle Staked Ether",
          "baseAsset": "METH",
          "quoteAsset": "USD",
          "network": "mantle",
          "url": "https://data.chain.link/feeds/mantle/mantle/meth-eth",
          "iconUrl": "https://d2f70xi62kby8n.cloudfront.net/tokens/meth.webp"
        },
        {
          "assetName": "Mexican Peso",
          "baseAsset": "MXN",
          "quoteAsset": "USD",
          "network": "base",
          "url": "https://data.chain.link/feeds/base/base/mxn-usd",
          "iconUrl": "https://d2f70xi62kby8n.cloudfront.net/tokens/mxn.webp"
        },
        {
          "assetName": "Morpho",
          "baseAsset": "MORPHO",
          "quoteAsset": "USD",
          "network": "base",
          "url": "https://data.chain.link/feeds/base/base/morpho-usd",
          "iconUrl": "https://d2f70xi62kby8n.cloudfront.net/tokens/morpho.webp"
        },
        {
          "assetName": "New Zealand Dollar",
          "baseAsset": "NZD",
          "quoteAsset": "USD",
          "network": "base",
          "url": "https://data.chain.link/feeds/base/base/nzd-usd",
          "iconUrl": "https://d2f70xi62kby8n.cloudfront.net/tokens/nzd.webp"
        },
        {
          "assetName": "Nigerian Naira",
          "baseAsset": "NGN",
          "quoteAsset": "USD",
          "network": "base",
          "url": "https://data.chain.link/feeds/base/base/ngn-usd",
          "iconUrl": "https://d2f70xi62kby8n.cloudfront.net/tokens/ngn.webp"
        },
        {
          "assetName": "Official Trump",
          "baseAsset": "TRUMP",
          "quoteAsset": "USD",
          "network": "ethereum",
          "url": "https://data.chain.link/feeds/ethereum/mainnet/trump-usd",
          "iconUrl": "https://d2f70xi62kby8n.cloudfront.net/tokens/trump.webp"
        },
        {
          "assetName": "OpenUSDT",
          "baseAsset": "OUSDT",
          "quoteAsset": "USD",
          "network": "ethereum",
          "url": "https://data.chain.link/feeds/ethereum/mainnet/ousdt-usd",
          "iconUrl": "https://d2f70xi62kby8n.cloudfront.net/tokens/ousdt.webp"
        },
        {
          "assetName": "OpenUSDT",
          "baseAsset": "OUSDT",
          "quoteAsset": "USD",
          "network": "optimism",
          "url": "https://data.chain.link/feeds/optimism/mainnet/ousdt-usd",
          "iconUrl": "https://d2f70xi62kby8n.cloudfront.net/tokens/ousdt.webp"
        },
        {
          "assetName": "OpenUSDT",
          "baseAsset": "OUSDT",
          "quoteAsset": "USD",
          "network": "base",
          "url": "https://data.chain.link/feeds/base/base/ousdt-usd",
          "iconUrl": "https://d2f70xi62kby8n.cloudfront.net/tokens/ousdt.webp"
        },
        {
          "assetName": "OpenUSDT",
          "baseAsset": "OUSDT",
          "quoteAsset": "USD",
          "network": "soneium",
          "url": "https://data.chain.link/feeds/soneium/soneium/ousdt-usd",
          "iconUrl": "https://d2f70xi62kby8n.cloudfront.net/tokens/ousdt.webp"
        },
        {
          "assetName": "OpenUSDT",
          "baseAsset": "OUSDT",
          "quoteAsset": "USD",
          "network": "mantle",
          "url": "https://data.chain.link/feeds/mantle/mantle/ousdt-usd",
          "iconUrl": "https://d2f70xi62kby8n.cloudfront.net/tokens/ousdt.webp"
        },
        {
          "assetName": "OpenUSDT",
          "baseAsset": "OUSDT",
          "quoteAsset": "USD",
          "network": "ronin",
          "url": "https://data.chain.link/feeds/ronin/ronin/ousdt-usd",
          "iconUrl": "https://d2f70xi62kby8n.cloudfront.net/tokens/ousdt.webp"
        },
        {
          "assetName": "Origin Sonic",
          "baseAsset": "OS",
          "quoteAsset": "S",
          "network": "sonic",
          "url": "https://data.chain.link/feeds/sonic/sonic/os-s",
          "iconUrl": "https://d2f70xi62kby8n.cloudfront.net/tokens/os.webp"
        },
        {
          "assetName": "Philippines Peso",
          "baseAsset": "PHP",
          "quoteAsset": "USD",
          "network": "ethereum",
          "url": "https://data.chain.link/feeds/ethereum/mainnet/php-usd",
          "iconUrl": "https://d2f70xi62kby8n.cloudfront.net/tokens/php.webp"
        },
        {
          "assetName": "Pound Sterling",
          "baseAsset": "GBP",
          "quoteAsset": "USD",
          "network": "celo",
          "url": "https://data.chain.link/feeds/celo/mainnet/gbp-usd",
          "iconUrl": "https://d2f70xi62kby8n.cloudfront.net/tokens/gbp.webp"
        },
        {
          "assetName": "pufETH",
          "baseAsset": "PUFETH",
          "quoteAsset": "ETH",
          "network": "soneium",
          "url": "https://data.chain.link/feeds/soneium/soneium/pufeth-eth",
          "iconUrl": "https://d2f70xi62kby8n.cloudfront.net/tokens/pufeth.webp"
        },
        {
          "assetName": "PumpBTC / BTC Exchange Rate",
          "baseAsset": "PumpBTC",
          "quoteAsset": "BTC",
          "network": "sonic",
          "url": "https://data.chain.link/feeds/sonic/sonic/pumpbtc-btc-exchange-rate",
          "iconUrl": "https://d2f70xi62kby8n.cloudfront.net/tokens/pumpbtc.webp"
        },
        {
          "assetName": "Resolv USR",
          "baseAsset": "USR",
          "quoteAsset": "USD",
          "network": "bnb-chain",
          "url": "https://data.chain.link/feeds/bsc/mainnet/usr-usd",
          "iconUrl": "https://d2f70xi62kby8n.cloudfront.net/tokens/usr.webp"
        },
        {
          "assetName": "Resolv USR",
          "baseAsset": "USR",
          "quoteAsset": "USD",
          "network": "optimism",
          "url": "https://data.chain.link/feeds/optimism/mainnet/usr-usd",
          "iconUrl": "https://d2f70xi62kby8n.cloudfront.net/tokens/usr.webp"
        },
        {
          "assetName": "Resolv wstUSR",
          "baseAsset": "wstUSR",
          "quoteAsset": "stUSR",
          "network": "arbitrum",
          "url": "https://data.chain.link/feeds/arbitrum/mainnet/wstusr-stusr-exchange-rate",
          "iconUrl": "https://d2f70xi62kby8n.cloudfront.net/tokens/wstusr.webp"
        },
        {
          "assetName": "Resolv wstUSR",
          "baseAsset": "wstUSR",
          "quoteAsset": "stUSR",
          "network": "optimism",
          "url": "https://data.chain.link/feeds/optimism/mainnet/wstusr-stusr-exchange-rate",
          "iconUrl": "https://d2f70xi62kby8n.cloudfront.net/tokens/wstusr.webp"
        },
        {
          "assetName": "Resolv wstUSR",
          "baseAsset": "wstUSR",
          "quoteAsset": "stUSR",
          "network": "base",
          "url": "https://data.chain.link/feeds/base/base/wstusr-stusr-exchange-rate",
          "iconUrl": "https://d2f70xi62kby8n.cloudfront.net/tokens/wstusr.webp"
        },
        {
          "assetName": "Shiba Inu",
          "baseAsset": "SHIB",
          "quoteAsset": "USD",
          "network": "avalanche",
          "url": "https://data.chain.link/feeds/avalanche/mainnet/shib-usd",
          "iconUrl": "https://d2f70xi62kby8n.cloudfront.net/tokens/shib.webp"
        },
        {
          "assetName": "SolvBTC.BBN / SolvBTC Exchange Rate",
          "baseAsset": "SolvBTC.BBN",
          "quoteAsset": "SolvBTC",
          "network": "soneium",
          "url": "https://data.chain.link/feeds/soneium/soneium/solvbtc.bbn-solvbtc-exchange-rate",
          "iconUrl": "https://d2f70xi62kby8n.cloudfront.net/tokens/solvbtc.bbn.webp"
        },
        {
          "assetName": "South African Rand",
          "baseAsset": "ZAR",
          "quoteAsset": "USD",
          "network": "base",
          "url": "https://data.chain.link/feeds/base/base/zar-usd",
          "iconUrl": "https://d2f70xi62kby8n.cloudfront.net/tokens/zar.webp"
        },
        {
          "assetName": "South African Rand",
          "baseAsset": "ZAR",
          "quoteAsset": "USD",
          "network": "celo",
          "url": "https://data.chain.link/feeds/celo/mainnet/zar-usd",
          "iconUrl": "https://d2f70xi62kby8n.cloudfront.net/tokens/zar.webp"
        },
        {
          "assetName": "Staked USD0",
          "baseAsset": "USD0++",
          "quoteAsset": "USD",
          "network": "ethereum",
          "url": "https://data.chain.link/feeds/ethereum/mainnet/usd0++-usd",
          "iconUrl": "https://d2f70xi62kby8n.cloudfront.net/tokens/usd0++.webp"
        },
        {
          "assetName": "sUSDS / USDS Exchange Rate",
          "baseAsset": "sUSDS",
          "quoteAsset": "sUSDS",
          "network": "arbitrum",
          "url": "https://data.chain.link/feeds/arbitrum/mainnet/susds-usds-exchange-rate",
          "iconUrl": "https://d2f70xi62kby8n.cloudfront.net/tokens/susds.webp"
        },
        {
          "assetName": "Treehouse ETH",
          "baseAsset": "tETH",
          "quoteAsset": "wstETH",
          "network": "base",
          "url": "https://data.chain.link/feeds/base/base/teth-wsteth-exchange-rate",
          "iconUrl": "https://d2f70xi62kby8n.cloudfront.net/tokens/teth.webp"
        },
        {
          "assetName": "Turkish Lira",
          "baseAsset": "TRY",
          "quoteAsset": "USD",
          "network": "base",
          "url": "https://data.chain.link/feeds/base/base/try-usd",
          "iconUrl": "https://d2f70xi62kby8n.cloudfront.net/tokens/try.webp"
        },
        {
          "assetName": "Venice Token",
          "baseAsset": "VVV",
          "quoteAsset": "USD",
          "network": "base",
          "url": "https://data.chain.link/feeds/base/base/vvv-usd",
          "iconUrl": "https://d2f70xi62kby8n.cloudfront.net/tokens/vvv.webp"
        },
        {
          "assetName": "Virtuals Protocol",
          "baseAsset": "VIRTUAL",
          "quoteAsset": "USD",
          "network": "base",
          "url": "https://data.chain.link/feeds/base/base/virtual-usd",
          "iconUrl": "https://d2f70xi62kby8n.cloudfront.net/tokens/virtual.webp"
        },
        {
          "assetName": "World Liberty Financial USD",
          "baseAsset": "USD1",
          "quoteAsset": "USD",
          "network": "ethereum",
          "url": "https://data.chain.link/feeds/ethereum/mainnet/usd1-usd",
          "iconUrl": "https://d2f70xi62kby8n.cloudfront.net/tokens/usd1.webp"
        },
        {
          "assetName": "World Mobile Token",
          "baseAsset": "WMTx",
          "quoteAsset": "USD",
          "network": "base",
          "url": "https://data.chain.link/feeds/base/base/wmtx-usd",
          "iconUrl": "https://d2f70xi62kby8n.cloudfront.net/tokens/wmtx.webp"
        },
        {
          "assetName": "Wrapped stETH",
          "baseAsset": "WSTETH",
          "quoteAsset": "ETH",
          "network": "soneium",
          "url": "https://data.chain.link/feeds/soneium/soneium/wsteth-eth",
          "iconUrl": "https://d2f70xi62kby8n.cloudfront.net/tokens/wsteth.webp"
        },
        {
          "assetName": "ynETH MAX",
          "baseAsset": "ynETHx",
          "quoteAsset": "ynETHx",
          "network": "arbitrum",
          "url": "https://data.chain.link/feeds/arbitrum/mainnet/ynethx-eth-exchange-rate",
          "iconUrl": "https://d2f70xi62kby8n.cloudfront.net/tokens/ynethx.webp"
        },
        {
          "assetName": "ynETH MAX",
          "baseAsset": "ynETHx",
          "quoteAsset": "ynETHx",
          "network": "optimism",
          "url": "https://data.chain.link/feeds/optimism/mainnet/ynethx-eth-exchange-rate",
          "iconUrl": "https://d2f70xi62kby8n.cloudfront.net/tokens/ynethx.webp"
        },
        {
          "assetName": "ynETH MAX",
          "baseAsset": "ynETHx",
          "quoteAsset": "ynETHx",
          "network": "base",
          "url": "https://data.chain.link/feeds/base/base/ynethx-eth-exchange-rate",
          "iconUrl": "https://d2f70xi62kby8n.cloudfront.net/tokens/ynethx.webp"
        },
        {
          "assetName": "ynETH MAX",
          "baseAsset": "ynETHx",
          "quoteAsset": "ynETHx",
          "network": "scroll",
          "url": "https://data.chain.link/feeds/scroll/mainnet/ynethx-eth-exchange-rate",
          "iconUrl": "https://d2f70xi62kby8n.cloudfront.net/tokens/ynethx.webp"
        },
        {
          "assetName": "ynETH MAX",
          "baseAsset": "ynETHx",
          "quoteAsset": "ynETHx",
          "network": "mantle",
          "url": "https://data.chain.link/feeds/mantle/mantle/ynethx-eth-exchange-rate",
          "iconUrl": "https://d2f70xi62kby8n.cloudfront.net/tokens/ynethx.webp"
        }
      ],
      "title": "Added support to Data Feeds",
      "topic": "Data Feeds"
    },
    {
      "category": "integration",
      "date": "2025-05-13",
      "description": "Chainlink CCIP expands support to new blockchains:",
      "newNetworks": [
        {
          "displayName": "Rootstock Mainnet",
          "network": "rootstock",
          "url": "https://docs.chain.link/ccip/directory/mainnet/chain/rootstock-mainnet"
        }
      ],
      "relatedNetworks": ["rootstock"],
      "title": "CCIP on new blockchains",
      "topic": "CCIP"
    },
    {
      "category": "integration",
      "date": "2025-05-11",
      "description": "Newly supported tokens: BR, CANNED, CRTV, FHE, GEN, LUISA, SHIPA, SHIRO, SILO, SNOW, TRADE, USAGI, ZeUSD, brBTC, xRPL, xrETH",
      "relatedTokens": [
        {
          "assetName": "Bedrock",
          "baseAsset": "BR",
          "url": "https://docs.chain.link/ccip/directory/mainnet/token/BR",
          "iconUrl": "https://d2f70xi62kby8n.cloudfront.net/tokens/br.webp?auto=compress%2Cformat"
        },
        {
          "assetName": "Canned dog",
          "baseAsset": "CANNED",
          "url": "https://docs.chain.link/ccip/directory/mainnet/token/CANNED",
          "iconUrl": "https://d2f70xi62kby8n.cloudfront.net/tokens/canned.webp?auto=compress%2Cformat"
        },
        {
          "assetName": "Creative Token",
          "baseAsset": "CRTV",
          "url": "https://docs.chain.link/ccip/directory/mainnet/token/CRTV",
          "iconUrl": "https://d2f70xi62kby8n.cloudfront.net/tokens/crtv.webp?auto=compress%2Cformat"
        },
        {
          "assetName": "MindNetwork FHE Token",
          "baseAsset": "FHE",
          "url": "https://docs.chain.link/ccip/directory/mainnet/token/FHE",
          "iconUrl": "https://d2f70xi62kby8n.cloudfront.net/tokens/fhe.webp?auto=compress%2Cformat"
        },
        {
          "assetName": "Generative Protocol",
          "baseAsset": "GEN",
          "url": "https://docs.chain.link/ccip/directory/mainnet/token/GEN",
          "iconUrl": "https://d2f70xi62kby8n.cloudfront.net/tokens/gen.webp?auto=compress%2Cformat"
        },
        {
          "assetName": "Luisa",
          "baseAsset": "LUISA",
          "url": "https://docs.chain.link/ccip/directory/mainnet/token/LUISA",
          "iconUrl": "https://d2f70xi62kby8n.cloudfront.net/tokens/luisa.webp?auto=compress%2Cformat"
        },
        {
          "assetName": "Shipa",
          "baseAsset": "SHIPA",
          "url": "https://docs.chain.link/ccip/directory/mainnet/token/SHIPA",
          "iconUrl": "https://d2f70xi62kby8n.cloudfront.net/tokens/shipa.webp?auto=compress%2Cformat"
        },
        {
          "assetName": "Shiro Neko",
          "baseAsset": "SHIRO",
          "url": "https://docs.chain.link/ccip/directory/mainnet/token/SHIRO",
          "iconUrl": "https://d2f70xi62kby8n.cloudfront.net/tokens/shiro.webp?auto=compress%2Cformat"
        },
        {
          "assetName": "Silo Token",
          "baseAsset": "SILO",
          "url": "https://docs.chain.link/ccip/directory/mainnet/token/SILO",
          "iconUrl": "https://d2f70xi62kby8n.cloudfront.net/tokens/silo.webp?auto=compress%2Cformat"
        },
        {
          "assetName": "Snow Ball",
          "baseAsset": "SNOW",
          "url": "https://docs.chain.link/ccip/directory/mainnet/token/SNOW",
          "iconUrl": "https://d2f70xi62kby8n.cloudfront.net/tokens/snow.webp?auto=compress%2Cformat"
        },
        {
          "assetName": "Polytrade",
          "baseAsset": "TRADE",
          "url": "https://docs.chain.link/ccip/directory/mainnet/token/TRADE",
          "iconUrl": "https://d2f70xi62kby8n.cloudfront.net/tokens/trade.webp?auto=compress%2Cformat"
        },
        {
          "assetName": "Usagi",
          "baseAsset": "USAGI",
          "url": "https://docs.chain.link/ccip/directory/mainnet/token/USAGI",
          "iconUrl": "https://d2f70xi62kby8n.cloudfront.net/tokens/usagi.webp?auto=compress%2Cformat"
        },
        {
          "assetName": "ZeUSD",
          "baseAsset": "ZeUSD",
          "url": "https://docs.chain.link/ccip/directory/mainnet/token/ZeUSD",
          "iconUrl": "https://d2f70xi62kby8n.cloudfront.net/tokens/zeusd.webp?auto=compress%2Cformat"
        },
        {
          "assetName": "brBTC",
          "baseAsset": "brBTC",
          "url": "https://docs.chain.link/ccip/directory/mainnet/token/brBTC",
          "iconUrl": "https://d2f70xi62kby8n.cloudfront.net/tokens/brbtc.webp?auto=compress%2Cformat"
        },
        {
          "assetName": "Constellation RPL",
          "baseAsset": "xRPL",
          "url": "https://docs.chain.link/ccip/directory/mainnet/token/xRPL",
          "iconUrl": "https://d2f70xi62kby8n.cloudfront.net/tokens/xrpl.webp?auto=compress%2Cformat"
        },
        {
          "assetName": "Constellation ETH",
          "baseAsset": "xrETH",
          "url": "https://docs.chain.link/ccip/directory/mainnet/token/xrETH",
          "iconUrl": "https://d2f70xi62kby8n.cloudfront.net/tokens/xreth.webp?auto=compress%2Cformat"
        }
      ],
      "title": "Cross-chain token (CCT) standard: Added support for new tokens",
      "topic": "CCIP"
    },
    {
      "category": "integration",
      "date": "2025-05-11",
      "description": "New Data Streams available on all [supported networks](https://docs.chain.link/data-streams/crypto-streams):",
      "relatedNetworks": [
        "apechain",
        "arbitrum",
        "avalanche",
        "base",
        "berachain",
        "blast",
        "bnb-chain",
        "bob",
        "ethereum",
        "gnosis-chain",
        "gravity",
        "hashkey",
        "hyperliquid",
        "ink",
        "lens",
        "linea",
        "mantle",
        "opbnb",
        "optimism",
        "polygon",
        "ronin",
        "scroll",
        "shibarium",
        "soneium",
        "sonic",
        "solana",
        "taiko",
        "unichain",
        "worldchain",
        "zksync"
      ],
      "relatedTokens": [
        {
          "assetName": "Zeus Network ZBTC",
          "baseAsset": "ZBTC",
          "quoteAsset": "USD",
          "url": "https://data.chain.link/streams/zbtc-usd",
          "iconUrl": "https://d2f70xi62kby8n.cloudfront.net/tokens/zbtc.webp"
        }
      ],
      "title": "Added support to Data Streams",
      "topic": "Data Streams"
    },
    {
      "category": "integration",
      "date": "2025-05-11",
      "description": "New SmartData Feeds available:",
      "relatedNetworks": ["ethereum", "arbitrum"],
      "relatedTokens": [
        {
          "assetName": "Bitcoin (BTC)",
          "baseAsset": "xSolvBTC",
          "network": "ethereum",
          "productTypeCode": "PoR",
          "url": "https://data.chain.link/feeds/ethereum/mainnet/xsolvbtc-por",
          "iconUrl": "https://d2f70xi62kby8n.cloudfront.net/tokens/xsolvbtc.webp"
        },
        {
          "assetName": "M",
          "baseAsset": "MN",
          "network": "arbitrum",
          "productTypeCode": "NAV",
          "url": "https://data.chain.link/feeds/arbitrum/mainnet/m-nav-arbitrum",
          "iconUrl": "https://d2f70xi62kby8n.cloudfront.net/tokens/mn.webp"
        }
      ],
      "title": "Added support to SmartData",
      "topic": "SmartData"
    },
    {
      "category": "integration",
      "date": "2025-05-11",
      "description": "New Data Feeds available:",
      "relatedNetworks": ["arbitrum", "ethereum", "celo", "sonic", "polygon", "bnb-chain"],
      "relatedTokens": [
        {
          "assetName": "Berachain",
          "baseAsset": "BERA",
          "quoteAsset": "USD",
          "network": "arbitrum",
          "url": "https://data.chain.link/feeds/arbitrum/mainnet/bera-usd",
          "iconUrl": "https://d2f70xi62kby8n.cloudfront.net/tokens/bera.webp"
        },
        {
          "assetName": "Circle EUR",
          "baseAsset": "EURC",
          "quoteAsset": "USD",
          "network": "arbitrum",
          "url": "https://data.chain.link/feeds/arbitrum/mainnet/eurc-usd",
          "iconUrl": "https://d2f70xi62kby8n.cloudfront.net/tokens/eurc.webp"
        },
        {
          "assetName": "Core",
          "baseAsset": "CORE",
          "quoteAsset": "USD",
          "network": "arbitrum",
          "url": "https://data.chain.link/feeds/arbitrum/mainnet/core-usd",
          "iconUrl": "https://d2f70xi62kby8n.cloudfront.net/tokens/core.webp"
        },
        {
          "assetName": "Cronos",
          "baseAsset": "CRO",
          "quoteAsset": "USD",
          "network": "arbitrum",
          "url": "https://data.chain.link/feeds/arbitrum/mainnet/cro-usd",
          "iconUrl": "https://d2f70xi62kby8n.cloudfront.net/tokens/cro.webp"
        },
        {
          "assetName": "Dolomite",
          "baseAsset": "DOLO",
          "quoteAsset": "USD",
          "network": "arbitrum",
          "url": "https://data.chain.link/feeds/arbitrum/mainnet/dolo-usd",
          "iconUrl": "https://d2f70xi62kby8n.cloudfront.net/tokens/dolo.webp"
        },
        {
          "assetName": "Elixir deUSD",
          "baseAsset": "DEUSD",
          "quoteAsset": "USD",
          "network": "arbitrum",
          "url": "https://data.chain.link/feeds/arbitrum/mainnet/deusd-usd",
          "iconUrl": "https://d2f70xi62kby8n.cloudfront.net/tokens/deusd.webp"
        },
        {
          "assetName": "ether.fi",
          "baseAsset": "ETHFI",
          "quoteAsset": "USD",
          "network": "ethereum",
          "url": "https://data.chain.link/feeds/ethereum/mainnet/ethfi-usd",
          "iconUrl": "https://d2f70xi62kby8n.cloudfront.net/tokens/ethfi.webp"
        },
        {
          "assetName": "Falcon USD",
          "baseAsset": "USDf",
          "quoteAsset": "USD",
          "network": "ethereum",
          "url": "https://data.chain.link/feeds/ethereum/mainnet/usdf-usd",
          "iconUrl": "https://d2f70xi62kby8n.cloudfront.net/tokens/usdf.webp"
        },
        {
          "assetName": "Frax USD",
          "baseAsset": "FRXUSD",
          "quoteAsset": "USD",
          "network": "arbitrum",
          "url": "https://data.chain.link/feeds/arbitrum/mainnet/frxusd-usd",
          "iconUrl": "https://d2f70xi62kby8n.cloudfront.net/tokens/frxusd.webp"
        },
        {
          "assetName": "Grass",
          "baseAsset": "GRASS",
          "quoteAsset": "USD",
          "network": "arbitrum",
          "url": "https://data.chain.link/feeds/arbitrum/mainnet/grass-usd",
          "iconUrl": "https://d2f70xi62kby8n.cloudfront.net/tokens/grass.webp"
        },
        {
          "assetName": "Hey Anon",
          "baseAsset": "ANON",
          "quoteAsset": "USD",
          "network": "arbitrum",
          "url": "https://data.chain.link/feeds/arbitrum/mainnet/anon-usd",
          "iconUrl": "https://d2f70xi62kby8n.cloudfront.net/tokens/anon.webp"
        },
        {
          "assetName": "Hyperliquid",
          "baseAsset": "HYPE",
          "quoteAsset": "USD",
          "network": "arbitrum",
          "url": "https://data.chain.link/feeds/arbitrum/mainnet/hype-usd",
          "iconUrl": "https://d2f70xi62kby8n.cloudfront.net/tokens/hype.webp"
        },
        {
          "assetName": "Nigerian Naira",
          "baseAsset": "NGN",
          "quoteAsset": "USD",
          "network": "celo",
          "url": "https://data.chain.link/feeds/celo/mainnet/ngn-usd-fx",
          "iconUrl": "https://d2f70xi62kby8n.cloudfront.net/tokens/ngn.webp"
        },
        {
          "assetName": "Plume",
          "baseAsset": "PLUME",
          "quoteAsset": "USD",
          "network": "arbitrum",
          "url": "https://data.chain.link/feeds/arbitrum/mainnet/plume-usd",
          "iconUrl": "https://d2f70xi62kby8n.cloudfront.net/tokens/plume.webp"
        },
        {
          "assetName": "Resolv USR",
          "baseAsset": "USR",
          "quoteAsset": "USD",
          "network": "arbitrum",
          "url": "https://data.chain.link/feeds/arbitrum/mainnet/usr-usd",
          "iconUrl": "https://d2f70xi62kby8n.cloudfront.net/tokens/usr.webp"
        },
        {
          "assetName": "Shadow Exchange",
          "baseAsset": "SHADOW",
          "quoteAsset": "USD",
          "network": "sonic",
          "url": "https://data.chain.link/feeds/sonic/sonic/shadow-usd",
          "iconUrl": "https://d2f70xi62kby8n.cloudfront.net/tokens/shadow.webp"
        },
        {
          "assetName": "Space and Time",
          "baseAsset": "SXT",
          "quoteAsset": "USD",
          "network": "ethereum",
          "url": "https://data.chain.link/feeds/ethereum/mainnet/sxt-usd",
          "iconUrl": "https://d2f70xi62kby8n.cloudfront.net/tokens/sxt.webp"
        },
        {
          "assetName": "Staked Frax USD",
          "baseAsset": "sfrxUSD",
          "quoteAsset": "USD",
          "network": "sonic",
          "url": "https://data.chain.link/feeds/sonic/sonic/sfrxusd-usd",
          "iconUrl": "https://d2f70xi62kby8n.cloudfront.net/tokens/sfrxusd.webp"
        },
        {
          "assetName": "Tezos",
          "baseAsset": "XTZ",
          "quoteAsset": "USD",
          "network": "arbitrum",
          "url": "https://data.chain.link/feeds/arbitrum/mainnet/xtz-usd",
          "iconUrl": "https://d2f70xi62kby8n.cloudfront.net/tokens/xtz.webp"
        },
        {
          "assetName": "TruFin Staked MATIC",
          "baseAsset": "TRUMATIC",
          "quoteAsset": "MATIC",
          "network": "polygon",
          "url": "https://data.chain.link/feeds/polygon/mainnet/trumatic-matic-exchange-rate",
          "iconUrl": "https://d2f70xi62kby8n.cloudfront.net/tokens/trumatic.webp"
        },
        {
          "assetName": "USDS",
          "baseAsset": "USDS",
          "quoteAsset": "USD",
          "network": "arbitrum",
          "url": "https://data.chain.link/feeds/arbitrum/mainnet/usds-usd",
          "iconUrl": "https://d2f70xi62kby8n.cloudfront.net/tokens/usds.webp"
        },
        {
          "assetName": "World Liberty Financial USD",
          "baseAsset": "USD1",
          "quoteAsset": "USD",
          "network": "bnb-chain",
          "url": "https://data.chain.link/feeds/bsc/mainnet/usd1-usd",
          "iconUrl": "https://d2f70xi62kby8n.cloudfront.net/tokens/usd1.webp"
        }
      ],
      "title": "Added support to Data Feeds",
      "topic": "Data Feeds"
    },
    {
      "category": "release",
      "date": "2025-05-09",
      "description": "This release introduces major improvements to session flexibility, authorization flows, and multi-network deployments. Add or deploy a new token today via [Token Manager](https://tokenmanager.chain.link/).",
      "title": "Token Manager Updates",
      "topic": "General"
    },
    {
      "category": "integration",
      "date": "2025-05-08",
      "description": "Chainlink Data Feeds is available on Monad Testnet. View the available price feed information on the [Price Feed Addresses](https://docs.chain.link/data-feeds/price-feeds/addresses?network=monad&page=1) page.",
      "relatedNetworks": ["monad"],
      "title": "Data Feeds on Monad Testnet",
      "topic": "Data Feeds"
    },
    {
      "category": "integration",
      "date": "2025-05-07",
      "description": "Chainlink VRF 2.5 is available on Ronin Mainnet and Ronin Saigon Testnet. Visit the [Supported Networks](https://docs.chain.link/vrf/v2-5/supported-networks#ronin) page for more information.",
      "relatedNetworks": ["ronin"],
      "title": "VRF 2.5 on Ronin",
      "topic": "VRF"
    },
    {
      "category": "integration",
      "date": "2025-05-07",
      "description": "Chainlink Data Streams is available for new blockchains:\n\n- Polygon Mainnet\n- Polygon Amoy Testnet\n- Gravity Alpha Mainnet\n- Gravity Alpha Testnet Sepolia\n\nThe verifier proxy addresses and stream IDs are available on the [Stream Addresses](https://docs.chain.link/data-streams/crypto-streams) page.",
      "relatedNetworks": ["polygon", "gravity"],
      "title": "Data Streams Expands to New Blockchains",
      "topic": "Data Streams"
    },
    {
      "category": "integration",
      "date": "2025-05-06",
      "description": "Chainlink CCIP expands support to new blockchains:",
      "newNetworks": [
        {
          "displayName": "Rootstock Testnet",
          "network": "rootstock",
          "url": "https://docs.chain.link/ccip/directory/testnet/chain/bitcoin-testnet-rootstock"
        },
        {
          "displayName": "Superseed Mainnet",
          "network": "superseed",
          "url": "https://docs.chain.link/ccip/directory/mainnet/chain/superseed-mainnet"
        },
        {
          "displayName": "Taiko Alethia",
          "network": "taiko",
          "url": "https://docs.chain.link/ccip/directory/mainnet/chain/ethereum-mainnet-taiko-1"
        },
        {
          "displayName": "Zora Mainnet",
          "network": "zora",
          "url": "https://docs.chain.link/ccip/directory/mainnet/chain/zora-mainnet"
        }
      ],
      "relatedNetworks": ["rootstock", "superseed", "taiko", "zora"],
      "title": "CCIP on new blockchains",
      "topic": "CCIP"
    },
    {
      "category": "release",
      "date": "2025-05-05",
      "description": "Chainlink Node v2.23.0 is now available. See the [Release Notes](https://github.com/smartcontractkit/chainlink/releases/tag/v2.23.0) for details.",
      "title": "Chainlink Node v2.23.0",
      "topic": "Nodes"
    },
    {
      "category": "integration",
      "date": "2025-05-04",
      "description": "New Data Streams available on all [supported networks](https://docs.chain.link/data-streams/crypto-streams):",
      "relatedNetworks": [
        "apechain",
        "arbitrum",
        "avalanche",
        "base",
        "berachain",
        "blast",
        "bnb-chain",
        "bob",
        "ethereum",
        "gnosis-chain",
        "hashkey",
        "hyperliquid",
        "ink",
        "lens",
        "linea",
        "mantle",
        "opbnb",
        "optimism",
        "ronin",
        "scroll",
        "shibarium",
        "soneium",
        "sonic",
        "solana",
        "taiko",
        "unichain",
        "worldchain",
        "zksync"
      ],
      "relatedTokens": [
        {
          "assetName": "Dolomite",
          "baseAsset": "DOLO",
          "quoteAsset": "USD",
          "url": "https://data.chain.link/streams/dolo-usd",
          "iconUrl": "https://d2f70xi62kby8n.cloudfront.net/tokens/dolo.webp"
        }
      ],
      "title": "Added support to Data Streams",
      "topic": "Data Streams"
    },
    {
      "category": "integration",
      "date": "2025-04-29",
      "description": "Chainlink CCIP expands support to new blockchains:",
      "newNetworks": [
        {
          "displayName": "Plume Mainnet",
          "network": "plume",
          "url": "https://docs.chain.link/ccip/directory/mainnet/chain/plume-mainnet"
        },
        {
          "displayName": "Plume Testnet",
          "network": "plume",
          "url": "https://docs.chain.link/ccip/directory/testnet/chain/plume-testnet-sepolia"
        },
        {
          "displayName": "Taiko Hekla Testnet",
          "network": "taiko",
          "url": "https://docs.chain.link/ccip/directory/testnet/chain/ethereum-testnet-holesky-taiko-1"
        }
      ],
      "relatedNetworks": ["plume", "taiko"],
      "title": "CCIP on new blockchains",
      "topic": "CCIP"
    },
    {
      "category": "integration",
      "date": "2025-04-28",
      "description": "Chainlink CCIP expands support to new blockchains:",
      "newNetworks": [
        {
          "displayName": "Abstract Mainnet",
          "network": "abstract",
          "url": "https://docs.chain.link/ccip/directory/mainnet/chain/abstract-mainnet"
        },
        {
          "displayName": "Lisk Mainnet",
          "network": "lisk",
          "url": "https://docs.chain.link/ccip/directory/mainnet/chain/lisk-mainnet"
        },
        {
          "displayName": "Metal L2 Mainnet",
          "network": "metal",
          "url": "https://docs.chain.link/ccip/directory/mainnet/chain/metal-mainnet"
        },
        {
          "displayName": "Mint Mainnet",
          "network": "mint",
          "url": "https://docs.chain.link/ccip/directory/mainnet/chain/mint-mainnet"
        }
      ],
      "relatedNetworks": ["abstract", "lisk", "metal", "mint"],
      "title": "CCIP on new blockchains",
      "topic": "CCIP"
    },
    {
      "category": "integration",
      "date": "2025-04-27",
      "description": "Newly supported tokens: ANIMA, APRS, ASTR, AXS, BANANA, DOLO, IXT, LUA, LUAUSD, PIXEL, SKYA, SLP, STBU, WHY, YGG, pufETH",
      "relatedTokens": [
        {
          "assetName": "Anima",
          "baseAsset": "ANIMA",
          "url": "https://docs.chain.link/ccip/directory/mainnet/token/ANIMA",
          "iconUrl": "https://d2f70xi62kby8n.cloudfront.net/tokens/anima.webp?auto=compress%2Cformat"
        },
        {
          "assetName": "Aperios",
          "baseAsset": "APRS",
          "url": "https://docs.chain.link/ccip/directory/mainnet/token/APRS",
          "iconUrl": "https://d2f70xi62kby8n.cloudfront.net/tokens/aprs.webp?auto=compress%2Cformat"
        },
        {
          "assetName": "Astar Token",
          "baseAsset": "ASTR",
          "url": "https://docs.chain.link/ccip/directory/mainnet/token/ASTR",
          "iconUrl": "https://d2f70xi62kby8n.cloudfront.net/tokens/astr.webp?auto=compress%2Cformat"
        },
        {
          "assetName": "Axie Infinity Shard",
          "baseAsset": "AXS",
          "url": "https://docs.chain.link/ccip/directory/mainnet/token/AXS",
          "iconUrl": "https://d2f70xi62kby8n.cloudfront.net/tokens/axs.webp?auto=compress%2Cformat"
        },
        {
          "assetName": "Banana",
          "baseAsset": "BANANA",
          "url": "https://docs.chain.link/ccip/directory/mainnet/token/BANANA",
          "iconUrl": "https://d2f70xi62kby8n.cloudfront.net/tokens/banana.webp?auto=compress%2Cformat"
        },
        {
          "assetName": "Dolomite",
          "baseAsset": "DOLO",
          "url": "https://docs.chain.link/ccip/directory/mainnet/token/DOLO",
          "iconUrl": "https://d2f70xi62kby8n.cloudfront.net/tokens/dolo.webp?auto=compress%2Cformat"
        },
        {
          "assetName": "PlanetIX",
          "baseAsset": "IXT",
          "url": "https://docs.chain.link/ccip/directory/mainnet/token/IXT",
          "iconUrl": "https://d2f70xi62kby8n.cloudfront.net/tokens/ixt.webp?auto=compress%2Cformat"
        },
        {
          "assetName": "Lumi Finance Token",
          "baseAsset": "LUA",
          "url": "https://docs.chain.link/ccip/directory/mainnet/token/LUA",
          "iconUrl": "https://d2f70xi62kby8n.cloudfront.net/tokens/lua.webp?auto=compress%2Cformat"
        },
        {
          "assetName": "Lumi Finance USD",
          "baseAsset": "LUAUSD",
          "url": "https://docs.chain.link/ccip/directory/mainnet/token/LUAUSD",
          "iconUrl": "https://d2f70xi62kby8n.cloudfront.net/tokens/luausd.webp?auto=compress%2Cformat"
        },
        {
          "assetName": "PIXEL",
          "baseAsset": "PIXEL",
          "url": "https://docs.chain.link/ccip/directory/mainnet/token/PIXEL",
          "iconUrl": "https://d2f70xi62kby8n.cloudfront.net/tokens/pixel.webp?auto=compress%2Cformat"
        },
        {
          "assetName": "Sekuya",
          "baseAsset": "SKYA",
          "url": "https://docs.chain.link/ccip/directory/mainnet/token/SKYA",
          "iconUrl": "https://d2f70xi62kby8n.cloudfront.net/tokens/skya.webp?auto=compress%2Cformat"
        },
        {
          "assetName": "Smooth Love Potion",
          "baseAsset": "SLP",
          "url": "https://docs.chain.link/ccip/directory/mainnet/token/SLP",
          "iconUrl": "https://d2f70xi62kby8n.cloudfront.net/tokens/slp.webp?auto=compress%2Cformat"
        },
        {
          "assetName": "Stobox Token v.3",
          "baseAsset": "STBU",
          "url": "https://docs.chain.link/ccip/directory/mainnet/token/STBU",
          "iconUrl": "https://d2f70xi62kby8n.cloudfront.net/tokens/stbu.webp?auto=compress%2Cformat"
        },
        {
          "assetName": "why",
          "baseAsset": "WHY",
          "url": "https://docs.chain.link/ccip/directory/mainnet/token/WHY",
          "iconUrl": "https://d2f70xi62kby8n.cloudfront.net/tokens/why.webp?auto=compress%2Cformat"
        },
        {
          "assetName": "Yield Guild Games Token",
          "baseAsset": "YGG",
          "url": "https://docs.chain.link/ccip/directory/mainnet/token/YGG",
          "iconUrl": "https://d2f70xi62kby8n.cloudfront.net/tokens/ygg.webp?auto=compress%2Cformat"
        },
        {
          "assetName": "pufETH",
          "baseAsset": "pufETH",
          "url": "https://docs.chain.link/ccip/directory/mainnet/token/pufETH",
          "iconUrl": "https://d2f70xi62kby8n.cloudfront.net/tokens/pufeth.webp?auto=compress%2Cformat"
        }
      ],
      "title": "Cross-chain token (CCT) standard: Added support for new tokens",
      "topic": "CCIP"
    },
    {
      "category": "integration",
      "date": "2025-04-27",
      "description": "New Data Streams available on all [supported networks](https://docs.chain.link/data-streams/crypto-streams):",
      "relatedNetworks": [
        "apechain",
        "arbitrum",
        "avalanche",
        "base",
        "berachain",
        "blast",
        "bnb-chain",
        "bob",
        "ethereum",
        "gnosis-chain",
        "hashkey",
        "hyperliquid",
        "ink",
        "lens",
        "linea",
        "mantle",
        "opbnb",
        "optimism",
        "ronin",
        "scroll",
        "shibarium",
        "soneium",
        "sonic",
        "solana",
        "taiko",
        "unichain",
        "worldchain",
        "zksync"
      ],
      "relatedTokens": [
        {
          "assetName": "ANIME",
          "baseAsset": "ANIME",
          "quoteAsset": "USD",
          "url": "https://data.chain.link/streams/anime-usd",
          "iconUrl": "https://d2f70xi62kby8n.cloudfront.net/tokens/anime.webp"
        },
        {
          "assetName": "Binance Staked SOL",
          "baseAsset": "BNSOL",
          "quoteAsset": "USD",
          "url": "https://data.chain.link/streams/bnsol-usd",
          "iconUrl": "https://d2f70xi62kby8n.cloudfront.net/tokens/bnsol.webp"
        },
        {
          "assetName": "BlazeStake Staked SOL",
          "baseAsset": "BSOL",
          "quoteAsset": "USD",
          "url": "https://data.chain.link/streams/bsol-usd",
          "iconUrl": "https://d2f70xi62kby8n.cloudfront.net/tokens/bsol.webp"
        },
        {
          "assetName": "frax",
          "baseAsset": "FRAX",
          "quoteAsset": "USD",
          "url": "https://data.chain.link/streams/frax-usd",
          "iconUrl": "https://d2f70xi62kby8n.cloudfront.net/tokens/frax.webp"
        },
        {
          "assetName": "Helius Staked SOL",
          "baseAsset": "HSOL",
          "quoteAsset": "USD",
          "url": "https://data.chain.link/streams/hsol-usd",
          "iconUrl": "https://d2f70xi62kby8n.cloudfront.net/tokens/hsol.webp"
        },
        {
          "assetName": "Jito Staked SOL",
          "baseAsset": "JITOSOL",
          "quoteAsset": "USD",
          "url": "https://data.chain.link/streams/jitosol-usd",
          "iconUrl": "https://d2f70xi62kby8n.cloudfront.net/tokens/jitosol.webp"
        },
        {
          "assetName": "Marinade Staked SOL",
          "baseAsset": "MSOL",
          "quoteAsset": "USD",
          "url": "https://data.chain.link/streams/msol-usd",
          "iconUrl": "https://d2f70xi62kby8n.cloudfront.net/tokens/msol.webp"
        },
        {
          "assetName": "metis",
          "baseAsset": "METIS",
          "quoteAsset": "USD",
          "url": "https://data.chain.link/streams/metis-usd",
          "iconUrl": "https://d2f70xi62kby8n.cloudfront.net/tokens/metis.webp"
        },
        {
          "assetName": "OMG Network",
          "baseAsset": "OMG",
          "quoteAsset": "USD",
          "url": "https://data.chain.link/streams/omg-usd",
          "iconUrl": "https://d2f70xi62kby8n.cloudfront.net/tokens/omg.webp"
        },
        {
          "assetName": "PayPal USD",
          "baseAsset": "PYUSD",
          "quoteAsset": "USD",
          "url": "https://data.chain.link/streams/pyusd-usd",
          "iconUrl": "https://d2f70xi62kby8n.cloudfront.net/tokens/pyusd.webp"
        },
        {
          "assetName": "Sanctum Inifnity",
          "baseAsset": "INF",
          "quoteAsset": "USD",
          "url": "https://data.chain.link/streams/inf-usd",
          "iconUrl": "https://d2f70xi62kby8n.cloudfront.net/tokens/inf.webp"
        },
        {
          "assetName": "Tether Gold",
          "baseAsset": "XAUT",
          "quoteAsset": "USD",
          "url": "https://data.chain.link/streams/xaut-usd",
          "iconUrl": "https://d2f70xi62kby8n.cloudfront.net/tokens/xaut.webp"
        },
        {
          "assetName": "The Vault Staked SOL",
          "baseAsset": "VSOL",
          "quoteAsset": "USD",
          "url": "https://data.chain.link/streams/vsol-usd",
          "iconUrl": "https://d2f70xi62kby8n.cloudfront.net/tokens/vsol.webp"
        },
        {
          "assetName": "XPR Network",
          "baseAsset": "XPR",
          "quoteAsset": "USD",
          "url": "https://data.chain.link/streams/xpr-usd",
          "iconUrl": "https://d2f70xi62kby8n.cloudfront.net/tokens/xpr.webp"
        }
      ],
      "title": "Added support to Data Streams",
      "topic": "Data Streams"
    },
    {
      "category": "integration",
      "date": "2025-04-27",
      "description": "New Data Feeds available:",
      "relatedNetworks": ["sonic"],
      "relatedTokens": [
        {
          "assetName": "beS / S Exchange Rate",
          "baseAsset": "beS",
          "quoteAsset": "S",
          "network": "sonic",
          "url": "https://data.chain.link/feeds/sonic/sonic/bes-s-exchange-rate",
          "iconUrl": "https://d2f70xi62kby8n.cloudfront.net/tokens/bes.webp"
        },
        {
          "assetName": "GHO",
          "baseAsset": "GHO",
          "quoteAsset": "USD",
          "network": "sonic",
          "url": "https://data.chain.link/feeds/sonic/sonic/gho-usd",
          "iconUrl": "https://d2f70xi62kby8n.cloudfront.net/tokens/gho.webp"
        },
        {
          "assetName": "Hey Anon",
          "baseAsset": "ANON",
          "quoteAsset": "USD",
          "network": "sonic",
          "url": "https://data.chain.link/feeds/sonic/sonic/anon-usd",
          "iconUrl": "https://d2f70xi62kby8n.cloudfront.net/tokens/anon.webp"
        },
        {
          "assetName": "OpenUSDT",
          "baseAsset": "oUSDT",
          "quoteAsset": "USD",
          "network": "sonic",
          "url": "https://data.chain.link/feeds/sonic/sonic/ousdt-usd",
          "iconUrl": "https://d2f70xi62kby8n.cloudfront.net/tokens/ousdt.webp"
        },
        {
          "assetName": "Sonic ETH",
          "baseAsset": "scETH",
          "quoteAsset": "USD",
          "network": "sonic",
          "url": "https://data.chain.link/feeds/sonic/sonic/sceth-usd",
          "iconUrl": "https://d2f70xi62kby8n.cloudfront.net/tokens/sceth.webp"
        },
        {
          "assetName": "Staked Sonic",
          "baseAsset": "stS",
          "quoteAsset": "USD",
          "network": "sonic",
          "url": "https://data.chain.link/feeds/sonic/sonic/sts-usd",
          "iconUrl": "https://d2f70xi62kby8n.cloudfront.net/tokens/sts.webp"
        },
        {
          "assetName": "stS / S Exchange Rate",
          "baseAsset": "stS",
          "quoteAsset": "S",
          "network": "sonic",
          "url": "https://data.chain.link/feeds/sonic/sonic/sts-s-exchange-rate",
          "iconUrl": "https://d2f70xi62kby8n.cloudfront.net/tokens/sts.webp"
        },
        {
          "assetName": "wanS / anS Exchange Rate",
          "baseAsset": "wanS",
          "quoteAsset": "anS",
          "network": "sonic",
          "url": "https://data.chain.link/feeds/sonic/sonic/wans-ans-exchange-rate",
          "iconUrl": "https://d2f70xi62kby8n.cloudfront.net/tokens/wans.webp"
        },
        {
          "assetName": "wOS / OS Exchange Rate",
          "baseAsset": "wOS",
          "quoteAsset": "OS",
          "network": "sonic",
          "url": "https://data.chain.link/feeds/sonic/sonic/wos-os-exchange-rate",
          "iconUrl": "https://d2f70xi62kby8n.cloudfront.net/tokens/wos.webp"
        },
        {
          "assetName": "Wrapped Bitcoin",
          "baseAsset": "WBTC",
          "quoteAsset": "USD",
          "network": "sonic",
          "url": "https://data.chain.link/feeds/sonic/sonic/wbtc-usd",
          "iconUrl": "https://d2f70xi62kby8n.cloudfront.net/tokens/wbtc.webp"
        },
        {
          "assetName": "yUSD / USD Exchange Rate",
          "baseAsset": "yUSD",
          "quoteAsset": "USD",
          "network": "sonic",
          "url": "https://data.chain.link/feeds/sonic/sonic/yusd-usd-exchange-rate",
          "iconUrl": "https://d2f70xi62kby8n.cloudfront.net/tokens/yusd.webp"
        }
      ],
      "title": "Added support to Data Feeds",
      "topic": "Data Feeds"
    },
    {
      "category": "integration",
      "date": "2025-04-25",
      "description": "Chainlink CCIP expands support to new blockchains:",
      "newNetworks": [
        {
          "displayName": "Abstract Sepolia",
          "network": "abstract",
          "url": "https://docs.chain.link/ccip/directory/testnet/chain/abstract-testnet"
        },
        {
          "displayName": "Hemi Mainnet",
          "network": "hemi",
          "url": "https://docs.chain.link/ccip/directory/mainnet/chain/hemi-mainnet"
        },
        {
          "displayName": "Lisk Sepolia",
          "network": "lisk",
          "url": "https://docs.chain.link/ccip/directory/testnet/chain/ethereum-testnet-sepolia-lisk-1"
        },
        {
          "displayName": "Metal L2 Testnet",
          "network": "metal",
          "url": "https://docs.chain.link/ccip/directory/testnet/chain/metal-testnet"
        },
        {
          "displayName": "Mint Sepolia",
          "network": "mint",
          "url": "https://docs.chain.link/ccip/directory/testnet/chain/mint-testnet"
        },
        {
          "displayName": "Superseed Sepolia",
          "network": "superseed",
          "url": "https://docs.chain.link/ccip/directory/testnet/chain/superseed-testnet"
        },
        {
          "displayName": "Zora Sepolia",
          "network": "zora",
          "url": "https://docs.chain.link/ccip/directory/testnet/chain/zora-testnet"
        }
      ],
      "relatedNetworks": ["abstract", "hemi", "lisk", "metal", "mint", "superseed", "zora"],
      "title": "CCIP on new blockchains",
      "topic": "CCIP"
    },
    {
      "category": "integration",
      "date": "2025-04-20",
      "description": "New Data Streams available on all [supported networks](https://docs.chain.link/data-streams/crypto-streams):",
      "relatedNetworks": [
        "apechain",
        "arbitrum",
        "avalanche",
        "base",
        "berachain",
        "blast",
        "bnb-chain",
        "bob",
        "ethereum",
        "gnosis-chain",
        "hashkey",
        "hyperliquid",
        "ink",
        "lens",
        "linea",
        "mantle",
        "opbnb",
        "optimism",
        "ronin",
        "scroll",
        "shibarium",
        "soneium",
        "sonic",
        "solana",
        "taiko",
        "unichain",
        "worldchain",
        "zksync"
      ],
      "relatedTokens": [
        {
          "assetName": "Australian Dollar",
          "baseAsset": "AUD",
          "quoteAsset": "USD",
          "url": "https://data.chain.link/streams/aud-usd",
          "iconUrl": "https://d2f70xi62kby8n.cloudfront.net/tokens/aud.webp"
        },
        {
          "assetName": "Euro",
          "baseAsset": "EUR",
          "quoteAsset": "USD",
          "url": "https://data.chain.link/streams/eur-usd",
          "iconUrl": "https://d2f70xi62kby8n.cloudfront.net/tokens/eur.webp"
        },
        {
          "assetName": "Gold",
          "baseAsset": "XAU",
          "quoteAsset": "USD",
          "url": "https://data.chain.link/streams/xau-usd",
          "iconUrl": "https://d2f70xi62kby8n.cloudfront.net/tokens/xau.webp"
        },
        {
          "assetName": "Pound Sterling",
          "baseAsset": "GBP",
          "quoteAsset": "USD",
          "url": "https://data.chain.link/streams/gbp-usd",
          "iconUrl": "https://d2f70xi62kby8n.cloudfront.net/tokens/gbp.webp"
        },
        {
          "assetName": "Silver",
          "baseAsset": "XAG",
          "quoteAsset": "USD",
          "url": "https://data.chain.link/streams/xag-usd",
          "iconUrl": "https://d2f70xi62kby8n.cloudfront.net/tokens/xag.webp"
        },
        {
          "assetName": "USD",
          "baseAsset": "USD",
          "quoteAsset": "JPY",
          "url": "https://data.chain.link/streams/usd-jpy",
          "iconUrl": "https://d2f70xi62kby8n.cloudfront.net/tokens/usd.webp"
        },
        {
          "assetName": "USD",
          "baseAsset": "USD",
          "quoteAsset": "CHF",
          "url": "https://data.chain.link/streams/usd-chf",
          "iconUrl": "https://d2f70xi62kby8n.cloudfront.net/tokens/usd.webp"
        },
        {
          "assetName": "USD",
          "baseAsset": "USD",
          "quoteAsset": "CAD",
          "url": "https://data.chain.link/streams/usd-cad",
          "iconUrl": "https://d2f70xi62kby8n.cloudfront.net/tokens/usd.webp"
        },
        {
          "assetName": "USD",
          "baseAsset": "USD",
          "quoteAsset": "CNH",
          "url": "https://data.chain.link/streams/usd-cnh",
          "iconUrl": "https://d2f70xi62kby8n.cloudfront.net/tokens/usd.webp"
        }
      ],
      "title": "Added support to Data Streams",
      "topic": "Data Streams"
    },
    {
      "category": "integration",
      "date": "2025-04-20",
      "description": "New Data Feeds available:",
      "relatedNetworks": ["ethereum", "base"],
      "relatedTokens": [
        {
          "assetName": "Resolv USR",
          "baseAsset": "USR",
          "quoteAsset": "USD",
          "network": "ethereum",
          "url": "https://data.chain.link/feeds/ethereum/mainnet/usr-usd",
          "iconUrl": "https://d2f70xi62kby8n.cloudfront.net/tokens/usr.webp"
        },
        {
          "assetName": "Resolv USR",
          "baseAsset": "USR",
          "quoteAsset": "USD",
          "network": "base",
          "url": "https://data.chain.link/feeds/base/base/usr-usd",
          "iconUrl": "https://d2f70xi62kby8n.cloudfront.net/tokens/usr.webp"
        }
      ],
      "title": "Added support to Data Feeds",
      "topic": "Data Feeds"
    },
    {
      "category": "integration",
      "date": "2025-04-17",
      "description": "Chainlink Data Streams is available on Gnosis. The verifier proxy addresses and stream IDs are available on the [Stream Addresses](https://docs.chain.link/data-streams/crypto-streams) page.",
      "relatedNetworks": ["gnosis-chain"],
      "title": "Data Streams on Gnosis",
      "topic": "Data Streams"
    },
    {
      "category": "integration",
      "date": "2025-04-13",
      "description": "Newly supported tokens: MYST, xSolvBTC",
      "relatedTokens": [
        {
          "assetName": "MyStandard",
          "baseAsset": "MYST",
          "url": "https://docs.chain.link/ccip/directory/mainnet/token/MYST",
          "iconUrl": "https://d2f70xi62kby8n.cloudfront.net/tokens/myst.webp?auto=compress%2Cformat"
        },
        {
          "assetName": "SolvBTC Babylon",
          "baseAsset": "xSolvBTC",
          "url": "https://docs.chain.link/ccip/directory/mainnet/token/xSolvBTC",
          "iconUrl": "https://d2f70xi62kby8n.cloudfront.net/tokens/xsolvbtc.webp?auto=compress%2Cformat"
        }
      ],
      "title": "Cross-chain token (CCT) standard: Added support for new tokens",
      "topic": "CCIP"
    },
    {
      "category": "integration",
      "date": "2025-04-13",
      "description": "New Data Streams available on all [supported networks](https://docs.chain.link/data-streams/crypto-streams):",
      "relatedNetworks": [
        "apechain",
        "arbitrum",
        "avalanche",
        "base",
        "berachain",
        "blast",
        "bnb-chain",
        "bob",
        "ethereum",
        "hashkey",
        "hyperliquid",
        "ink",
        "lens",
        "linea",
        "mantle",
        "opbnb",
        "optimism",
        "ronin",
        "scroll",
        "shibarium",
        "soneium",
        "sonic",
        "solana",
        "taiko",
        "unichain",
        "worldchain",
        "zksync"
      ],
      "relatedTokens": [
        {
          "assetName": "Bitcoin SV",
          "baseAsset": "BSV",
          "quoteAsset": "USD",
          "url": "https://data.chain.link/streams/bsv-usd",
          "iconUrl": "https://d2f70xi62kby8n.cloudfront.net/tokens/bsv.webp"
        },
        {
          "assetName": "Coinbase Wrapped BTC",
          "baseAsset": "cbBTC",
          "quoteAsset": "USD",
          "url": "https://data.chain.link/streams/cbbtc-usd",
          "iconUrl": "https://d2f70xi62kby8n.cloudfront.net/tokens/cbbtc.webp"
        },
        {
          "assetName": "Creditcoin",
          "baseAsset": "CTC",
          "quoteAsset": "USD",
          "url": "https://data.chain.link/streams/ctc-usd",
          "iconUrl": "https://d2f70xi62kby8n.cloudfront.net/tokens/ctc.webp"
        },
        {
          "assetName": "Ethena Staked USDE",
          "baseAsset": "SUSDE",
          "quoteAsset": "USD",
          "url": "https://data.chain.link/streams/susde-usd",
          "iconUrl": "https://d2f70xi62kby8n.cloudfront.net/tokens/susde.webp"
        },
        {
          "assetName": "Ethena USDe",
          "baseAsset": "USDe",
          "quoteAsset": "USD",
          "url": "https://data.chain.link/streams/usde-usd",
          "iconUrl": "https://d2f70xi62kby8n.cloudfront.net/tokens/usde.webp"
        },
        {
          "assetName": "First Digital USD",
          "baseAsset": "FDUSD",
          "quoteAsset": "USD",
          "url": "https://data.chain.link/streams/fdusd-usd",
          "iconUrl": "https://d2f70xi62kby8n.cloudfront.net/tokens/fdusd.webp"
        },
        {
          "assetName": "GHO",
          "baseAsset": "GHO",
          "quoteAsset": "USD",
          "url": "https://data.chain.link/streams/gho-usd",
          "iconUrl": "https://d2f70xi62kby8n.cloudfront.net/tokens/gho.webp"
        },
        {
          "assetName": "Grass",
          "baseAsset": "GRASS",
          "quoteAsset": "USD",
          "url": "https://data.chain.link/streams/grass-usd",
          "iconUrl": "https://d2f70xi62kby8n.cloudfront.net/tokens/grass.webp"
        },
        {
          "assetName": "JasmyCoin",
          "baseAsset": "JASMY",
          "quoteAsset": "USD",
          "url": "https://data.chain.link/streams/jasmy-usd",
          "iconUrl": "https://d2f70xi62kby8n.cloudfront.net/tokens/jasmy.webp"
        },
        {
          "assetName": "Jupiter Perpetuals LP token",
          "baseAsset": "JLP",
          "quoteAsset": "USD",
          "url": "https://data.chain.link/streams/jlp-usd",
          "iconUrl": "https://d2f70xi62kby8n.cloudfront.net/tokens/jlp.webp"
        },
        {
          "assetName": "Jupiter Staked SOL",
          "baseAsset": "JUPSOL",
          "quoteAsset": "USD",
          "url": "https://data.chain.link/streams/jupsol-usd",
          "iconUrl": "https://d2f70xi62kby8n.cloudfront.net/tokens/jupsol.webp"
        },
        {
          "assetName": "KuCoin",
          "baseAsset": "KCS",
          "quoteAsset": "USD",
          "url": "https://data.chain.link/streams/kcs-usd",
          "iconUrl": "https://d2f70xi62kby8n.cloudfront.net/tokens/kcs.webp"
        },
        {
          "assetName": "Kudai",
          "baseAsset": "KUDAI",
          "quoteAsset": "USD",
          "url": "https://data.chain.link/streams/kudai-usd",
          "iconUrl": "https://d2f70xi62kby8n.cloudfront.net/tokens/kudai.webp"
        },
        {
          "assetName": "Liquity USD",
          "baseAsset": "LUSD",
          "quoteAsset": "USD",
          "url": "https://data.chain.link/streams/lusd-usd",
          "iconUrl": "https://d2f70xi62kby8n.cloudfront.net/tokens/lusd.webp"
        },
        {
          "assetName": "Livepeer",
          "baseAsset": "LPT",
          "quoteAsset": "USD",
          "url": "https://data.chain.link/streams/lpt-usd",
          "iconUrl": "https://d2f70xi62kby8n.cloudfront.net/tokens/lpt.webp"
        },
        {
          "assetName": "LOMBARD STAKED BTC",
          "baseAsset": "LBTC",
          "quoteAsset": "USD",
          "url": "https://data.chain.link/streams/lbtc-usd",
          "iconUrl": "https://d2f70xi62kby8n.cloudfront.net/tokens/lbtc.webp"
        },
        {
          "assetName": "Loopring",
          "baseAsset": "LRC",
          "quoteAsset": "USD",
          "url": "https://data.chain.link/streams/lrc-usd",
          "iconUrl": "https://d2f70xi62kby8n.cloudfront.net/tokens/lrc.webp"
        },
        {
          "assetName": "Treasure (MAGIC)",
          "baseAsset": "MAGIC",
          "quoteAsset": "USD",
          "url": "https://data.chain.link/streams/magic-usd",
          "iconUrl": "https://d2f70xi62kby8n.cloudfront.net/tokens/magic.webp"
        },
        {
          "assetName": "Mantle",
          "baseAsset": "MNT",
          "quoteAsset": "USD",
          "url": "https://data.chain.link/streams/mnt-usd",
          "iconUrl": "https://d2f70xi62kby8n.cloudfront.net/tokens/mnt.webp"
        },
        {
          "assetName": "Mask Network",
          "baseAsset": "MASK",
          "quoteAsset": "USD",
          "url": "https://data.chain.link/streams/mask-usd",
          "iconUrl": "https://d2f70xi62kby8n.cloudfront.net/tokens/mask.webp"
        },
        {
          "assetName": "Monero",
          "baseAsset": "XMR",
          "quoteAsset": "USD",
          "url": "https://data.chain.link/streams/xmr-usd",
          "iconUrl": "https://d2f70xi62kby8n.cloudfront.net/tokens/xmr.webp"
        },
        {
          "assetName": "Neo",
          "baseAsset": "NEO",
          "quoteAsset": "USD",
          "url": "https://data.chain.link/streams/neo-usd",
          "iconUrl": "https://d2f70xi62kby8n.cloudfront.net/tokens/neo.webp"
        },
        {
          "assetName": "Pi Network",
          "baseAsset": "PI",
          "quoteAsset": "USD",
          "url": "https://data.chain.link/streams/pi-usd",
          "iconUrl": "https://d2f70xi62kby8n.cloudfront.net/tokens/pi.webp"
        },
        {
          "assetName": "Ravencoin",
          "baseAsset": "RVN",
          "quoteAsset": "USD",
          "url": "https://data.chain.link/streams/rvn-usd",
          "iconUrl": "https://d2f70xi62kby8n.cloudfront.net/tokens/rvn.webp"
        },
        {
          "assetName": "Renzo Restaked ETH",
          "baseAsset": "ezETH",
          "quoteAsset": "USD",
          "url": "https://data.chain.link/streams/ezeth-usd",
          "iconUrl": "https://d2f70xi62kby8n.cloudfront.net/tokens/ezeth.webp"
        },
        {
          "assetName": "Safe",
          "baseAsset": "SAFE",
          "quoteAsset": "USD",
          "url": "https://data.chain.link/streams/safe-usd",
          "iconUrl": "https://d2f70xi62kby8n.cloudfront.net/tokens/safe.webp"
        },
        {
          "assetName": "Sky Dollar",
          "baseAsset": "USDS",
          "quoteAsset": "USD",
          "url": "https://data.chain.link/streams/usds-usd",
          "iconUrl": "https://d2f70xi62kby8n.cloudfront.net/tokens/usds.webp"
        },
        {
          "assetName": "SuperVerse",
          "baseAsset": "SUPER",
          "quoteAsset": "USD",
          "url": "https://data.chain.link/streams/super-usd",
          "iconUrl": "https://d2f70xi62kby8n.cloudfront.net/tokens/super.webp"
        },
        {
          "assetName": "tBTC",
          "baseAsset": "TBTC",
          "quoteAsset": "USD",
          "url": "https://data.chain.link/streams/tbtc-usd",
          "iconUrl": "https://d2f70xi62kby8n.cloudfront.net/tokens/tbtc.webp"
        },
        {
          "assetName": "Theta",
          "baseAsset": "THETA",
          "quoteAsset": "USD",
          "url": "https://data.chain.link/streams/theta-usd",
          "iconUrl": "https://d2f70xi62kby8n.cloudfront.net/tokens/theta.webp"
        },
        {
          "assetName": "Thorchain",
          "baseAsset": "RUNE",
          "quoteAsset": "USD",
          "url": "https://data.chain.link/streams/rune-usd",
          "iconUrl": "https://d2f70xi62kby8n.cloudfront.net/tokens/rune.webp"
        },
        {
          "assetName": "Wrapped Bitcoin",
          "baseAsset": "wBTC",
          "quoteAsset": "USD",
          "url": "https://data.chain.link/streams/wbtc-usd",
          "iconUrl": "https://d2f70xi62kby8n.cloudfront.net/tokens/wbtc.webp"
        },
        {
          "assetName": "Wrapped eETH",
          "baseAsset": "WEETH",
          "quoteAsset": "USD",
          "url": "https://data.chain.link/streams/weeth-usd",
          "iconUrl": "https://d2f70xi62kby8n.cloudfront.net/tokens/weeth.webp"
        },
        {
          "assetName": "Wrapped stETH",
          "baseAsset": "WSTETH",
          "quoteAsset": "USD",
          "url": "https://data.chain.link/streams/wsteth-usd",
          "iconUrl": "https://d2f70xi62kby8n.cloudfront.net/tokens/wsteth.webp"
        },
        {
          "assetName": "Yearn Finance",
          "baseAsset": "YFI",
          "quoteAsset": "USD",
          "url": "https://data.chain.link/streams/yfi-usd",
          "iconUrl": "https://d2f70xi62kby8n.cloudfront.net/tokens/yfi.webp"
        },
        {
          "assetName": "Zetachain",
          "baseAsset": "ZETA",
          "quoteAsset": "USD",
          "url": "https://data.chain.link/streams/zeta-usd",
          "iconUrl": "https://d2f70xi62kby8n.cloudfront.net/tokens/zeta.webp"
        }
      ],
      "title": "Added support to Data Streams",
      "topic": "Data Streams"
    },
    {
      "category": "integration",
      "date": "2025-04-13",
      "description": "New SmartData Feeds available:",
      "relatedNetworks": ["base"],
      "relatedTokens": [
        {
          "assetName": "OpenEden OpenDollar",
          "baseAsset": "USDO",
          "network": "base",
          "productTypeCode": "PoR",
          "url": "https://data.chain.link/feeds/base/base/usdo-por",
          "iconUrl": "https://d2f70xi62kby8n.cloudfront.net/tokens/usdo.webp"
        }
      ],
      "title": "Added support to SmartData",
      "topic": "SmartData"
    },
    {
      "category": "integration",
      "date": "2025-04-13",
      "description": "New Data Feeds available:",
      "relatedNetworks": ["celo", "tron"],
      "relatedTokens": [
        {
          "assetName": "Japanese Yen",
          "baseAsset": "JPY",
          "quoteAsset": "USD",
          "network": "celo",
          "url": "https://data.chain.link/feeds/celo/mainnet/jpy-usd-fx",
          "iconUrl": "https://d2f70xi62kby8n.cloudfront.net/tokens/jpy.webp"
        },
        {
          "assetName": "Staked TRX",
          "baseAsset": "STRX",
          "quoteAsset": "TRX",
          "network": "tron",
          "url": "https://docs.chain.link/data-feeds/price-feeds/addresses?page=1&network=tron&search=strx",
          "iconUrl": "https://d2f70xi62kby8n.cloudfront.net/tokens/strx.webp"
        }
      ],
      "title": "Added support to Data Feeds",
      "topic": "Data Feeds"
    },
    {
      "category": "integration",
      "date": "2025-04-11",
      "description": "Chainlink CCIP expands support to MegaEth Testnet:",
      "newNetworks": [
        {
          "displayName": "MegaEth Testnet",
          "network": "megaeth",
          "url": "https://docs.chain.link/ccip/directory/testnet/chain/megaeth-testnet"
        }
      ],
      "relatedNetworks": ["megaeth"],
      "title": "CCIP on MegaEth Testnet",
      "topic": "CCIP"
    },
    {
      "category": "integration",
      "date": "2025-04-10",
      "description": "Chainlink Data Streams is available for new blockchains:\n\n- Apechain Mainnet\n- Apechain Testnet\n- Taiko Alethia (Mainnet)\n- Taiko Hekla (Testnet)\n\nThe verifier proxy addresses and stream IDs are available on the [Stream Addresses](https://docs.chain.link/data-streams/crypto-streams) page.",
      "relatedNetworks": ["apechain", "taiko"],
      "title": "Data Streams Expands to New Blockchains",
      "topic": "Data Streams"
    },
    {
      "category": "integration",
      "date": "2025-04-06",
      "description": "New Data Feeds available:",
      "relatedNetworks": ["bnb-chain"],
      "relatedTokens": [
        {
          "assetName": "Ethena Staked USDe",
          "baseAsset": "SUSDE",
          "quoteAsset": "USDE",
          "network": "bnb-chain",
          "url": "https://data.chain.link/feeds/bsc/mainnet/susde-usde-exchange-rate",
          "iconUrl": "https://d2f70xi62kby8n.cloudfront.net/tokens/susde.webp"
        },
        {
          "assetName": "Ethena USDe",
          "baseAsset": "USDE",
          "quoteAsset": "USD",
          "network": "bnb-chain",
          "url": "https://data.chain.link/feeds/bsc/mainnet/usde-usd",
          "iconUrl": "https://d2f70xi62kby8n.cloudfront.net/tokens/usde.webp"
        }
      ],
      "title": "Added support to Data Feeds",
      "topic": "Data Feeds"
    },
    {
      "category": "integration",
      "date": "2025-04-04",
      "description": "Chainlink CCIP expands support to Lens Mainnet:",
      "newNetworks": [
        {
          "displayName": "Lens Mainnet",
          "network": "lens",
          "url": "https://docs.chain.link/ccip/directory/mainnet/chain/lens-mainnet"
        }
      ],
      "relatedNetworks": ["lens"],
      "title": "CCIP on Lens Mainnet",
      "topic": "CCIP"
    },
    {
      "category": "integration",
      "date": "2025-04-04",
      "description": "Chainlink Data Streams is available on Lens. The verifier proxy addresses and stream IDs are available on the [Stream Addresses](https://docs.chain.link/data-streams/crypto-streams) page.",
      "relatedNetworks": ["lens"],
      "title": "Data Streams on Lens",
      "topic": "Data Streams"
    },
    {
      "category": "integration",
      "date": "2025-04-01",
      "description": "New SmartData Feeds available:",
      "relatedNetworks": ["ethereum"],
      "relatedTokens": [
        {
          "assetName": "Bitcoin (BTC)",
          "baseAsset": "SolvBTC",
          "network": "ethereum",
          "productTypeCode": "PoR",
          "url": "https://data.chain.link/feeds/ethereum/mainnet/solvbtc-por",
          "iconUrl": "https://d2f70xi62kby8n.cloudfront.net/tokens/solvbtc.webp"
        }
      ],
      "title": "Added support to SmartData",
      "topic": "SmartData"
    },
    {
      "category": "integration",
      "date": "2025-04-01",
      "description": "Chainlink VRF 2.5 is available on Soneium Mainnet. Visit the [Supported Networks](https://docs.chain.link/vrf/v2-5/supported-networks#soneium-mainnet) page for more information.",
      "relatedNetworks": ["soneium"],
      "title": "VRF 2.5 on Soneium Mainnet",
      "topic": "VRF"
    },
    {
      "category": "integration",
      "date": "2025-04-01",
      "description": "Chainlink Functions is available on Soneium Mainnet. Visit the [Supported Networks](https://docs.chain.link/chainlink-functions/supported-networks#soneium) page for more information.",
      "relatedNetworks": ["soneium"],
      "title": "Functions on Soneium",
      "topic": "Functions"
    },
    {
      "category": "integration",
      "date": "2025-03-30",
      "description": "Newly supported tokens: NPC",
      "relatedTokens": [
        {
          "assetName": "Non-Playable Coin",
          "baseAsset": "NPC",
          "url": "https://docs.chain.link/ccip/directory/mainnet/token/NPC",
          "iconUrl": "https://d2f70xi62kby8n.cloudfront.net/tokens/npc.webp?auto=compress%2Cformat"
        }
      ],
      "title": "Cross-chain token (CCT) standard: Added support for new tokens",
      "topic": "CCIP"
    },
    {
      "category": "integration",
      "date": "2025-03-30",
      "description": "New Data Streams available on all [supported networks](https://docs.chain.link/data-streams/crypto-streams):",
      "relatedNetworks": [
        "arbitrum",
        "avalanche",
        "base",
        "berachain",
        "blast",
        "bnb-chain",
        "bob",
        "ethereum",
        "hashkey",
        "hyperliquid",
        "ink",
        "linea",
        "mantle",
        "opbnb",
        "optimism",
        "ronin",
        "scroll",
        "shibarium",
        "soneium",
        "sonic",
        "solana",
        "unichain",
        "worldchain",
        "zksync"
      ],
      "relatedTokens": [
        {
          "assetName": "Balancer",
          "baseAsset": "BAL",
          "quoteAsset": "USD",
          "url": "https://data.chain.link/streams/bal-usd",
          "iconUrl": "https://d2f70xi62kby8n.cloudfront.net/tokens/bal.webp"
        },
        {
          "assetName": "Beam",
          "baseAsset": "BEAM",
          "quoteAsset": "USD",
          "url": "https://data.chain.link/streams/beam-usd",
          "iconUrl": "https://d2f70xi62kby8n.cloudfront.net/tokens/beam.webp"
        },
        {
          "assetName": "Bitget Token",
          "baseAsset": "BGB",
          "quoteAsset": "USD",
          "url": "https://data.chain.link/streams/bgb-usd",
          "iconUrl": "https://d2f70xi62kby8n.cloudfront.net/tokens/bgb.webp"
        },
        {
          "assetName": "BitTorrent",
          "baseAsset": "BTT",
          "quoteAsset": "USD",
          "url": "https://data.chain.link/streams/btt-usd",
          "iconUrl": "https://d2f70xi62kby8n.cloudfront.net/tokens/btt.webp"
        },
        {
          "assetName": "Conflux",
          "baseAsset": "CFX",
          "quoteAsset": "USD",
          "url": "https://data.chain.link/streams/cfx-usd",
          "iconUrl": "https://d2f70xi62kby8n.cloudfront.net/tokens/cfx.webp"
        },
        {
          "assetName": "Core",
          "baseAsset": "CORE",
          "quoteAsset": "USD",
          "url": "https://data.chain.link/streams/core-usd",
          "iconUrl": "https://d2f70xi62kby8n.cloudfront.net/tokens/core.webp"
        },
        {
          "assetName": "Drift Protocol",
          "baseAsset": "DRIFT",
          "quoteAsset": "USD",
          "url": "https://data.chain.link/streams/drift-usd",
          "iconUrl": "https://d2f70xi62kby8n.cloudfront.net/tokens/drift.webp"
        },
        {
          "assetName": "Flare",
          "baseAsset": "FLR",
          "quoteAsset": "USD",
          "url": "https://data.chain.link/streams/flr-usd",
          "iconUrl": "https://d2f70xi62kby8n.cloudfront.net/tokens/flr.webp"
        },
        {
          "assetName": "Gains Network",
          "baseAsset": "GNS",
          "quoteAsset": "USD",
          "url": "https://data.chain.link/streams/gns-usd",
          "iconUrl": "https://d2f70xi62kby8n.cloudfront.net/tokens/gns.webp"
        },
        {
          "assetName": "Kusama",
          "baseAsset": "KSM",
          "quoteAsset": "USD",
          "url": "https://data.chain.link/streams/ksm-usd",
          "iconUrl": "https://d2f70xi62kby8n.cloudfront.net/tokens/ksm.webp"
        },
        {
          "assetName": "Mina",
          "baseAsset": "MINA",
          "quoteAsset": "USD",
          "url": "https://data.chain.link/streams/mina-usd",
          "iconUrl": "https://d2f70xi62kby8n.cloudfront.net/tokens/mina.webp"
        },
        {
          "assetName": "Orca",
          "baseAsset": "ORCA",
          "quoteAsset": "USD",
          "url": "https://data.chain.link/streams/orca-usd",
          "iconUrl": "https://d2f70xi62kby8n.cloudfront.net/tokens/orca.webp"
        },
        {
          "assetName": "PONKE",
          "baseAsset": "PONKE",
          "quoteAsset": "USD",
          "url": "https://data.chain.link/streams/ponke-usd",
          "iconUrl": "https://d2f70xi62kby8n.cloudfront.net/tokens/ponke.webp"
        },
        {
          "assetName": "Qtum",
          "baseAsset": "QTUM",
          "quoteAsset": "USD",
          "url": "https://data.chain.link/streams/qtum-usd",
          "iconUrl": "https://d2f70xi62kby8n.cloudfront.net/tokens/qtum.webp"
        },
        {
          "assetName": "SKALE",
          "baseAsset": "SKL",
          "quoteAsset": "USD",
          "url": "https://data.chain.link/streams/skl-usd",
          "iconUrl": "https://d2f70xi62kby8n.cloudfront.net/tokens/skl.webp"
        },
        {
          "assetName": "Stepn",
          "baseAsset": "GMT",
          "quoteAsset": "USD",
          "url": "https://data.chain.link/streams/gmt-usd",
          "iconUrl": "https://d2f70xi62kby8n.cloudfront.net/tokens/gmt.webp"
        },
        {
          "assetName": "Storj",
          "baseAsset": "STORJ",
          "quoteAsset": "USD",
          "url": "https://data.chain.link/streams/storj-usd",
          "iconUrl": "https://d2f70xi62kby8n.cloudfront.net/tokens/storj.webp"
        },
        {
          "assetName": "Sushi",
          "baseAsset": "SUSHI",
          "quoteAsset": "USD",
          "url": "https://data.chain.link/streams/sushi-usd",
          "iconUrl": "https://d2f70xi62kby8n.cloudfront.net/tokens/sushi.webp"
        },
        {
          "assetName": "Trader Joe",
          "baseAsset": "JOE",
          "quoteAsset": "USD",
          "url": "https://data.chain.link/streams/joe-usd",
          "iconUrl": "https://d2f70xi62kby8n.cloudfront.net/tokens/joe.webp"
        },
        {
          "assetName": "Zilliqa",
          "baseAsset": "ZIL",
          "quoteAsset": "USD",
          "url": "https://data.chain.link/streams/zil-usd",
          "iconUrl": "https://d2f70xi62kby8n.cloudfront.net/tokens/zil.webp"
        }
      ],
      "title": "Added support to Data Streams",
      "topic": "Data Streams"
    },
    {
      "category": "integration",
      "date": "2025-03-27",
      "description": "Chainlink CCIP expands support to new blockchains:",
      "newNetworks": [
        {
          "displayName": "Apechain Mainnet",
          "network": "apechain",
          "url": "https://docs.chain.link/ccip/directory/mainnet/chain/apechain-mainnet"
        },
        {
          "displayName": "Cronos Mainnet",
          "network": "cronos",
          "url": "https://docs.chain.link/ccip/directory/mainnet/chain/cronos-mainnet"
        },
        {
          "displayName": "Cronos zkEVM Mainnet",
          "network": "cronoszkevm",
          "url": "https://docs.chain.link/ccip/directory/mainnet/chain/cronos-zkevm-mainnet"
        },
        {
          "displayName": "Hedera Mainnet",
          "network": "hedera",
          "url": "https://docs.chain.link/ccip/directory/mainnet/chain/hedera-mainnet"
        }
      ],
      "relatedNetworks": ["apechain", "cronos", "cronoszkevm", "hedera"],
      "title": "CCIP Expands to New Blockchains",
      "topic": "CCIP"
    },
    {
      "category": "release",
      "date": "2025-03-25",
      "description": "Chainlink Node v2.22.0 is now available. See the [Release Notes](https://github.com/smartcontractkit/chainlink/releases/tag/v2.22.0) for details.",
      "title": "Chainlink Node v2.22.0",
      "topic": "Nodes"
    },
    {
      "category": "integration",
      "date": "2025-03-21",
      "description": "Chainlink CCIP expands support to new blockchains:",
      "newNetworks": [
        {
          "displayName": "Mind Network Mainnet",
          "network": "mindnetwork",
          "url": "https://docs.chain.link/ccip/directory/mainnet/chain/mind-mainnet"
        },
        {
          "displayName": "Mind Network Testnet",
          "network": "mindnetwork",
          "url": "https://docs.chain.link/ccip/directory/testnet/chain/mind-testnet"
        }
      ],
      "relatedNetworks": ["mindnetwork"],
      "title": "CCIP on Mind Network",
      "topic": "CCIP"
    },
    {
      "category": "integration",
      "date": "2025-03-19",
      "description": "Chainlink Data Streams is available in Early Access on MegaETH Testnet. The verifier proxy address and stream IDs are available on the [Stream Addresses](https://docs.chain.link/data-streams/crypto-streams) page.",
      "relatedNetworks": ["megaeth"],
      "title": "Data Streams on MegaETH Testnet",
      "topic": "Data Streams"
    },
    {
      "category": "integration",
      "date": "2025-03-18",
      "description": "Chainlink Data Streams is available in Early Access for new blockchains:\n\n- BNB Chain Mainnet\n- BNB Chain Testnet\n- Hyperliquid Mainnet\n- Hyperliquid Testnet\n\nThe verifier proxy addresses and stream IDs are available on the [Stream Addresses](https://docs.chain.link/data-streams/crypto-streams) page.",
      "relatedNetworks": ["bnb-chain", "hyperliquid"],
      "title": "Data Streams Expands to New Blockchains",
      "topic": "Data Streams"
    },
    {
      "category": "integration",
      "date": "2025-03-17",
      "description": "Chainlink CCIP expands support to Hedera Testnet:",
      "newNetworks": [
        {
          "displayName": "Hedera Testnet",
          "network": "hedera",
          "url": "https://docs.chain.link/ccip/directory/testnet/chain/hedera-testnet"
        }
      ],
      "relatedNetworks": ["hedera"],
      "title": "CCIP on Hedera Testnet",
      "topic": "CCIP"
    },
    {
      "category": "release",
      "date": "2025-03-11",
      "description": "Chainlink Node v2.21.0 is now available. See the [Release Notes](https://github.com/smartcontractkit/chainlink/releases/tag/v2.21.0) for details.",
      "title": "Chainlink Node v2.21.0",
      "topic": "Nodes"
    },
    {
      "category": "integration",
      "date": "2025-03-06",
      "description": "Chainlink Data Feeds is available on TRON Mainnet. View the available price feed information on the [Price Feed Addresses](https://docs.chain.link/data-feeds/price-feeds/addresses?network=tron&page=1) page.",
      "relatedNetworks": ["tron"],
      "title": "Data Feeds on TRON Mainnet",
      "topic": "Data Feeds"
    },
    {
      "category": "integration",
      "date": "2025-03-05",
      "description": "Chainlink CCIP expands support to new blockchains:",
      "newNetworks": [
        {
          "displayName": "Apechain Curtis",
          "network": "apechain",
          "url": "https://docs.chain.link/ccip/directory/testnet/chain/apechain-testnet-curtis"
        },
        {
          "displayName": "Cronos Testnet",
          "network": "cronos",
          "url": "https://docs.chain.link/ccip/directory/testnet/chain/cronos-testnet"
        },
        {
          "displayName": "Cronos zkEVM Testnet",
          "network": "cronoszkevm",
          "url": "https://docs.chain.link/ccip/directory/testnet/chain/cronos-zkevm-testnet-sepolia"
        },
        {
          "displayName": "Hemi Sepolia",
          "network": "hemi",
          "url": "https://docs.chain.link/ccip/directory/testnet/chain/hemi-testnet-sepolia"
        }
      ],
      "relatedNetworks": ["apechain", "cronos", "cronoszkevm", "hemi"],
      "title": "CCIP Expands to New Blockchains",
      "topic": "CCIP"
    },
    {
      "category": "integration",
      "date": "2025-02-20",
      "description": "Chainlink Data Feeds expands support to new blockchains:\n\n- Mantle testnet\n- Ronin Saigon testnet\n- Sonic Blaze testnet\n\nView the available price feed information on the [Price Feed Addresses](https://docs.chain.link/data-feeds/price-feeds/addresses?network=mantle&page=1) page.",
      "relatedNetworks": ["mantle", "ronin", "sonic"],
      "title": "Data Feeds Expands to New Blockchains",
      "topic": "Data Feeds"
    },
    {
      "category": "integration",
      "date": "2025-02-19",
      "description": "Chainlink Data Streams is available in Early Access for new blockchains:\n\n- Bob Mainnet\n- Bob Sepolia Testnet\n- Linea Mainnet\n- Linea Sepolia Testnet\n- Unichain Mainnet\n- Unichain Sepolia Testnet\n\nThe verifier proxy addresses and stream IDs are available on the [Stream Addresses](https://docs.chain.link/data-streams/crypto-streams) page.",
      "relatedNetworks": ["bob", "linea", "unichain"],
      "title": "Data Streams Expands to New Blockchains",
      "topic": "Data Streams"
    },
    {
      "category": "integration",
      "date": "2025-02-18",
      "description": "Chainlink Data Streams is available in Early Access on Hashkey Chain Testnet. The verifier proxy address and stream IDs are available on the [Stream Addresses](https://docs.chain.link/data-streams/crypto-streams) page.",
      "relatedNetworks": ["hashkey"],
      "title": "Data Streams on Hashkey Chain Testnet",
      "topic": "Data Streams"
    },
    {
      "category": "integration",
      "date": "2025-02-18",
      "description": "Chainlink CCIP expands support to new blockchains:",
      "newNetworks": [
        {
          "displayName": "Merlin Mainnet",
          "network": "merlin",
          "url": "https://docs.chain.link/ccip/directory/mainnet/chain/bitcoin-merlin-mainnet"
        },
        {
          "displayName": "Fraxtal Mainnet",
          "network": "fraxtal",
          "url": "https://docs.chain.link/ccip/directory/mainnet/chain/fraxtal-mainnet"
        },
        {
          "displayName": "Unichain Mainnet",
          "network": "unichain",
          "url": "https://docs.chain.link/ccip/directory/mainnet/chain/ethereum-mainnet-unichain-1"
        },
        {
          "displayName": "Core Mainnet",
          "network": "core",
          "url": "https://docs.chain.link/ccip/directory/mainnet/chain/core-mainnet"
        },
        {
          "displayName": "Berachain Mainnet",
          "network": "berachain",
          "url": "https://docs.chain.link/ccip/directory/mainnet/chain/berachain-mainnet"
        }
      ],
      "relatedNetworks": ["merlin", "fraxtal", "unichain", "core", "berachain"],
      "title": "CCIP Expands to New Blockchains",
      "topic": "CCIP"
    },
    {
      "category": "integration",
      "date": "2025-02-13",
      "description": "Chainlink Data Feeds is available on Botanix Testnet. View the available price feed information on the [Price Feed Addresses](https://docs.chain.link/data-feeds/price-feeds/addresses?network=botanix&page=1) page.",
      "relatedNetworks": ["botanix"],
      "title": "Data Feeds on Botanix Testnet",
      "topic": "Data Feeds"
    },
    {
      "category": "integration",
      "date": "2025-02-12",
      "description": "Chainlink CCIP expands support to new blockchains:",
      "newNetworks": [
        {
          "displayName": "Merlin Testnet",
          "network": "merlin",
          "url": "https://docs.chain.link/ccip/directory/testnet/chain/bitcoin-testnet-merlin"
        },
        {
          "displayName": "Fraxtal Testnet",
          "network": "fraxtal",
          "url": "https://docs.chain.link/ccip/directory/testnet/chain/ethereum-testnet-holesky-fraxtal-1"
        },
        {
          "displayName": "Lens Sepolia",
          "network": "lens",
          "url": "https://docs.chain.link/ccip/directory/testnet/chain/ethereum-testnet-sepolia-lens-1"
        },
        {
          "displayName": "Unichain Sepolia",
          "network": "unichain",
          "url": "https://docs.chain.link/ccip/directory/testnet/chain/ethereum-testnet-sepolia-unichain-1"
        },
        {
          "displayName": "Berachain Bartio",
          "network": "berachain",
          "url": "https://docs.chain.link/ccip/directory/testnet/chain/berachain-testnet-bartio"
        }
      ],
      "relatedNetworks": ["merlin", "fraxtal", "lens", "unichain", "berachain"],
      "title": "CCIP Expands to New Blockchains",
      "topic": "CCIP"
    },
    {
      "category": "integration",
      "date": "2025-02-12",
      "description": "Chainlink Data Streams is available in Early Access for new blockchains:\n\n- Botanix Testnet\n- Ink Sepolia Testnet\n- Monad Testnet\n- World Chain Mainnet\n- World Chain Sepolia Testnet\n\nThe verifier proxy addresses and stream IDs are available on the [Stream Addresses](https://docs.chain.link/data-streams/crypto-streams) page.",
      "relatedNetworks": ["botanix", "ink", "monad", "worldchain"],
      "title": "Data Streams Expands to New Blockchains",
      "topic": "Data Streams"
    },
    {
      "category": "integration",
      "date": "2025-02-11",
      "description": "Chainlink Data Streams is available in Early Access for new blockchains:\n\n- Berachain Mainnet\n- Berachain bArtio Testnet\n- Blast Mainnet\n- Blast Sepolia Testnet\n\nThe verifier proxy addresses and stream IDs are available on the [Stream Addresses](https://docs.chain.link/data-streams/crypto-streams) page.",
      "relatedNetworks": ["berachain", "blast"],
      "title": "Data Streams Expands to New Blockchains",
      "topic": "Data Streams"
    },
    {
      "category": "integration",
      "date": "2025-02-10",
      "description": "Chainlink Data Feeds is available on Unichain Sepolia. View the available price feed information on the [Price Feed Addresses](https://docs.chain.link/data-feeds/price-feeds/addresses?network=unichain&page=1) page.",
      "relatedNetworks": ["unichain"],
      "title": "Data Feeds on Unichain Sepolia",
      "topic": "Data Feeds"
    },
    {
      "category": "integration",
      "date": "2025-02-10",
      "description": "Chainlink Data Streams is available in Early Access for new blockchains:\n\n- Ethereum Mainnet\n- Ethereum Sepolia\n- HashKey Chain Mainnet\n- Ink Mainnet\n- Ronin Mainnet\n- Ronin Saigon Testnet\n\nThe verifier proxy addresses and stream IDs are available on the [Stream Addresses](https://docs.chain.link/data-streams/crypto-streams) page.",
      "relatedNetworks": ["ethereum", "hashkey", "ink", "ronin"],
      "title": "Data Streams Expands to New Blockchains",
      "topic": "Data Streams"
    },
    {
      "category": "integration",
      "date": "2025-02-10",
      "description": "Chainlink CCIP expands support to new blockchains:",
      "newNetworks": [
        {
          "displayName": "Treasure Mainnet",
          "network": "treasure",
          "url": "https://docs.chain.link/ccip/directory/mainnet/chain/treasure-mainnet"
        },
        {
          "displayName": "Treasure Topaz Testnet",
          "network": "treasure",
          "url": "https://docs.chain.link/ccip/directory/testnet/chain/treasure-testnet-topaz"
        }
      ],
      "relatedNetworks": ["treasure"],
      "title": "CCIP on Treasure",
      "topic": "CCIP"
    },
    {
      "category": "integration",
      "date": "2025-02-07",
      "description": "Chainlink CCIP expands support to new blockchains:",
      "newNetworks": [
        {
          "displayName": "Botanix Testnet",
          "network": "botanix",
          "url": "https://docs.chain.link/ccip/directory/testnet/chain/bitcoin-testnet-botanix"
        },
        {
          "displayName": "Corn Network Mainnet",
          "network": "corn",
          "url": "https://docs.chain.link/ccip/directory/mainnet/chain/corn-mainnet"
        },
        {
          "displayName": "Corn Network Testnet",
          "network": "corn",
          "url": "https://docs.chain.link/ccip/directory/testnet/chain/ethereum-testnet-sepolia-corn-1"
        },
        {
          "displayName": "Hashkey Chain",
          "network": "hashkey",
          "url": "https://docs.chain.link/ccip/directory/mainnet/chain/ethereum-mainnet-hashkey-1"
        },
        {
          "displayName": "Hashkey Chain Testnet",
          "network": "hashkey",
          "url": "https://docs.chain.link/ccip/directory/testnet/chain/ethereum-testnet-sepolia-hashkey-1"
        },
        {
          "displayName": "Ink",
          "network": "ink",
          "url": "https://docs.chain.link/ccip/directory/mainnet/chain/ethereum-mainnet-ink-1"
        },
        {
          "displayName": "Ink Sepolia",
          "network": "ink",
          "url": "https://docs.chain.link/ccip/directory/testnet/chain/ink-testnet-sepolia"
        },
        {
          "displayName": "Monad Testnet",
          "network": "monad",
          "url": "https://docs.chain.link/ccip/directory/testnet/chain/monad-testnet"
        },
        {
          "displayName": "Polygon zkEVM",
          "network": "polygonzkevm",
          "url": "https://docs.chain.link/ccip/directory/mainnet/chain/ethereum-mainnet-polygon-zkevm-1"
        },
        {
          "displayName": "Polygon zkEVM Cardona",
          "network": "polygonzkevm",
          "url": "https://docs.chain.link/ccip/directory/testnet/chain/ethereum-testnet-sepolia-polygon-zkevm-1"
        },
        {
          "displayName": "Sei Network",
          "network": "sei",
          "url": "https://docs.chain.link/ccip/directory/mainnet/chain/sei-mainnet"
        },
        {
          "displayName": "Sei Testnet",
          "network": "sei",
          "url": "https://docs.chain.link/ccip/directory/testnet/chain/sei-testnet-atlantic"
        },
        {
          "displayName": "Soneium",
          "network": "soneium",
          "url": "https://docs.chain.link/ccip/directory/mainnet/chain/soneium-mainnet"
        },
        {
          "displayName": "XLayer",
          "network": "xlayer",
          "url": "https://docs.chain.link/ccip/directory/mainnet/chain/ethereum-mainnet-xlayer-1"
        },
        {
          "displayName": "XLayer Testnet",
          "network": "xlayer",
          "url": "https://docs.chain.link/ccip/directory/testnet/chain/ethereum-testnet-sepolia-xlayer-1"
        }
      ],
      "relatedNetworks": ["botanix", "corn", "hashkey", "ink", "polygonzkevm", "sei", "soneium", "xlayer", "monad"],
      "title": "CCIP Expands to New Blockchains",
      "topic": "CCIP"
    },
    {
      "category": "integration",
      "date": "2025-02-07",
      "description": "Chainlink Data Streams is available in Early Access for new blockchains:\n\n- Mantle\n- Soneium\n- zkSync\n\nThe verifier proxy addresses and stream IDs are available on the [Stream Addresses](https://docs.chain.link/data-streams/crypto-streams) page.",
      "relatedNetworks": ["mantle", "soneium", "zksync"],
      "title": "Data Streams Expands to New Blockchains",
      "topic": "Data Streams"
    },
    {
      "category": "integration",
      "date": "2025-02-07",
      "description": "Chainlink Data Feeds expands support to new blockchains:\n\n- Mantle\n- Ronin\n- Soneium\n- XLayer\n\nView the available price feed information on the [Price Feed Addresses](https://docs.chain.link/data-feeds/price-feeds/addresses?network=xlayer&page=1) page.",
      "relatedNetworks": ["mantle", "ronin", "soneium", "xlayer"],
      "title": "Data Feeds Expands to New Blockchains",
      "topic": "Data Feeds"
    },
    {
      "category": "integration",
      "date": "2025-02-07",
      "description": "Chainlink Functions is available on Celo. Visit the [Supported Networks](https://docs.chain.link/chainlink-functions/supported-networks#celo) page for more information.",
      "relatedNetworks": ["celo"],
      "title": "Functions on Celo",
      "topic": "Functions"
    },
    {
      "category": "integration",
      "date": "2025-02-07",
      "description": "Chainlink Automation expands support to new blockchains:\n\n- Polygon zkEVM\n- Scroll\n\nVisit the [Supported Networks](https://docs.chain.link/chainlink-automation/overview/supported-networks) page for more information.",
      "relatedNetworks": ["polygonzkevm", "scroll"],
      "title": "Automation Expands to New Blockchains",
      "topic": "Automation"
    },
    {
      "category": "release",
      "date": "2025-01-30",
      "description": "Chainlink Node v2.20.0 is now available. See the [Release Notes](https://github.com/smartcontractkit/chainlink/releases/tag/v2.20.0) for details.",
      "title": "Chainlink Node v2.20.0",
      "topic": "Nodes"
    },
    {
      "category": "integration",
      "date": "2025-01-30",
      "description": "Chainlink CCIP expands support to new blockchains:",
      "newNetworks": [
        {
          "displayName": "Bitlayer Mainnet",
          "network": "bitlayer",
          "url": "https://docs.chain.link/ccip/directory/mainnet/chain/bitcoin-mainnet-bitlayer-1"
        },
        {
          "displayName": "Bitlayer Testnet",
          "network": "bitlayer",
          "url": "https://docs.chain.link/ccip/directory/testnet/chain/bitcoin-testnet-bitlayer-1"
        }
      ],
      "relatedNetworks": ["bitlayer"],
      "title": "CCIP on Bitlayer",
      "topic": "CCIP"
    },
    {
      "category": "integration",
      "date": "2025-01-29",
      "description": "Chainlink Data Streams is available in Early Access on Scroll. The verifier proxy addresses and stream IDs are available on the [Stream Addresses](https://docs.chain.link/data-streams/crypto-streams) page.",
      "relatedNetworks": ["scroll"],
      "title": "Data Streams on Scroll",
      "topic": "Data Streams"
    },
    {
      "category": "integration",
      "date": "2025-01-23",
      "description": "Chainlink CCIP expands support to new blockchains:",
      "newNetworks": [
        {
          "displayName": "World Chain",
          "network": "worldchain",
          "url": "https://docs.chain.link/ccip/directory/mainnet/chain/ethereum-mainnet-worldchain-1"
        },
        {
          "displayName": "World Chain Sepolia",
          "network": "worldchain",
          "url": "https://docs.chain.link/ccip/directory/testnet/chain/ethereum-testnet-sepolia-worldchain-1"
        }
      ],
      "relatedNetworks": ["worldchain"],
      "title": "CCIP on World Chain",
      "topic": "CCIP"
    },
    {
      "category": "integration",
      "date": "2025-01-22",
      "description": "Chainlink CCIP expands support to new blockchains:",
      "newNetworks": [
        {
          "displayName": "Bob Mainnet",
          "network": "bob",
          "url": "https://docs.chain.link/ccip/directory/mainnet/chain/bitcoin-mainnet-bob-1"
        },
        {
          "displayName": "Bob Sepolia",
          "network": "bob",
          "url": "https://docs.chain.link/ccip/directory/testnet/chain/bitcoin-testnet-sepolia-bob-1"
        },
        {
          "displayName": "Sonic Mainnet",
          "network": "sonic",
          "url": "https://docs.chain.link/ccip/directory/mainnet/chain/sonic-mainnet"
        },
        {
          "displayName": "Sonic Blaze Testnet",
          "network": "sonic",
          "url": "https://docs.chain.link/ccip/directory/testnet/chain/sonic-testnet-blaze"
        }
      ],
      "relatedNetworks": ["sonic", "bob"],
      "title": "CCIP Expands to New Blockchains",
      "topic": "CCIP"
    },
    {
      "category": "feature",
      "date": "2025-01-14",
      "description": "Chainlink CCIP now supports Bridged USDC, addressing the critical challenge of liquidity fragmentation in the multi-chain ecosystem. This enhancement enables:\n\n- **Seamless Liquidity**: Projects can now leverage Bridged USDC to bootstrap initial liquidity on new chains without waiting for native USDC support\n- **Standardized Implementation**: Follows Circle's Bridged USDC Standard, ensuring consistency and reliability across different blockchains\n- **Future-Proof Integration**: Projects can easily transition to native USDC when their blockchain receives CCTP approval, with no disruption to existing integrations\n- **Enhanced DeFi Accessibility**: Accelerates DeFi adoption by providing immediate access to stable, reliable USDC liquidity across emerging blockchain networks\n\nThis implementation maintains CCIP's robust security features while expanding the possibilities for cross-chain token transfers and DeFi applications.\n\nFor more information, see the [USDC tutorial](https://docs.chain.link/ccip/tutorials/evm/usdc).",
      "title": "Bridged USDC Support in CCIP",
      "topic": "CCIP"
    },
    {
      "category": "feature",
      "date": "2025-01-14",
      "description": "The Token Manager is now available to help token developers to deploy, configure, and manage Cross-Chain Tokens (CCTs) in a simplified web interface. Refer to the [Token Manager](https://docs.chain.link/ccip/tutorials/evm/token-manager) guide for more information.",
      "title": "Token Manager",
      "topic": "CCIP"
    },
    {
      "category": "integration",
      "date": "2025-01-14",
      "description": "Chainlink Data Feeds is available on Sonic mainnet. View the available price feed information on the [Price Feed Addresses](https://docs.chain.link/data-feeds/price-feeds/addresses?network=sonic&page=1) page.",
      "relatedNetworks": ["sonic"],
      "title": "Data Feeds on Sonic",
      "topic": "Data Feeds"
    },
    {
      "category": "integration",
      "date": "2025-01-09",
      "description": "Chainlink Data Feeds is available on Aptos mainnet. View the available price feed information on the [Price Feed Addresses](https://docs.chain.link/data-feeds/price-feeds/addresses?network=aptos&page=1) page.",
      "relatedNetworks": ["aptos"],
      "title": "Data Feeds on Aptos",
      "topic": "Data Feeds"
    },
    {
      "category": "release",
      "date": "2025-01-02",
      "description": "Chainlink Node v2.19.0 is now available. See the [Release Notes](https://github.com/smartcontractkit/chainlink/releases/tag/v2.19.0) for details.",
      "title": "Chainlink Node v2.19.0",
      "topic": "Nodes"
    },
    {
      "category": "integration",
      "date": "2024-12-19",
      "description": "Chainlink Data Streams is available in Early Access on Shibarium. The verifier proxy addresses and stream IDs are available on the [Stream Addresses](https://docs.chain.link/data-streams/crypto-streams) page.",
      "relatedNetworks": ["shibarium"],
      "title": "Data Streams on Shibarium",
      "topic": "Data Streams"
    },
    {
      "category": "release",
      "date": "2024-12-17",
      "description": "Onchain Verifier Programs are now available on Solana, providing both onchain and offchain integration approaches while maintaining strong security guarantees.\n\nVerifier Program IDs for both Devnet and Mainnet environments are available on the [Stream Addresses](https://docs.chain.link/data-streams/crypto-streams) page.",
      "relatedNetworks": ["solana"],
      "title": "Data Streams Verifier Programs on Solana",
      "topic": "Data Streams"
    },
    {
      "category": "integration",
      "date": "2024-12-17",
      "description": "Chainlink CCIP expands support to new blockchains. Check the CCIP Directory for more information:",
      "newNetworks": [
        {
          "displayName": "Shibarium Mainnet",
          "network": "shibarium",
          "url": "https://docs.chain.link/ccip/directory/mainnet/chain/shibarium-mainnet"
        },
        {
          "displayName": "Shibarium Puppynet",
          "network": "shibarium",
          "url": "https://docs.chain.link/ccip/directory/testnet/chain/shibarium-testnet-puppynet"
        },
        {
          "displayName": "Bsquared Mainnet",
          "network": "bsquared",
          "url": "https://docs.chain.link/ccip/directory/mainnet/chain/bitcoin-mainnet-bsquared-1"
        },
        {
          "displayName": "Bsquared Testnet",
          "network": "bsquared",
          "url": "https://docs.chain.link/ccip/directory/testnet/chain/bitcoin-testnet-bsquared-1"
        }
      ],
      "relatedNetworks": ["shibarium", "bsquared"],
      "title": "CCIP Expands to New Blockchains",
      "topic": "CCIP"
    },
    {
      "category": "integration",
      "date": "2024-12-16",
      "description": "Chainlink Data Feeds is available on Hedera mainnet. View the available price feed information on the [Price Feed Addresses](https://docs.chain.link/data-feeds/price-feeds/addresses?network=hedera&page=1) page.",
      "relatedNetworks": ["hedera"],
      "title": "Data Feeds on Hedera",
      "topic": "Data Feeds"
    },
    {
      "category": "integration",
      "date": "2024-12-11",
      "description": "Chainlink CCIP expands support to Ronin. Check the CCIP Directory for more information:",
      "newNetworks": [
        {
          "displayName": "Ronin Mainnet",
          "network": "ronin",
          "url": "https://docs.chain.link/ccip/directory/mainnet/chain/ronin-mainnet"
        },
        {
          "displayName": "Ronin Saigon testnet",
          "network": "ronin",
          "url": "https://docs.chain.link/ccip/directory/testnet/chain/ronin-testnet-saigon"
        }
      ],
      "relatedNetworks": ["ronin"],
      "title": "CCIP on Ronin",
      "topic": "CCIP"
    },
    {
      "category": "release",
      "date": "2024-12-12",
      "description": "The [CCIP JavaScript SDK](https://github.com/smartcontractkit/ccip-javascript-sdk) is now available, introducing two packages to simplify management of cross-chain token transfers, and to integrate CCIP with the frontend of your own app.\n\nThe [CCIP JavaScript SDK guide](https://docs.chain.link/ccip/ccip-javascript-sdk) introduces the features of the SDK and shows how to run an example app so you can explore the SDK's capabilities.",
      "title": "CCIP JavaScript SDK",
      "topic": "CCIP"
    },
    {
      "category": "release",
      "date": "2024-12-04",
      "description": "Chainlink CCIP 1.5.1 is now available, introducing several significant enhancements for cross-chain token pool management.\n\n**Enhanced Token Support:**\n- Added support for tokens with different decimals across chains\n- New BurnMintERC20 contract for easy token deployment and cross-chain expansion with configurable decimals and max supply\n\n**Improved Token Pool Management:**\n- Enhanced token pool upgrades to support multiple active pools simultaneously\n- Ensures in-flight messages remain deliverable during pool upgrades\n- Upgraded token pool access control from OwnerIsCreator to Ownable2StepMsgSender for better security\n\nFor detailed implementation guides and examples, visit our [Cross-Chain Token (CCT) documentation](https://docs.chain.link/ccip/concepts/cross-chain-token/overview). For technical details and interfaces, see the [CCIP v1.5.1 API Reference](https://docs.chain.link/ccip/api-reference/evm/v1.5.1).",
      "title": "Chainlink CCIP 1.5.1",
      "topic": "CCIP"
    },
    {
      "category": "integration",
      "date": "2024-12-03",
      "description": "Chainlink CCIP expands support to Mantle. Check the CCIP Directory for more information:",
      "newNetworks": [
        {
          "displayName": "Mantle Mainnet",
          "network": "mantle",
          "url": "https://docs.chain.link/ccip/directory/mainnet/chain/ethereum-mainnet-mantle-1"
        },
        {
          "displayName": "Mantle testnet",
          "network": "mantle",
          "url": "https://docs.chain.link/ccip/directory/testnet/chain/ethereum-testnet-sepolia-mantle-1"
        }
      ],
      "relatedNetworks": ["mantle"],
      "title": "CCIP on Mantle",
      "topic": "CCIP"
    },
    {
      "category": "integration",
      "date": "2024-11-26",
      "description": "Chainlink Functions is available on Optimism mainnet. Visit the [Supported Networks](https://docs.chain.link/chainlink-functions/supported-networks#op-mainnet) page for more information.",
      "relatedNetworks": ["optimism"],
      "title": "Functions on Optimism mainnet",
      "topic": "Functions"
    },
    {
      "category": "integration",
      "date": "2024-11-26",
      "description": "Chainlink VRF 2.5 is available on Optimism mainnet. Visit the [Supported Networks](https://docs.chain.link/vrf/v2-5/supported-networks#op-mainnet) page for more information.",
      "relatedNetworks": ["optimism"],
      "title": "VRF 2.5 on Optimism mainnet",
      "topic": "VRF"
    },
    {
      "category": "integration",
      "date": "2024-11-26",
      "description": "Chainlink Data Streams is available in Early Access on Optimism. The verifier proxy addresses and stream IDs are available on the [Stream Addresses](https://docs.chain.link/data-streams/crypto-streams) page.",
      "relatedNetworks": ["optimism"],
      "title": "Data Streams on Optimism",
      "topic": "Data Streams"
    },
    {
      "category": "integration",
      "date": "2024-11-25",
      "description": "Chainlink CCIP expands support to Zircuit. Check the CCIP Directory for more information:",
      "newNetworks": [
        {
          "displayName": "Zircuit Mainnet",
          "network": "zircuit",
          "url": "https://docs.chain.link/ccip/directory/mainnet/chain/ethereum-mainnet-zircuit-1"
        },
        {
          "displayName": "Zircuit testnet",
          "network": "zircuit",
          "url": "https://docs.chain.link/ccip/directory/testnet/chain/ethereum-testnet-sepolia-zircuit-1"
        }
      ],
      "relatedNetworks": ["zircuit"],
      "title": "CCIP on Zircuit",
      "topic": "CCIP"
    },
    {
      "category": "integration",
      "date": "2024-11-19",
      "description": "Chainlink CCIP expands support to Astar. Check the CCIP Directory for more information:",
      "newNetworks": [
        {
          "displayName": "Astar Mainnet",
          "network": "astar",
          "url": "https://docs.chain.link/ccip/directory/mainnet/chain/polkadot-mainnet-astar"
        },
        {
          "displayName": "Astar Shibuya",
          "network": "astar",
          "url": "https://docs.chain.link/ccip/directory/testnet/chain/polkadot-testnet-astar-shibuya"
        }
      ],
      "relatedNetworks": ["astar"],
      "title": "CCIP on Astar",
      "topic": "CCIP"
    },
    {
      "category": "integration",
      "date": "2024-11-06",
      "description": "Chainlink CCIP expands support to Ethereum Holesky. Check the CCIP Directory for more information:",
      "newNetworks": [
        {
          "displayName": "Ethereum Holesky",
          "network": "ethereum",
          "url": "https://docs.chain.link/ccip/directory/testnet/chain/ethereum-testnet-holesky"
        }
      ],
      "relatedNetworks": ["ethereum"],
      "title": "CCIP on Ethereum Holesky",
      "topic": "CCIP"
    },
    {
      "category": "release",
      "date": "2024-11-01",
      "description": "Chainlink Node v2.18.0 is now available. See the [Release Notes](https://github.com/smartcontractkit/chainlink/releases/tag/v2.18.0) for details.",
      "title": "Chainlink Node v2.18.0",
      "topic": "Nodes"
    },
    {
      "category": "release",
      "date": "2024-10-30",
      "description": "[Chainlink Home](https://home.chain.link) is a new unified dashboard that allows you to monitor your Chainlink Automation, Functions, and VRF usage across all networks in one place. It's now easier than ever to track your costs and create new subscriptions and upkeeps.\n\nYou can still access and use the existing user interfaces for Chainlink Automation, Functions, and VRF.",
      "title": "Chainlink Home",
      "topic": "General"
    },
    {
      "category": "release",
      "date": "2024-10-30",
      "description": "DECO is a foundational zkTLS-oracle technology for authenticating web data in a privacy-preserving manner. The [DECO Sandbox](https://deco.chain.link/sandbox) allows you to:\n\n- **Optimize User Onboarding and Streamline Operations**: Test DECO's streamlined data verification processes to enhance onboarding speed and reduce costs by minimizing duplicate checks and manual processes.\n\n- **Strengthen Compliance Without Data Exposure**: Explore how DECO's privacy-preserving data verification strengthens compliance by improving data protection while helping users meet certain regulatory requirements.\n\n- **Drive Privacy Innovation in Onchain Finance**: Trial how DECO's oracles and zero-knowledge proofs enable cutting-edge privacy-first solutions, opening up new use cases in onchain finance, DeFi, and beyond.",
      "title": "DECO Sandbox",
      "topic": "General"
    },
    {
      "category": "release",
      "date": "2024-10-29",
      "description": "Chainlink SmartData is now available, introducing a suite of onchain data offerings designed to unlock the utility, accessibility, and reliability of tokenized assets through embedded security and essential real-world data such as Net Asset Value (NAV), Assets Under Management (AUM), collateral data, and more.\n\n- Learn more about [SmartData feeds](https://docs.chain.link/data-feeds/smartdata).\n- Visit the [SmartData Feed Addresses](https://docs.chain.link/data-feeds/smartdata/addresses) page for a list of available feeds.\n- View the [SmartData feeds dashboard](https://data.chain.link/smartdata) for the most detailed information on each feed.",
      "title": "Chainlink SmartData",
      "topic": "Data Feeds"
    },
    {
      "category": "release",
      "date": "2024-10-29",
      "description": "The new [CCIP Directory](https://docs.chain.link/ccip/directory) provides access to network, token, and lane configuration details, replacing the former CCIP Supported Networks pages.\n\n The CCIP Explorer has been refreshed with a new home page, and the Transaction Details now load in a side panel. The CCIP Explorer also supports the option to display CCIP Private Transactions.",
      "title": "CCIP Directory and CCIP Explorer",
      "topic": "CCIP"
    },
    {
      "category": "release",
      "date": "2024-10-29",
      "description": "Chainlink's Cross-Chain Token (CCT) standard is now available, introducing a self-service model that allows token developers to enable their tokens in CCIP independently.\n\n- Token developers can deploy, configure, and manage their tokens and token pools in Chainlink's Cross-Chain Interoperability Protocol (CCIP) without requiring manual deployment.\n- Chainlink provides fully audited token pools, supporting either Burn & Mint or Lock & Mint mechanisms, which can be combined to provide different token handling mechanisms.\n- Token developers maintain complete ownership of their token contracts, pools, and implementation logic, including configuration of rate limits for token transfers across multiple blockchains.\n- The CCT standard avoids vendor lock-in and hard-coded functions, ensuring complete autonomy for projects managing cross-chain assets.\n- CCT leverages Chainlink's Decentralized Oracle Networks (DONs) to provide secure cross-chain token operations, supported by the Risk Management Network and configurable rate limits.\n\nRead the CCT [conceptual](https://docs.chain.link/ccip/concepts/cross-chain-token/overview) documentation for more information. To learn how to enable your tokens in CCIP in minutes, follow the CCT [tutorials](https://docs.chain.link/ccip/tutorials/evm/cross-chain-tokens).",
      "title": "Cross-Chain Token (CCT) standard - Self-Service Availability",
      "topic": "CCIP"
    },
    {
      "category": "release",
      "date": "2024-10-29",
      "description": "Real World Asset (RWA) streams are now available on testnet.\n\n- RWA streams use the [V4 report schema](https://docs.chain.link/data-streams/reference/report-schema-v4).\n- Verifier proxy addresses and RWA stream IDs are available on the [Stream Addresses](https://docs.chain.link/data-streams/rwa-streams) page.",
      "title": "Real World Asset streams - Testnet",
      "topic": "Data Streams"
    },
    {
      "category": "integration",
      "date": "2024-10-28",
      "description": "Chainlink Data Streams is available in Early Access on Solana. [Contact us](https://chainlinkcommunity.typeform.com/datastreams?typeform-source=docs.chain.link#ref_id=docs) to talk to an expert about integrating Chainlink Data Streams on Solana.",
      "relatedNetworks": ["solana"],
      "title": "Data Streams on Solana",
      "topic": "Data Streams"
    },
    {
      "category": "integration",
      "date": "2024-10-25",
      "description": "Chainlink Data Streams is available in Early Access on opBNB. The verifier proxy addresses and feed IDs are available on the [Data Streams Feed IDs](https://docs.chain.link/data-streams/stream-ids) page.",
      "relatedNetworks": ["opbnb"],
      "title": "Data Streams on opBNB",
      "topic": "Data Streams"
    },
    {
      "category": "integration",
      "date": "2024-10-22",
      "description": "Chainlink Functions is available on Soneium Minato testnet. Visit the [Supported Networks](https://docs.chain.link/chainlink-functions/supported-networks#soneium-minato-testnet) page for more information.",
      "relatedNetworks": ["soneium"],
      "title": "Functions on Soneium Minato",
      "topic": "Functions"
    },
    {
      "category": "integration",
      "date": "2024-10-22",
      "description": "Chainlink VRF 2.5 is available on Soneium Minato testnet. Visit the [Supported Networks](https://docs.chain.link/vrf/v2-5/supported-networks#soneium-minato-testnet) page for more information.",
      "relatedNetworks": ["soneium"],
      "title": "VRF 2.5 on Soneium Minato",
      "topic": "VRF"
    },
    {
      "category": "integration",
      "date": "2024-10-22",
      "description": "Chainlink CCIP expands support to Soneium Minato Testnet. Check the CCIP Directory for more information:",
      "newNetworks": [
        {
          "displayName": "Soneium Minato Testnet",
          "network": "soneium",
          "url": "https://docs.chain.link/ccip/directory/testnet/chain/ethereum-testnet-sepolia-soneium-1"
        }
      ],
      "relatedNetworks": ["soneium"],
      "title": "CCIP on Soneium Minato",
      "topic": "CCIP"
    },
    {
      "category": "integration",
      "date": "2024-10-22",
      "description": "Chainlink Data Streams is available in Early Access on Soneium Minato. The verifier proxy address and feed IDs are available on the [Data Streams Feed IDs](https://docs.chain.link/data-streams/stream-ids) page.",
      "relatedNetworks": ["soneium"],
      "title": "Data Streams on Soneium Minato",
      "topic": "Data Streams"
    },
    {
      "category": "release",
      "date": "2024-10-10",
      "description": "Chainlink Node v2.17.0 is now available. See the [Release Notes](https://github.com/smartcontractkit/chainlink/releases/tag/v2.17.0) for details.",
      "title": "Chainlink Node v2.17.0",
      "topic": "Nodes"
    },
    {
      "category": "integration",
      "date": "2024-10-10",
      "description": "Chainlink CCIP expands support to Scroll. Check the CCIP Directory for more information:",
      "newNetworks": [
        {
          "displayName": "Scroll Mainnet",
          "network": "scroll",
          "url": "https://docs.chain.link/ccip/directory/mainnet/chain/ethereum-mainnet-scroll-1"
        },
        {
          "displayName": "Scroll Testnet",
          "network": "scroll",
          "url": "https://docs.chain.link/ccip/directory/testnet/chain/ethereum-testnet-sepolia-scroll-1"
        }
      ],
      "relatedNetworks": ["scroll"],
      "title": "CCIP on Scroll",
      "topic": "CCIP"
    },
    {
      "category": "integration",
      "date": "2024-10-08",
      "description": "Chainlink CCIP expands support to Linea. Check the CCIP Directory for more information:",
      "newNetworks": [
        {
          "displayName": "Linea Mainnet",
          "network": "linea",
          "url": "https://docs.chain.link/ccip/directory/mainnet/chain/ethereum-mainnet-linea-1"
        },
        {
          "displayName": "Linea Testnet",
          "network": "linea",
          "url": "https://docs.chain.link/ccip/directory/testnet/chain/ethereum-testnet-sepolia-linea-1"
        }
      ],
      "relatedNetworks": ["linea"],
      "title": "CCIP on Linea",
      "topic": "CCIP"
    },
    {
      "category": "release",
      "date": "2024-10-04",
      "description": "Chainlink CCIP 1.5 is now available on testnet, introducing several new features and enhancements.\n\n**Risk Management Network Coverage:**\nCertain CCIP integrations may not initially include the Risk Management Network (RMN). Blockchains can be integrated with CCIP in a phased approach, starting with the deployment of the Committing and Executing Decentralized Oracle Networks (DONs), followed by the addition of the Risk Management Network in a subsequent update. During a phased deployment, the relevant Commit Stores are configured in the Risk Management contract to always be considered blessed until the Risk Management Network has been deployed for that blockchain. Please refer to the [CCIP Directory](https://docs.chain.link/ccip/directory) to identify which integrations utilize a phased approach, and review the [CCIP Service Responsibility](https://docs.chain.link/ccip/service-responsibility) for more information.\n\n**New Version of `EVMExtraArgs`:**\nChainlink CCIP 1.5 introduces a new version of `EVMExtraArgs`, allowing users to set the `allowOutOfOrderExecution` parameter. This feature enables developers to control the execution order of their messages on the destination blockchain. The `allowOutOfOrderExecution` parameter is part of [`EVMExtraArgsV2`](https://docs.chain.link/ccip/api-reference/client#evmextraargsv2) and is available only on lanes where the **Out of Order Execution** property is set to **Optional** or **Required**. Please consult the [CCIP Directory](https://docs.chain.link/ccip/directory) to determine if your target lane supports this feature.",
      "title": "Chainlink CCIP 1.5 - Testnet",
      "topic": "CCIP"
    },
    {
      "category": "integration",
      "date": "2024-09-27",
      "description": "Chainlink Automation is live on [Base mainnet](https://docs.chain.link/chainlink-automation/overview/supported-networks#base-mainnet).",
      "relatedNetworks": ["base"],
      "title": "Automation on Base mainnet",
      "topic": "Automation"
    },
    {
      "category": "release",
      "date": "2024-09-23",
      "description": "Chainlink Node v2.16.0 is now available. See the [Release Notes](https://github.com/smartcontractkit/chainlink/releases/tag/v2.16.0/) for details.",
      "title": "Chainlink Node v2.16.0",
      "topic": "Nodes"
    },
    {
      "category": "integration",
      "date": "2024-09-16",
      "description": "Chainlink CCIP expands support to ZKsync. Check the CCIP Directory for more information:",
      "newNetworks": [
        {
          "displayName": "ZKsync Mainnet",
          "network": "zksync",
          "url": "https://docs.chain.link/ccip/directory/mainnet/chain/ethereum-mainnet-zksync-1"
        },
        {
          "displayName": "ZKsync Testnet",
          "network": "zksync",
          "url": "https://docs.chain.link/ccip/directory/testnet/chain/ethereum-testnet-sepolia-zksync-1"
        }
      ],
      "relatedNetworks": ["zksync"],
      "title": "CCIP on ZKsync",
      "topic": "CCIP"
    },
    {
      "category": "release",
      "date": "2024-08-14",
      "description": "Chainlink Local is available to enable local development of Chainlink services before you go to testnet. Read the [Chainlink Local Docs](https://docs.chain.link/chainlink-local) to get started.",
      "title": "Chainlink Local",
      "topic": "General"
    },
    {
      "category": "release",
      "date": "2024-08-15",
      "description": "Chainlink Data Streams is available in Early Access on Base Mainnet and Base Sepolia testnet. Verifier proxy addresses and Feed IDs are available on the [Data Streams Feed IDs](https://docs.chain.link/data-streams/stream-ids) page.",
      "relatedNetworks": ["base"],
      "title": "Data Streams on Base",
      "topic": "Data Streams"
    },
    {
      "category": "release",
      "date": "2024-08-02",
      "description": "The [Data Streams SDK](https://docs.chain.link/data-streams/tutorials/streams-direct/) for Go is now available. See the [Fetch and Decode](https://docs.chain.link/data-streams/tutorials/streams-direct/streams-direct-api) guide to get started with the SDK.",
      "title": "Data Streams SDK for Go",
      "topic": "Data Streams"
    },
    {
      "category": "integration",
      "date": "2024-06-27",
      "description": "Chainlink Data Streams is available in Early Access on Avalanche mainnet and Fuji testnet. Verifier proxy addresses and Feed IDs are available on the [Data Streams Feed IDs](https://docs.chain.link/data-streams/stream-ids) page.",
      "relatedNetworks": ["avalanche"],
      "title": "Data Streams on Avalanche",
      "topic": "Data Streams"
    },
    {
      "category": "integration",
      "date": "2024-01-25",
      "description": "Chainlink Data Streams is available in Early Access on Arbitrum Sepolia. Verifier proxy addresses and Feed IDs are available on the [Data Streams Feed IDs](https://docs.chain.link/data-streams/stream-ids) page.",
      "relatedNetworks": ["arbitrum"],
      "title": "Data Streams on Arbitrum Sepolia",
      "topic": "Data Streams"
    },
    {
      "category": "release",
      "date": "2023-10-02",
      "description": "Chainlink Data Streams is available in Early Access on Arbitrum Mainnet and Arbitrum Goerli. [Read the docs](https://docs.chain.link/data-streams/) to get started.",
      "relatedNetworks": ["arbitrum"],
      "title": "Data Streams Early Access",
      "topic": "Data Streams"
    },
    {
      "category": "integration",
      "date": "2024-08-08",
      "description": "Chainlink CCIP expands support to Metis. Check the CCIP Directory for more information:",
      "newNetworks": [
        {
          "displayName": "Metis Andromeda Mainnet",
          "network": "metis",
          "url": "https://docs.chain.link/ccip/directory/mainnet/chain/ethereum-mainnet-andromeda-1"
        },
        {
          "displayName": "Metis Sepolia Testnet",
          "network": "metis",
          "url": "https://docs.chain.link/ccip/directory/testnet/chain/ethereum-testnet-sepolia-andromeda-1"
        }
      ],
      "relatedNetworks": ["metis"],
      "title": "CCIP on Metis",
      "topic": "CCIP"
    },
    {
      "category": "integration",
      "date": "2024-07-09",
      "description": "Chainlink CCIP expands support to Blast. Check the CCIP Directory for more information:",
      "newNetworks": [
        {
          "displayName": "Blast Mainnet",
          "network": "blast",
          "url": "https://docs.chain.link/ccip/directory/mainnet/chain/ethereum-mainnet-blast-1"
        },
        {
          "displayName": "Blast Sepolia Testnet",
          "network": "blast",
          "url": "https://docs.chain.link/ccip/directory/testnet/chain/ethereum-testnet-sepolia-blast-1"
        }
      ],
      "relatedNetworks": ["blast"],
      "title": "CCIP on Blast",
      "topic": "CCIP"
    },
    {
      "category": "integration",
      "date": "2024-06-19",
      "description": "Chainlink CCIP expands support to Mode. Check the CCIP Directory for more information:",
      "newNetworks": [
        {
          "displayName": "Mode Mainnet",
          "network": "mode",
          "url": "https://docs.chain.link/ccip/directory/mainnet/chain/ethereum-mainnet-mode-1"
        },
        {
          "displayName": "Mode Sepolia Testnet",
          "network": "mode",
          "url": "https://docs.chain.link/ccip/directory/testnet/chain/ethereum-testnet-sepolia-mode-1"
        }
      ],
      "relatedNetworks": ["mode"],
      "title": "CCIP on Mode",
      "topic": "CCIP"
    },
    {
      "category": "integration",
      "date": "2024-06-05",
      "description": "Chainlink CCIP expands support to Gnosis Mainnet. Check the CCIP Directory for more information:",
      "newNetworks": [
        {
          "displayName": "Gnosis Mainnet",
          "network": "gnosis-chain",
          "url": "https://docs.chain.link/ccip/directory/mainnet/chain/xdai-mainnet"
        }
      ],
      "relatedNetworks": ["gnosis-chain"],
      "title": "CCIP on Gnosis",
      "topic": "CCIP"
    },
    {
      "category": "integration",
      "date": "2024-05-29",
      "description": "Chainlink CCIP expands support to Celo. Check the CCIP Directory for more information:",
      "newNetworks": [
        {
          "displayName": "Celo Mainnet",
          "network": "celo",
          "url": "https://docs.chain.link/ccip/directory/mainnet/chain/celo-mainnet"
        },
        {
          "displayName": "Celo Alfajores Testnet",
          "network": "celo",
          "url": "https://docs.chain.link/ccip/directory/testnet/chain/celo-testnet-alfajores"
        }
      ],
      "relatedNetworks": ["celo"],
      "title": "CCIP on Celo",
      "topic": "CCIP"
    },
    {
      "category": "integration",
      "date": "2024-05-08",
      "description": "Chainlink CCIP expands support to Polygon Amoy Testnet. Check the CCIP Directory for more information:",
      "newNetworks": [
        {
          "displayName": "Polygon Amoy Testnet",
          "network": "polygon",
          "url": "https://docs.chain.link/ccip/directory/testnet/chain/polygon-testnet-amoy"
        }
      ],
      "relatedNetworks": ["polygon"],
      "title": "CCIP on Polygon Amoy",
      "topic": "CCIP"
    },
    {
      "category": "release",
      "date": "2024-04-24",
      "description": "Chainlink CCIP is now Generally Available (GA) on mainnet and testnet.\n\nTo support your development and implementation needs, we encourage you to reach out to our team of experts for guidance and support. For expert advice, visit the [Chainlink CCIP Contact form](https://chain.link/ccip-contact).\n\nAdditionally, the [Chainlink CCIP local simulator](https://github.com/smartcontractkit/chainlink-local) is available to enhance your development workflow with CCIP. This tool allows you to simulate Chainlink CCIP functionality locally within your Hardhat and Foundry projects. The simulator is designed so you can test your contracts locally and transition smoothly to test networks without any modifications.",
      "title": "Chainlink CCIP GA",
      "topic": "CCIP"
    },
    {
      "category": "feature",
      "date": "2024-04-11",
      "description": "Chainlink's CCIP now supports WETH (Wrapped Ether) transfers through the Lock and Unlock token mechanism. \n\nThis feature allows CCIP to securely lock tokens on the source blockchain and subsequently release an equivalent amount of tokens on the destination blockchain, facilitating seamless cross-chain transfers of WETH. The introduction of this mechanism enables WETH transfers across several key lanes.\n\nFor a specific lane configuration, see the [CCIP Directory](https://docs.chain.link/ccip/directory/mainnet). For more detailed information about the Lock and Unlock mechanism and its applications, read the [Token Pools](https://docs.chain.link/ccip/architecture#token-pools) page.",
      "relatedNetworks": ["ethereum", "arbitrum", "optimism"],
      "title": "WETH and support of Lock and Unlock mechanism",
      "topic": "CCIP"
    },
    {
      "category": "feature",
      "date": "2024-04-11",
      "description": "The maximum [gasLimit](https://docs.chain.link/ccip/api-reference/client#evmextraargsv1) that you can set for CCIP messages on mainnet has been increased to 3,000,000 gas units. The change has been documented in the [Service Limits](https://docs.chain.link/ccip/service-limits) page.",
      "title": "CCIP gas limit increase on Mainnet",
      "topic": "CCIP"
    },
    {
      "category": "deprecation",
      "date": "2024-04-01",
      "description": "CCIP v1.0.0 is no longer supported on mainnet. You must use the new router addresses listed in the [CCIP Directory](https://docs.chain.link/ccip/directory/mainnet) page.",
      "title": "CCIP v1.0.0 deprecated on mainnet",
      "topic": "CCIP"
    },
    {
      "category": "integration",
      "date": "2024-03-11",
      "description": "Chainlink CCIP expands support to new blockchains. Check the CCIP Directory for more information:",
      "newNetworks": [
        {
          "displayName": "Wemix Mainnet",
          "network": "wemix",
          "url": "https://docs.chain.link/ccip/directory/mainnet/chain/wemix-mainnet"
        },
        {
          "displayName": "Wemix Testnet",
          "network": "wemix",
          "url": "https://docs.chain.link/ccip/directory/testnet/chain/wemix-testnet"
        },
        {
          "displayName": "Kroma Mainnet",
          "network": "kroma",
          "url": "https://docs.chain.link/ccip/directory/mainnet/chain/ethereum-mainnet-kroma-1"
        },
        {
          "displayName": "Kroma Sepolia Testnet",
          "network": "kroma",
          "url": "https://docs.chain.link/ccip/directory/testnet/chain/ethereum-testnet-sepolia-kroma-1"
        }
      ],
      "relatedNetworks": ["wemix", "kroma"],
      "title": "CCIP Expands to New Blockchains",
      "topic": "CCIP"
    },
    {
      "category": "deprecation",
      "date": "2024-02-07",
      "description": "CCIP v1.0.0 is no longer supported on **testnet**. You must use the new router addresses listed in the [CCIP Directory](https://docs.chain.link/ccip/directory).",
      "title": "v1.0.0 deprecated on testnet",
      "topic": "CCIP"
    },
    {
      "category": "release",
      "date": "2024-01-15",
      "description": "CCIP v1.0.0 has been deprecated on mainnet. You must use the new router addresses listed in this page **before March 31st, 2024**. Please note that there is no change to the router interface. The CCIP v1.0.0 mainnet routers will continue to function in parallel **until March 31st, 2024**, but we highly recommend switching to the v1.2.0 routers as soon as possible. If you currently use CCIP v1.0.0, use the [@chainlink/contracts-ccip npm package version 0.7.6](https://www.npmjs.com/package/@chainlink/contracts-ccip/v/0.7.6). To migrate to v1.2.0, use [version 1.2.1 of the npm package](https://www.npmjs.com/package/@chainlink/contracts-ccip/v/1.2.1) or later. Please refer to the [release notes](https://docs.chain.link/ccip/release-notes) for a comprehensive overview of the enhancements and new features in v1.2.0.\n\n- There is no change to the router interface, but you must use the new router addresses listed in the [CCIP Directory](https://docs.chain.link/ccip/directory).\n- USDC transfers are currently supported on several lanes. See the the [CCIP Directory](https://docs.chain.link/ccip/directory/mainnet) page to get a specific lane's token addresses and rate limits.\n- The message sequencing process is simplified in CCIP message handling by removing the `strict` sequencing flag from the [extraArgs](https://docs.chain.link/ccip/api-reference/client#evmextraargsv1) field in [CCIP messages](https://docs.chain.link/ccip/api-reference/client#evm2anymessage).\n- The gas limit and maximum message data length for CCIP messages have been adjusted on mainnets. These changes are detailed in the [Service Limits](https://docs.chain.link/ccip/service-limits) documentation.\n- To interact with CCIP v1.2.0, use the [@chainlink/contract-ccip](https://www.npmjs.com/package/@chainlink/contracts-ccip) npm package.",
      "relatedNetworks": ["ethereum", "avalanche", "optimism", "base"],
      "title": "v1.2.0 release on mainnet",
      "topic": "CCIP"
    },
    {
      "category": "integration",
      "date": "2023-12-15",
      "description": "Chainlink CCIP expands support to Arbitrum Sepolia. Check the CCIP Directory for more information:",
      "newNetworks": [
        {
          "displayName": "Arbitrum Sepolia Testnet",
          "network": "arbitrum",
          "url": "https://docs.chain.link/ccip/directory/testnet/chain/ethereum-testnet-sepolia-arbitrum-1"
        }
      ],
      "relatedNetworks": ["arbitrum"],
      "title": "CCIP on Arbitrum Sepolia",
      "topic": "CCIP"
    },
    {
      "category": "release",
      "date": "2023-12-08",
      "description": "CCIP v1.0.0 has been deprecated on testnet. You must use the new router addresses listed in the [CCIP Directory](https://docs.chain.link/ccip/directory/testnet) **before January 31st, 2024**. Please note that there is no change to the router interface. The CCIP v1.0.0 testnet routers will continue to function in parallel **until January 31st, 2024**, but we highly recommend switching to the v1.2.0 routers as soon as possible. If you currently use CCIP v1.0.0, use the [@chainlink/contracts-ccip npm package version 0.7.6](https://www.npmjs.com/package/@chainlink/contracts-ccip/v/0.7.6). To migrate to v1.2.0, use [version 1.2.1 of the npm package](https://www.npmjs.com/package/@chainlink/contracts-ccip/v/1.2.1) or later.\n\n- There is no change to the router interface, but you must use the new router addresses listed in the [CCIP Directory](https://docs.chain.link/ccip/directory/testnet).\nUSDC transfers are currently supported on several lanes. See the the [CCIP Directory](https://docs.chain.link/ccip/directory/testnet) page to get a specific lane's token addresses and rate limits.\n- We've simplified the message sequencing process in our CCIP message handling by removing the `strict` sequencing flag from the [extraArgs](https://docs.chain.link/ccip/api-reference/client#evmextraargsv1) field in [CCIP messages](https://docs.chain.link/ccip/api-reference/client#evm2anymessage).\n- The gas limit and maximum message data length for CCIP messages have been adjusted on testnets. These changes are detailed in the [Service Limits](https://docs.chain.link/ccip/service-limits) documentation.\n- To interact with CCIP v1.2.0, use the [@chainlink/contract-ccip](https://www.npmjs.com/package/@chainlink/contracts-ccip) npm package.",
      "relatedNetworks": ["avalanche", "optimism", "base"],
      "title": "v1.2.0 release on testnet",
      "topic": "CCIP"
    },
    {
      "category": "deprecation",
      "date": "2023-11-17",
      "description": "Arbitrum Goerli is no longer supported. Arbitrum Sepolia support will be added at a later date.",
      "relatedNetworks": ["arbitrum"],
      "title": "CCIP deprecation on Arbitrum Goerli",
      "topic": "CCIP"
    },
    {
      "category": "integration",
      "date": "2023-09-27",
      "description": "Chainlink CCIP expands support to new blockchains. Check the CCIP Directory for more information:",
      "newNetworks": [
        {
          "displayName": "BNB Chain Mainnet",
          "network": "bnb-chain",
          "url": "https://docs.chain.link/ccip/directory/mainnet/chain/bsc-mainnet"
        },
        {
          "displayName": "Base Mainnet",
          "network": "base",
          "url": "https://docs.chain.link/ccip/directory/mainnet/chain/ethereum-mainnet-base-1"
        }
      ],
      "relatedNetworks": ["bnb-chain", "base"],
      "title": "CCIP Expands to New Blockchains",
      "topic": "CCIP"
    },
    {
      "category": "integration",
      "date": "2023-09-21",
      "description": "Chainlink CCIP expands support to Arbitrum Mainnet. Check the CCIP Directory for more information:",
      "newNetworks": [
        {
          "displayName": "Arbitrum Mainnet",
          "network": "arbitrum",
          "url": "https://docs.chain.link/ccip/directory/mainnet/chain/ethereum-mainnet-arbitrum-1"
        }
      ],
      "relatedNetworks": ["arbitrum"],
      "title": "CCIP on Arbitrum Mainnet",
      "topic": "CCIP"
    },
    {
      "category": "integration",
      "date": "2023-08-25",
      "description": "Chainlink CCIP expands support to new blockchains. Check the CCIP Directory for more information:",
      "newNetworks": [
        {
          "displayName": "BNB Chain Testnet",
          "network": "bnb-chain",
          "url": "https://docs.chain.link/ccip/directory/testnet/chain/bsc-testnet"
        },
        {
          "displayName": "Base Sepolia Testnet",
          "network": "base",
          "url": "https://docs.chain.link/ccip/directory/testnet/chain/ethereum-testnet-sepolia-base-1"
        }
      ],
      "relatedNetworks": ["bnb-chain", "base"],
      "title": "CCIP Expands to New Blockchains",
      "topic": "CCIP"
    },
    {
      "category": "release",
      "date": "2023-07-20",
      "description": "Chainlink CCIP is publicly available on the following testnet chains:\n\n- Ethereum Sepolia\n- Optimism Goerli\n- Avalanche Fuji\n- Arbitrum Goerli\n- Polygon Mumbai\n\nSee the [CCIP Directory](https://docs.chain.link/ccip/directory/testnet) page for more information.",
      "relatedNetworks": ["ethereum", "optimism", "avalanche", "arbitrum", "polygon"],
      "title": "CCIP Testnet GA release",
      "topic": "CCIP"
    },
    {
      "category": "release",
      "date": "2023-07-17",
      "description": "Chainlink CCIP is available in early access on the following mainnet chains:\n\n- Ethereum Sepolia\n- Optimism Goerli\n- Avalanche Fuji\n- Arbitrum Goerli\n- Polygon Mumbai\n\nSee the [CCIP Directory](https://docs.chain.link/ccip/directory/testnet) page for more information.",
      "relatedNetworks": ["ethereum", "optimism", "avalanche", "polygon"],
      "title": "CCIP Testnet Early Access",
      "topic": "CCIP"
    },
    {
      "category": "feature",
      "date": "2024-08-21",
      "description": "The [Chainlink Functions Subscription Manager](https://functions.chain.link/) now supports [timing out requests manually](https://docs.chain.link/chainlink-functions/resources/subscriptions#time-out-pending-requests-manually). You can time out requests that are pending for longer than five minutes to unlock your subscription funds.",
      "relatedNetworks": [],
      "relatedTokens": [],
      "title": "Timing out requests manually",
      "topic": "Functions"
    },
    {
      "category": "feature",
      "date": "2024-07-31",
      "description": "Chainlink Functions now uses USD-denominated fixed premium fees on all [supported networks](https://docs.chain.link/chainlink-functions/supported-networks). This means that the premium fees are set in USD, but no USD is ever used. The LINK equivalent of the fee is calculated at request time, and then deducted from your subscription in LINK at response time. See the [example cost calculation](https://docs.chain.link/chainlink-functions/resources/billing#cost-calculation-example) for more information. \nThe networks that have just switched from LINK-denominated premium fees to USD-denominated premium fees are: \n\n- Ethereum mainnet and Sepolia testnet\n- Arbitrum mainnet\n- Avalanche mainnet",
      "relatedNetworks": ["ethereum", "arbitrum", "avalanche"],
      "relatedTokens": [],
      "title": "USD-denominated premium fees on all supported networks",
      "topic": "Functions"
    },
    {
      "category": "integration",
      "date": "2024-04-26",
      "description": "Chainlink Functions is available on [Polygon Amoy](https://docs.chain.link/chainlink-functions/supported-networks#polygon-amoy-testnet).",
      "relatedNetworks": ["polygon"],
      "title": "Polygon Amoy support",
      "topic": "Functions"
    },
    {
      "category": "deprecation",
      "date": "2024-04-13",
      "description": "The Mumbai network has stopped producing blocks, so example code will not function on this network. Check again soon for updates about future testnet support on Polygon.",
      "relatedNetworks": ["polygon"],
      "title": "Polygon testnet support",
      "topic": "Functions"
    },
    {
      "category": "integration",
      "date": "2024-04-09",
      "description": "Chainlink Functions is available on [Base Mainnet](https://docs.chain.link/chainlink-functions/supported-networks#base-mainnet).",
      "relatedNetworks": ["base"],
      "title": "Base Mainnet support",
      "topic": "Functions"
    },
    {
      "category": "integration",
      "date": "2024-03-22",
      "description": "Chainlink Functions is available as an open beta on the [BASE Sepolia](https://docs.chain.link/chainlink-functions/supported-networks#base-sepolia-testnet) and [Optimism Sepolia](https://docs.chain.link/chainlink-functions/supported-networks#op-sepolia) testnets. These networks have USD-denominated fixed premium fees. This means that the premium fees are set in USD, but no USD is ever used. The LINK equivalent of the fee is calculated at request time, and then deducted from your subscription in LINK at response time. See the [example cost calculation](https://docs.chain.link/chainlink-functions/resources/billing#cost-calculation-example) for more information.",
      "relatedNetworks": ["base", "optimism"],
      "title": "USD-denominated premium fees and new testnets",
      "topic": "Functions"
    },
    {
      "category": "feature",
      "date": "2024-01-12",
      "description": "You can use external module imports with Chainlink Functions source code on mainnet networks. See the [Using Imports with Functions](https://docs.chain.link/chainlink-functions/tutorials/importing-packages) tutorial to see an example of how to import and use imported modules with your Functions source code. This feature requires the [Functions Toolkit NPM package](https://www.npmjs.com/package/@chainlink/functions-toolkit/v/0.2.7) `v0.2.7` or later.",
      "title": "Module imports supported on mainnet",
      "topic": "Functions"
    },
    {
      "category": "integration",
      "date": "2024-01-10",
      "description": "Chainlink Functions is available on [Arbitrum Mainnet](https://docs.chain.link/chainlink-functions/supported-networks#arbitrum-mainnet).",
      "relatedNetworks": ["arbitrum"],
      "title": "Arbitrum Mainnet support",
      "topic": "Functions"
    },
    {
      "category": "feature",
      "date": "2023-12-15",
      "description": "You can use external module imports with Chainlink Functions source code on testnet networks. See the [Using Imports with Functions](https://docs.chain.link/chainlink-functions/tutorials/importing-packages) tutorial to see an example of how to import and use imported modules with your Functions source code. This feature requires the [Functions Toolkit NPM package](https://www.npmjs.com/package/@chainlink/functions-toolkit/v/0.2.7) `v0.2.7` or later. This feature is available only on testnets. Modules will not import or execute on Functions requests for mainnet networks at this time.",
      "title": "Module imports for Functions on testnets",
      "topic": "Functions"
    },
    {
      "category": "integration",
      "date": "2023-12-15",
      "description": "Chainlink Functions is available on the [Arbitrum Sepolia](https://docs.chain.link/chainlink-functions/supported-networks#arbitrum-sepolia-testnet) testnet.",
      "relatedNetworks": ["arbitrum"],
      "title": "Functions on Arbitrum Sepolia testnet",
      "topic": "Functions"
    },
    {
      "category": "integration",
      "date": "2023-09-29",
      "description": "Chainlink Functions is available as an open beta on several networks. See the [supported networks](https://docs.chain.link/chainlink-functions/supported-networks) page for more a complete list.\n\nNew features:\n- You must accept the Chainlink Functions Terms of Service (ToS) before using Chainlink Functions. The ToS must be accepted by subscriptions owners. Once accepted, the ToS is transitive to all contracts belong the subscription, so your end-users don't have to accept the ToS to interact with your contracts. Read this [guide](https://docs.chain.link/chainlink-functions/resources/subscriptions#create-a-subscription) to learn more.\n- The Chainlink Functions Subscription Manager is available at [functions.chain.link](https://functions.chain.link/). The Functions Subscription Manager lets you manage your subscriptions.\n- Chainlink Functions uses threshold encryption to handle users' encrypted secrets. Read the [secrets conceptual page](https://docs.chain.link/chainlink-functions/resources/secrets) to learn more.\n- Users can host their encrypted secrets within the DON. This hosting method is called DON-hosted. Read the [secrets conceptual page](https://docs.chain.link/chainlink-functions/resources/secrets) to learn more.\n- JavaScript source code can only use vanilla [Deno](https://deno.land/). Read the [JavaScript code API reference](https://docs.chain.link/chainlink-functions/api-reference/javascript-source) to learn more.\n- Chainlink Functions contracts are part of the [@chainlink/contracts npm package](https://www.npmjs.com/package/@chainlink/contracts). Read the [FunctionsClient](https://docs.chain.link/chainlink-functions/api-reference/functions-client) and [FunctionsRequest](https://docs.chain.link/chainlink-functions/api-reference/functions-request) API references.\n- Use the [Functions npm package](https://www.npmjs.com/package/@chainlink/functions-toolkit) in your own JavaScript or TypeScript project to make requests to the Chainlink Functions Decentralized Oracle Network (DON). Try the [getting-started guide](https://docs.chain.link/chainlink-functions/getting-started) to learn more.\n- Make sure to check the [service limits page](https://docs.chain.link/chainlink-functions/resources/service-limits) as the limits have been adapted. Additionally, you can [contact us](https://chain.link/contact?v=Integrate%20Functions) to increase the limits for your Chainlink Function.",
      "relatedNetworks": ["avalanche", "polygon", "ethereum"],
      "title": "Chainlink Functions Open Beta",
      "topic": "Functions"
    },
    {
      "category": "feature",
      "date": "2023-07-14",
      "description": "The [Functions Playground](https://functions.chain.link/playground) is now available. Use it to simulate Chainlink Functions within your browser.",
      "title": "Functions Playground",
      "topic": "Functions"
    },
    {
      "category": "integration",
      "date": "2023-05-05",
      "description": "Chainlink Functions is now available for the closed beta on [Avalanche Fuji](https://docs.chain.link/chainlink-functions/supported-networks#avalanche-fuji-testnet).",
      "relatedNetworks": ["avalanche"],
      "title": "Chainlink Functions Closed Beta on Avalanche Fuji",
      "topic": "Functions"
    },
    {
      "category": "integration",
      "date": "2023-03-01",
      "description": "Chainlink Functions is available as a closed beta on [Ethereum Sepolia](https://docs.chain.link/chainlink-functions/supported-networks#sepolia-testnet) and Polygon Mumbai.",
      "relatedNetworks": ["ethereum", "polygon"],
      "title": "Chainlink Functions Closed Beta",
      "topic": "Functions"
    },
    {
      "category": "release",
      "date": "2024-08-15",
      "description": "VRF V2.5 is available on [BASE mainnet](https://docs.chain.link/vrf/v2-5/supported-networks#base-mainnet) and [BASE Sepolia testnet](https://docs.chain.link/vrf/v2-5/supported-networks#base-sepolia-testnet). See the [VRF V2.5 Supported Networks](https://docs.chain.link/vrf/v2-5/supported-networks) page to get configuration details for both subscription and direct funding.",
      "relatedNetworks": ["base"],
      "title": "VRF V2.5 on BASE",
      "topic": "VRF"
    },
    {
      "category": "deprecation",
      "date": "2024-07-15",
      "description": "VRF V2 and V1 will be deprecated on November 29, 2024. Please migrate to VRF V2.5 before then. See the migration guides for instructions:\n\n- [Migrating from VRF v2](https://docs.chain.link/vrf/v2-5/migration-from-v2)\n- [Migrating from VRF v1](https://docs.chain.link/vrf/v2-5/migration-from-v1)",
      "title": "VRF V2 and V1 Deprecation Announcement",
      "topic": "VRF"
    },
    {
      "category": "release",
      "date": "2024-05-24",
      "description": "The [`@chainlink/contracts`](https://www.npmjs.com/package/@chainlink/contracts/v/1.1.1) package version 1.1.1 is now available. It includes the updated wrapper and interface contracts for VRF 2.5 direct funding, which had not been included in the `@chainlink/contracts` package version 1.1.0. The `DirectFundingConsumer.sol` example contract has been updated to reflect this.\n\nThe [`@chainlink/contracts`](https://www.npmjs.com/package/@chainlink/contracts/v/1.1.1) also includes an updated function signature for `fulfillRandomWords` in the `VRFConsumerBaseV2Plus` contract, which applies only to subscription users. This function signature has **not** changed in the `VRFV2PlusWrapperConsumerBase`, so this does not affect direct funding users.\n\nWhen using package version 1.1.1 and later, update your `fulfillRandomWords` function signature to match the `VRFConsumerBaseV2Plus` contract, which has changed to: `function fulfillRandomWords(uint256 requestId, uint256[] calldata randomWords)`\n\nIn the `@chainlink/contracts` package version 1.1.0 and earlier, the `randomWords` parameter has a `memory` storage location.",
      "title": "Updated VRF V2.5 contracts",
      "topic": "VRF"
    },
    {
      "category": "release",
      "date": "2024-04-29",
      "description": "VRF V2.5 is available on Ethereum, BNB Chain, Polygon, Avalanche and Arbitrum mainnets and testnets.The new version of Chainlink VRF implements the following changes:\n\n- Support for native gas token billing\n- Easy 1-click migration to future new versions\n- New [billing model](https://docs.chain.link/vrf/v2-5/billing), where the premium is a percentage of the gas costs of the VRF callback instead of a flat fee\n- Gas optimizations\n\nLearn how to [migrate to VRF V2.5](https://docs.chain.link/vrf/v2-5/migration-from-v2).",
      "relatedNetworks": ["ethereum", "bnb-chain", "polygon", "avalanche", "arbitrum"],
      "title": "VRF v2.5",
      "topic": "VRF"
    },
    {
      "category": "deprecation",
      "date": "2024-04-13",
      "description": "The Mumbai network has stopped producing blocks, so example code will not function on this network. Check again soon for updates about future testnet support on Polygon.",
      "relatedNetworks": ["polygon"],
      "title": "Polygon testnet support changed",
      "topic": "VRF"
    },
    {
      "category": "deprecation",
      "date": "2024-03-29",
      "description": "Creating new Fantom subscriptions in the [VRF Subscription Manager](https://vrf.chain.link/) is no longer supported. Existing Fantom subscriptions are still supported.",
      "relatedNetworks": ["fantom"],
      "title": "Fantom support changed",
      "topic": "VRF"
    },
    {
      "category": "release",
      "date": "2023-11-17",
      "description": "Arbitrum Goerli support ends as of November 18, 2023. Support for Arbitrum Sepolia is available for both [subscription](https://docs.chain.link/vrf/v2/subscription/supported-networks#arbitrum-sepolia-testnet) and [direct funding](https://docs.chain.link/vrf/v2/direct-funding/supported-networks#arbitrum-sepolia-testnet).",
      "relatedNetworks": ["arbitrum"],
      "title": "Arbitrum testnet support changed",
      "topic": "VRF"
    },
    {
      "category": "release",
      "date": "2023-10-02",
      "description": "The [Developer Hub](https://dev.chain.link/) has been released. It helps you find resources related to web3 use cases like NFTs and gaming. The Developer Hub includes a comprehensive [VRF Resources](https://dev.chain.link/products/vrf) page that shows a collection of Quickstarts, guides, tutorials, videos, blog posts, courses, documentation, and case studies related to VRF. A new set of Quickstarts has been released. See [all the Quickstarts that involve VRF](https://dev.chain.link/resources/quickstarts?product=VRF).",
      "relatedNetworks": [],
      "title": "VRF Quickstarts and Resources",
      "topic": "VRF"
    },
    {
      "category": "release",
      "date": "2023-10-02",
      "description": "For VRF V2 subscription, the [Sepolia gas lane](https://docs.chain.link/vrf/v2/subscription/supported-networks#sepolia-testnet) has increased from 30 gwei to 150 gwei. The key hash has otherwise remained the same.",
      "relatedNetworks": ["ethereum"],
      "title": "Sepolia gas lane increase",
      "topic": "VRF"
    },
    {
      "category": "feature",
      "date": "2023-07-26",
      "description": "A VRF cost calculator has been added to the [Estimating Costs](https://docs.chain.link/vrf/v2/estimating-costs) page. Use this calculator to estimate costs for both subscription and direct funding.",
      "title": "VRF Cost Calculator",
      "topic": "VRF"
    },
    {
      "category": "integration",
      "date": "2023-06-14",
      "description": "Arbitrum mainnet and Arbitrum Goerli are supported on VRF V2 direct funding. Detailed cost explanations for Arbitrum and a cost estimation code example are available on the [Estimating Costs](https://docs.chain.link/vrf/v2/estimating-costs) page.",
      "relatedNetworks": ["arbitrum"],
      "title": "Arbitrum support and docs expanded",
      "topic": "VRF"
    },
    {
      "category": "integration",
      "date": "2023-05-19",
      "description": "Arbitrum mainnet and Arbitrum Goerli are supported on VRF V2 subscription.",
      "relatedNetworks": ["arbitrum"],
      "title": "VRF support added for Arbitrum",
      "topic": "VRF"
    },
    {
      "category": "deprecation",
      "date": "2023-04-20",
      "description": "Klaytn and Klaytn Baobob are no longer supported networks on VRF.\n\nSee the currently supported networks for [subscription](https://docs.chain.link/vrf/v2/subscription/supported-networks) and [direct funding](https://docs.chain.link/vrf/v2/direct-funding/supported-networks).",
      "title": "Supported network removed",
      "topic": "VRF"
    },
    {
      "category": "feature",
      "date": "2023-04-19",
      "description": "The [VRF Subscription Manager](https://vrf.chain.link/) has a new [Actions menu](https://docs.chain.link/vrf/v2/subscription/ui#actions-menu) that displays actions you can take on a VRF subscription, including funding, cancellation, and adding an email address.",
      "title": "VRF Subscription Manager updated",
      "topic": "VRF"
    },
    {
      "category": "feature",
      "date": "2023-04-12",
      "description": "Billing and cost information for VRF V2 subscription and direct funding has been consolidated into one [Estimating Costs](https://docs.chain.link/vrf/v2/estimating-costs) page. Static cost breakdown examples are available for both funding methods.",
      "title": "VRF Estimating costs page added",
      "topic": "VRF"
    },
    {
      "category": "feature",
      "date": "2023-04-05",
      "description": "Mock contracts for local testing are available for VRF V2 subscription and direct funding:\n\n- [Test VRF V2 subscription locally](https://docs.chain.link/vrf/v2/subscription/examples/test-locally)\n- [Test VRF V2 direct funding locally](https://docs.chain.link/vrf/v2/direct-funding/examples/test-locally)",
      "title": "VRF V2 mock contracts added",
      "topic": "VRF"
    },
    {
      "category": "release",
      "date": "2022-02-16",
      "description": "VRF V2 is Generally Available with new sample contracts for V2.",
      "title": "VRF V2 is Generally Available",
      "topic": "VRF"
    },
    {
      "category": "release",
      "date": "2021-12-14",
      "description": "VRF V2 is available along with guides to help you migrate from V1 to V2:\n\n- [Subscription: Migrating from V1 to V2](https://docs.chain.link/vrf/v2/subscription/migration-from-v1)\n- [Direct funding: Migrating from V1 to V2](https://docs.chain.link/vrf/v2/direct-funding/migration-from-v1)",
      "title": "VRF V2 launched",
      "topic": "VRF"
    },
    {
      "category": "release",
      "date": "2020-10-22",
      "description": "VRF V1 is [available on Ethereum mainnet](https://blog.chain.link/chainlink-vrf-now-live-on-ethereum-mainnet/).",
      "title": "VRF V1 is available",
      "topic": "VRF"
    },
    {
      "category": "feature",
      "date": "2024-09-09",
      "description": "Payment in native gas tokens and approved non-LINK tokens is now available for upkeeps on Automation v2.3 or later. Currently this capability is available on the Base Sepolia testnet.\n\nWhen you register a new upkeep, you can select whether you want to pay in LINK, the native gas token, or an approved non-LINK token for the chain that you are using. After you register the upkeep, the payment setting cannot be updated.\n\nSee the [Supported Networks](https://docs.chain.link/chainlink-automation/overview/supported-networks#base-sepolia-testnet) page to find the contract and config information for Automation on Base Sepolia testnet.",
      "relatedNetworks": ["base"],
      "title": "Native billing on Base Sepolia testnet for Automation",
      "topic": "Automation"
    },
    {
      "category": "feature",
      "date": "2024-08-29",
      "description": "[Log trigger upkeeps](https://docs.chain.link/chainlink-automation/guides/log-trigger) are now generally available. Learn more about [how Chainlink Automation processes logs](https://docs.chain.link/chainlink-automation/concepts/automation-concepts#maximum-logs-processed-for-log-trigger-upkeeps) for log trigger upkeeps.",
      "title": "Automation Log trigger upkeeps are generally available",
      "topic": "Automation"
    },
    {
      "category": "update",
      "date": "2024-07-30",
      "description": "If you have any upkeeps that are not yet migrated to v2.1, using older registries that are paused, the only action you can take is either to migrate these upkeeps or to cancel them. Affected upkeeps will show a **Deprecated** label in the Chainlink Automation App. When you hover over the label, it displays a link you can click to begin the migration process.",
      "title": "Migrating upkeeps on paused registries",
      "topic": "Automation"
    },
    {
      "category": "integration",
      "date": "2024-06-28",
      "description": "Chainlink Automation is live on [Base Sepolia](https://docs.chain.link/chainlink-automation/overview/supported-networks#base-sepolia-testnet).",
      "relatedNetworks": ["base"],
      "title": "Automation on Base Sepolia",
      "topic": "Automation"
    },
    {
      "category": "deprecation",
      "date": "2024-06-24",
      "description": "Existing upkeeps on versions earlier than v2.1 will stop being performed on August 29, 2024. [Migrate your older upkeeps](https://docs.chain.link/chainlink-automation/guides/migrate-to-v2) to the latest version of Automation.\n\nOlder Automation registrars through v2.0 have [already been deprecated](https://docs.chain.link/chainlink-automation/overview/automation-release-notes#2024-06-03---registrar-deprecation-through-v20), so you can't register new upkeeps on versions earlier than v2.1.",
      "title": "Deprecation of older Automation upkeeps",
      "topic": "Automation"
    },
    {
      "category": "integration",
      "date": "2024-06-06",
      "description": "Chainlink Automation is live on [Gnosis](https://docs.chain.link/chainlink-automation/overview/supported-networks#gnosis-chain-xdai).",
      "relatedNetworks": ["gnosis-chain"],
      "title": "Automation on Gnosis",
      "topic": "Automation"
    },
    {
      "category": "deprecation",
      "date": "2024-06-03",
      "description": "Older Automation [registrars](https://docs.chain.link/chainlink-automation/reference/automation-contracts#automationregistrarsol) for v1.0, v1.1, v1.2, v1.3, and v2.0 are deprecated on all [supported networks](https://docs.chain.link/chainlink-automation/overview/supported-networks) (Ethereum, Avalanche, BSC, Polygon, Arbitrum and Optimism). You can no longer register new upkeeps using these older versions. Please [migrate your older upkeeps to Automation 2.1](https://docs.chain.link/chainlink-automation/guides/migrate-to-v2) to ensure they remain operational as we start deprecating older versions.",
      "relatedNetworks": ["ethereum", "avalanche", "bnb-chain", "polygon", "arbitrum", "optimism"],
      "title": "Registrar deprecation through v2.0",
      "topic": "Automation"
    },
    {
      "category": "release",
      "date": "2024-04-23",
      "description": "Chainlink Automation is live on [Polygon Amoy](https://docs.chain.link/chainlink-automation/overview/supported-networks#amoy-testnet).",
      "relatedNetworks": ["polygon"],
      "title": "Automation on Polygon Amoy",
      "topic": "Automation"
    },
    {
      "category": "deprecation",
      "date": "2024-04-13",
      "description": "The Mumbai network has stopped producing blocks, so example code will not function on this network. Check again soon for updates about future testnet support on Polygon.",
      "relatedNetworks": ["polygon"],
      "title": "Polygon Mumbai support removed for Automation",
      "topic": "Automation"
    },
    {
      "category": "feature",
      "date": "2024-03-07",
      "description": "The [Automation StreamsLookup error handler](https://docs.chain.link/chainlink-automation/guides/streams-lookup-error-handler) is available to help you handle potential errors with StreamsLookup upkeeps. When you add the new [`checkErrorHandler`](https://docs.chain.link/chainlink-automation/reference/automation-interfaces#checkerrorhandler-function) function, you can define custom logic to handle some errors offchain and handle other errors onchain in `performUpkeep`.",
      "title": "Automation StreamsLookup error handler",
      "topic": "Automation"
    },
    {
      "category": "integration",
      "date": "2024-02-27",
      "description": "Chainlink Automation is live on [Optimism Sepolia](https://docs.chain.link/chainlink-automation/overview/supported-networks#op-sepolia).",
      "relatedNetworks": ["optimism"],
      "title": "Automation on Optimism Sepolia",
      "topic": "Automation"
    },
    {
      "category": "feature",
      "date": "2024-02-27",
      "description": "The Chainlink [Automation debugging script](https://github.com/smartcontractkit/chainlink/blob/develop/core/scripts/chaincli/DEBUGGING.md) is available to help you debug and diagnose possible issues with registered upkeeps in Automation 2.1 registries. The script can debug custom logic upkeeps, log trigger upkeeps, and upkeeps that use `StreamsLookup`.",
      "title": "Automation debugging script",
      "topic": "Automation"
    },
    {
      "category": "release",
      "date": "2023-12-07",
      "description": "Chainlink Automation is live on [Base](https://docs.chain.link/chainlink-automation/overview/supported-networks#base).",
      "relatedNetworks": ["base"],
      "title": "Automation on Base",
      "topic": "Automation"
    },
    {
      "category": "release",
      "date": "2023-10-02",
      "description": "Automation 2.0 is now live on Ethereum, Binance Smart Chain, Polygon, Avalanche, Arbitrum, and Optimism. Automation 2.0 features include:\n\n- **Verifiable compute**: The Automation DON now leverages a consensus mechanism, via Chainlink OCR3, to give you cryptographically verified compute. Save up to 90% of onchain gas costs by off-loading compute intensive tasks to the Automation DON.\n- **Log triggers**: Natively use log data in your smart contracts with [log triggers](https://docs.chain.link/chainlink-automation/guides/log-trigger). Unlock new connection possibilities.\n- **StreamsLookup**: Seamlessly access and use Chainlink's Low Latency Data in upkeeps via [StreamsLookup](https://docs.chain.link/chainlink-automation/reference/automation-interfaces#streamslookupcompatibleinterface). Build like the best Derivative protocols.\n- **Forwarder**: A unique `msg.Sender` for your `performUpkeep` function so you can lock down sensitive upkeeps. Read more about the [forwarder](https://docs.chain.link/chainlink-automation/guides/forwarder).",
      "relatedNetworks": ["ethereum", "bnb-chain", "polygon", "avalanche", "arbitrum", "optimism"],
      "title": "Automation v2.0 release",
      "topic": "Automation"
    },
    {
      "category": "release",
      "date": "2023-05-15",
      "description": "Chainlink Automation is live on [Optimism](https://docs.chain.link/chainlink-automation/overview/supported-networks#op).",
      "relatedNetworks": ["optimism"],
      "title": "Automation on Optimism",
      "topic": "Automation"
    },
    {
      "category": "release",
      "date": "2024-08-21",
      "description": "Chainlink Node v2.15.0 is now available. See the [Release Notes](https://github.com/smartcontractkit/chainlink/releases/tag/v2.15.0/) for details.",
      "title": "Chainlink Node v2.15.0",
      "topic": "Nodes"
    },
    {
      "category": "release",
      "date": "2024-07-29",
      "description": "Chainlink Node v2.14.0 is now available. See the [Release Notes](https://github.com/smartcontractkit/chainlink/releases/tag/v2.14.0/) for details.",
      "title": "Chainlink Node v2.14.0",
      "topic": "Nodes"
    },
    {
      "category": "release",
      "date": "2024-07-01",
      "description": "Chainlink Node v2.13.0 is now available. See the [Release Notes](https://github.com/smartcontractkit/chainlink/releases/tag/v2.13.0/) for details.",
      "title": "Chainlink Node v2.13.0",
      "topic": "Nodes"
    },
    {
      "category": "release",
      "date": "2024-06-05",
      "description": "Chainlink Node v2.12.0 is now available. See the [Release Notes](https://github.com/smartcontractkit/chainlink/releases/tag/v2.12.0/) for details.",
      "title": "Chainlink Node v2.12.0",
      "topic": "Nodes"
    },
    {
      "category": "release",
      "date": "2024-05-01",
      "description": "Chainlink Node v2.11.0 is now available. See the [Release Notes](https://github.com/smartcontractkit/chainlink/releases/tag/v2.11.0/) for details.",
      "title": "Chainlink Node v2.11.0",
      "topic": "Nodes"
    },
    {
      "category": "release",
      "date": "2024-04-08",
      "description": "Chainlink Node v2.10.0 is now available. See the [Release Notes](https://github.com/smartcontractkit/chainlink/releases/tag/v2.10.0/) for details.",
      "title": "Chainlink Node v2.10.0",
      "topic": "Nodes"
    },
    {
      "category": "release",
      "date": "2024-03-07",
      "description": "Chainlink Node v2.9.1 is now available. See the [Release Notes](https://github.com/smartcontractkit/chainlink/releases/tag/v2.9.1/) for details.",
      "title": "Chainlink Node v2.9.1",
      "topic": "Nodes"
    },
    {
      "category": "release",
      "date": "2024-02-22",
      "description": "Chainlink Node v2.9.0 is now available. See the [Release Notes](https://github.com/smartcontractkit/chainlink/releases/tag/v2.9.0/) for details.",
      "title": "Chainlink Node v2.9.0",
      "topic": "Nodes"
    },
    {
      "category": "release",
      "date": "2024-01-24",
      "description": "Chainlink Node v2.8.0 is now available. See the [Release Notes](https://github.com/smartcontractkit/chainlink/releases/tag/v2.8.0/) for details.",
      "title": "Chainlink Node v2.8.0",
      "topic": "Nodes"
    },
    {
      "category": "release",
      "date": "2023-12-14",
      "description": "Chainlink Node v2.7.2 is now available. See the [Release Notes](https://github.com/smartcontractkit/chainlink/releases/tag/v2.7.2/) for details.",
      "title": "Chainlink Node v2.7.2",
      "topic": "Nodes"
    },
    {
      "category": "release",
      "date": "2023-11-21",
      "description": "Chainlink Node v2.7.1 is now available. See the [Release Notes](https://github.com/smartcontractkit/chainlink/releases/tag/v2.7.1/) for details.",
      "title": "Chainlink Node v2.7.1",
      "topic": "Nodes"
    },
    {
      "category": "release",
      "date": "2023-11-14",
      "description": "Chainlink Node v2.7.0 is now available. See the [Release Notes](https://github.com/smartcontractkit/chainlink/releases/tag/v2.7.0/) for details.",
      "title": "Chainlink Node v2.7.0",
      "topic": "Nodes"
    },
    {
      "category": "release",
      "date": "2023-10-18",
      "description": "Chainlink Node v2.6.0 is now available. See the [Release Notes](https://github.com/smartcontractkit/chainlink/releases/tag/v2.6.0/) for details.",
      "title": "Chainlink Node v2.6.0",
      "topic": "Nodes"
    },
    {
      "category": "release",
      "date": "2023-09-13",
      "description": "Chainlink Node v2.5.0 is now available. See the [Release Notes](https://github.com/smartcontractkit/chainlink/releases/tag/v2.5.0/) for details.",
      "title": "Chainlink Node v2.5.0",
      "topic": "Nodes"
    },
    {
      "category": "release",
      "date": "2023-08-21",
      "description": "Chainlink Node v2.4.0 is now available. See the [Release Notes](https://github.com/smartcontractkit/chainlink/releases/tag/v2.4.0/) for details.",
      "title": "Chainlink Node v2.4.0",
      "topic": "Nodes"
    },
    {
      "category": "release",
      "date": "2023-07-28",
      "description": "Chainlink Node v2.3.0 is now available. See the [Release Notes](https://github.com/smartcontractkit/chainlink/releases/tag/v2.3.0/) for details.",
      "title": "Chainlink Node v2.3.0",
      "topic": "Nodes"
    },
    {
      "category": "release",
      "date": "2023-06-12",
      "description": "Chainlink Node v2.2.0 is now available. See the [Release Notes](https://github.com/smartcontractkit/chainlink/releases/tag/v2.2.0/) for details.",
      "title": "Chainlink Node v2.2.0",
      "topic": "Nodes"
    },
    {
      "category": "release",
      "date": "2023-05-16",
      "description": "Chainlink Node v2.1.0 is now available. See the [Release Notes](https://github.com/smartcontractkit/chainlink/releases/tag/v2.1.0/) for details.",
      "title": "Chainlink Node v2.1.0",
      "topic": "Nodes"
    },
    {
      "category": "release",
      "date": "2023-04-28",
      "description": "Chainlink Node v2.0.0 is now available. See the [Release Notes](https://github.com/smartcontractkit/chainlink/releases/tag/v2.0.0/) for details.",
      "title": "Chainlink Node v2.0.0",
      "topic": "Nodes"
    },
    {
      "category": "release",
      "date": "2024-06-25",
      "description": "Chainlink Node v2.13.0 is now available. See the [Release Notes](https://github.com/smartcontractkit/chainlink/releases/tag/v2.13.0/) for details.",
      "title": "Chainlink Node v2.13.0",
      "topic": "Nodes"
    },
    {
      "category": "release",
      "date": "2024-05-28",
      "description": "Chainlink Node v2.12.0 is now available. See the [Release Notes](https://github.com/smartcontractkit/chainlink/releases/tag/v2.12.0/) for details.",
      "title": "Chainlink Node v2.12.0",
      "topic": "Nodes"
    },
    {
      "category": "release",
      "date": "2024-04-30",
      "description": "Chainlink Node v2.11.0 is now available. See the [Release Notes](https://github.com/smartcontractkit/chainlink/releases/tag/v2.11.0/) for details.",
      "title": "Chainlink Node v2.11.0",
      "topic": "Nodes"
    },
    {
      "category": "release",
      "date": "2024-03-26",
      "description": "Chainlink Node v2.10.0 is now available. See the [Release Notes](https://github.com/smartcontractkit/chainlink/releases/tag/v2.10.0/) for details.",
      "title": "Chainlink Node v2.10.0",
      "topic": "Nodes"
    },
    {
      "category": "release",
      "date": "2024-02-27",
      "description": "Chainlink Node v2.9.0 is now available. See the [Release Notes](https://github.com/smartcontractkit/chainlink/releases/tag/v2.9.0/) for details.",
      "title": "Chainlink Node v2.9.0",
      "topic": "Nodes"
    },
    {
      "category": "release",
      "date": "2024-01-30",
      "description": "Chainlink Node v2.8.0 is now available. See the [Release Notes](https://github.com/smartcontractkit/chainlink/releases/tag/v2.8.0/) for details.",
      "title": "Chainlink Node v2.8.0",
      "topic": "Nodes"
    },
    {
      "category": "release",
      "date": "2023-12-19",
      "description": "Chainlink Node v2.7.0 is now available. See the [Release Notes](https://github.com/smartcontractkit/chainlink/releases/tag/v2.7.0/) for details.",
      "title": "Chainlink Node v2.7.0",
      "topic": "Nodes"
    },
    {
      "category": "release",
      "date": "2023-11-28",
      "description": "Chainlink Node v2.6.0 is now available. See the [Release Notes](https://github.com/smartcontractkit/chainlink/releases/tag/v2.6.0/) for details.",
      "title": "Chainlink Node v2.6.0",
      "topic": "Nodes"
    },
    {
      "category": "release",
      "date": "2023-10-31",
      "description": "Chainlink Node v2.5.0 is now available. See the [Release Notes](https://github.com/smartcontractkit/chainlink/releases/tag/v2.5.0/) for details.",
      "title": "Chainlink Node v2.5.0",
      "topic": "Nodes"
    },
    {
      "category": "release",
      "date": "2023-09-26",
      "description": "Chainlink Node v2.4.0 is now available. See the [Release Notes](https://github.com/smartcontractkit/chainlink/releases/tag/v2.4.0/) for details.",
      "title": "Chainlink Node v2.4.0",
      "topic": "Nodes"
    },
    {
      "category": "release",
      "date": "2023-08-29",
      "description": "Chainlink Node v2.3.0 is now available. See the [Release Notes](https://github.com/smartcontractkit/chainlink/releases/tag/v2.3.0/) for details.",
      "title": "Chainlink Node v2.3.0",
      "topic": "Nodes"
    },
    {
      "category": "release",
      "date": "2023-07-25",
      "description": "Chainlink Node v2.2.0 is now available. See the [Release Notes](https://github.com/smartcontractkit/chainlink/releases/tag/v2.2.0/) for details.",
      "title": "Chainlink Node v2.2.0",
      "topic": "Nodes"
    },
    {
      "category": "release",
      "date": "2023-06-27",
      "description": "Chainlink Node v2.1.0 is now available. See the [Release Notes](https://github.com/smartcontractkit/chainlink/releases/tag/v2.1.0/) for details.",
      "title": "Chainlink Node v2.1.0",
      "topic": "Nodes"
    },
    {
      "category": "release",
      "date": "2023-05-30",
      "description": "Chainlink Node v2.0.0 is now available. See the [Release Notes](https://github.com/smartcontractkit/chainlink/releases/tag/v2.0.0/) for details.",
      "title": "Chainlink Node v2.0.0",
      "topic": "Nodes"
    }
  ]
}<|MERGE_RESOLUTION|>--- conflicted
+++ resolved
@@ -336,8 +336,6 @@
   "data": [
     {
       "category": "integration",
-<<<<<<< HEAD
-=======
       "date": "2025-11-10",
       "description": "Chainlink Data Streams is available for Injective EVM Mainnet. The verifier proxy addresses and stream IDs are available on the [Stream Addresses](https://docs.chain.link/data-streams/crypto-streams) page.",
       "relatedNetworks": ["injective"],
@@ -346,7 +344,6 @@
     },
     {
       "category": "integration",
->>>>>>> c866a764
       "date": "2025-11-09",
       "description": "Newly supported tokens: sDOLA, savBTC",
       "relatedTokens": [
@@ -367,8 +364,6 @@
       "topic": "CCIP"
     },
     {
-<<<<<<< HEAD
-=======
       "category": "integration",
       "date": "2025-11-09",
       "description": "New SmartData Feeds available:",
@@ -461,7 +456,6 @@
       "topic": "Data Feeds"
     },
     {
->>>>>>> c866a764
       "category": "release",
       "date": "2025-11-04",
       "description": "[Chainlink Runtime Environment (CRE)](https://docs.chain.link/cre) is live. Build and simulate workflows using the Go or TypeScript SDKs. Deploy workflows to production DONs through [Early Access](https://cre.chain.link/request-access).",
