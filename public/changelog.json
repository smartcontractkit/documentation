{
  "networks": {
    "0g": {
      "displayName": "0G",
      "iconUrl": "https://docs.chain.link/assets/chains/0g.svg"
    },
    "abstract": {
      "displayName": "Abstract",
      "iconUrl": "https://docs.chain.link/assets/chains/abstract.svg"
    },
    "apechain": {
      "displayName": "Apechain",
      "iconUrl": "https://docs.chain.link/assets/chains/apechain.svg"
    },
    "aptos": {
      "displayName": "Aptos",
      "iconUrl": "https://docs.chain.link/assets/chains/aptos.svg"
    },
    "arbitrum": {
      "displayName": "Arbitrum",
      "iconUrl": "https://docs.chain.link/assets/chains/arbitrum.svg"
    },
    "astar": {
      "displayName": "Astar",
      "iconUrl": "https://docs.chain.link/assets/chains/astar.svg"
    },
    "avalanche": {
      "displayName": "Avalanche",
      "iconUrl": "https://docs.chain.link/assets/chains/avalanche.svg"
    },
    "base": {
      "displayName": "Base",
      "iconUrl": "https://docs.chain.link/assets/chains/base.svg"
    },
    "berachain": {
      "displayName": "Berachain",
      "iconUrl": "https://docs.chain.link/assets/chains/berachain.svg"
    },
    "bnb-chain": {
      "displayName": "BNB Chain",
      "iconUrl": "https://docs.chain.link/assets/chains/bnb-chain.svg"
    },
    "bitlayer": {
      "displayName": "Bitlayer",
      "iconUrl": "https://docs.chain.link/assets/chains/bitlayer.svg"
    },
    "blast": {
      "displayName": "Blast",
      "iconUrl": "https://docs.chain.link/assets/chains/blast.svg"
    },
    "bob": {
      "displayName": "Bob",
      "iconUrl": "https://docs.chain.link/assets/chains/bob.svg"
    },
    "botanix": {
      "displayName": "Botanix",
      "iconUrl": "https://docs.chain.link/assets/chains/botanix.svg"
    },
    "bsquared": {
      "displayName": "B²",
      "iconUrl": "https://docs.chain.link/assets/chains/bsquared.svg"
    },
    "celo": {
      "displayName": "Celo",
      "iconUrl": "https://docs.chain.link/assets/chains/celo.svg"
    },
    "corn": {
      "displayName": "Corn",
      "iconUrl": "https://docs.chain.link/assets/chains/corn.svg"
    },
    "core": {
      "displayName": "Core",
      "iconUrl": "https://docs.chain.link/assets/chains/core.svg"
    },
    "cronos": {
      "displayName": "Cronos",
      "iconUrl": "https://docs.chain.link/assets/chains/cronos.svg"
    },
    "cronoszkevm": {
      "displayName": "Cronos zkEVM",
      "iconUrl": "https://docs.chain.link/assets/chains/cronoszkevm.svg"
    },
    "ethereum": {
      "displayName": "Ethereum",
      "iconUrl": "https://docs.chain.link/assets/chains/ethereum.svg"
    },
    "etherlink": {
      "displayName": "Etherlink",
      "iconUrl": "https://docs.chain.link/assets/chains/etherlink.svg"
    },
    "fantom": {
      "displayName": "Fantom",
      "iconUrl": "https://docs.chain.link/assets/chains/fantom.svg"
    },
    "fraxtal": {
      "displayName": "Fraxtal",
      "iconUrl": "https://docs.chain.link/assets/chains/fraxtal.svg"
    },
    "gnosis-chain": {
      "displayName": "Gnosis Chain",
      "iconUrl": "https://docs.chain.link/assets/chains/gnosis-chain.svg"
    },
    "gravity": {
      "displayName": "Gravity",
      "iconUrl": "https://docs.chain.link/assets/chains/gravity.svg"
    },
    "hashkey": {
      "displayName": "HashKey Chain",
      "iconUrl": "https://docs.chain.link/assets/chains/hashkey.svg"
    },
    "hedera": {
      "displayName": "Hedera",
      "iconUrl": "https://docs.chain.link/assets/chains/hedera.svg"
    },
    "hemi": {
      "displayName": "Hemi",
      "iconUrl": "https://docs.chain.link/assets/chains/hemi.svg"
    },
    "hyperliquid": {
      "displayName": "Hyperliquid",
      "iconUrl": "https://docs.chain.link/assets/chains/hyperliquid.svg"
    },
    "ink": {
      "displayName": "Ink",
      "iconUrl": "https://docs.chain.link/assets/chains/ink.svg"
    },
    "janction": {
      "displayName": "Janction",
      "iconUrl": "https://docs.chain.link/assets/chains/janction.svg"
    },
    "kaia": {
      "displayName": "Kaia",
      "iconUrl": "https://docs.chain.link/assets/chains/kaia.svg"
    },
    "kroma": {
      "displayName": "Kroma",
      "iconUrl": "https://docs.chain.link/assets/chains/kroma.svg"
    },
    "lens": {
      "displayName": "Lens",
      "iconUrl": "https://docs.chain.link/assets/chains/lens.svg"
    },
    "linea": {
      "displayName": "Linea",
      "iconUrl": "https://docs.chain.link/assets/chains/linea.svg"
    },
    "lisk": {
      "displayName": "Lisk",
      "iconUrl": "https://docs.chain.link/assets/chains/lisk.svg"
    },
    "neo-x": {
      "displayName": "Neo X",
      "iconUrl": "https://docs.chain.link/assets/chains/neox.svg"
    },
    "mantle": {
      "displayName": "Mantle",
      "iconUrl": "https://docs.chain.link/assets/chains/mantle.svg"
    },
    "megaeth": {
      "displayName": "MegaETH",
      "iconUrl": "https://docs.chain.link/assets/chains/megaeth.svg"
    },
    "merlin": {
      "displayName": "Merlin",
      "iconUrl": "https://docs.chain.link/assets/chains/merlin.svg"
    },
    "metal": {
      "displayName": "Metal L2",
      "iconUrl": "https://docs.chain.link/assets/chains/metal.svg"
    },
    "metis": {
      "displayName": "Metis",
      "iconUrl": "https://docs.chain.link/assets/chains/metis.svg"
    },
    "mindnetwork": {
      "displayName": "Mind Network",
      "iconUrl": "https://docs.chain.link/assets/chains/mindnetwork.svg"
    },
    "mint": {
      "displayName": "Mint",
      "iconUrl": "https://docs.chain.link/assets/chains/mint.svg"
    },
    "mode": {
      "displayName": "Mode",
      "iconUrl": "https://docs.chain.link/assets/chains/mode.svg"
    },
    "monad": {
      "displayName": "Monad",
      "iconUrl": "https://docs.chain.link/assets/chains/monad.svg"
    },
    "moonbeam": {
      "displayName": "Moonbeam",
      "iconUrl": "https://docs.chain.link/assets/chains/moonbeam.svg"
    },
    "moonriver": {
      "displayName": "Moonriver",
      "iconUrl": "https://docs.chain.link/assets/chains/moonriver.svg"
    },
    "neox": {
      "displayName": "Neo X",
      "iconUrl": "https://docs.chain.link/assets/chains/neox.svg"
    },
    "opbnb": {
      "displayName": "opBNB",
      "iconUrl": "https://docs.chain.link/assets/chains/opbnb.svg"
    },
    "optimism": {
      "displayName": "OP",
      "iconUrl": "https://docs.chain.link/assets/chains/optimism.svg"
    },
    "plasma": {
      "displayName": "Plasma",
      "iconUrl": "https://docs.chain.link/assets/chains/plasma.svg"
    },
    "plume": {
      "displayName": "Plume",
      "iconUrl": "https://docs.chain.link/assets/chains/plume.svg"
    },
    "polygon": {
      "displayName": "Polygon",
      "iconUrl": "https://docs.chain.link/assets/chains/polygon.svg"
    },
    "polygonkatana": {
      "displayName": "Katana",
      "iconUrl": "https://docs.chain.link/assets/chains/polygonkatana.svg"
    },
    "polygonzkevm": {
      "displayName": "Polygon zkEVM",
      "iconUrl": "https://docs.chain.link/assets/chains/polygonzkevm.svg"
    },
    "ronin": {
      "displayName": "Ronin",
      "iconUrl": "https://docs.chain.link/assets/chains/ronin.svg"
    },
    "rootstock": {
      "displayName": "Rootstock",
      "iconUrl": "https://docs.chain.link/assets/chains/rootstock.svg"
    },
    "scroll": {
      "displayName": "Scroll",
      "iconUrl": "https://docs.chain.link/assets/chains/scroll.svg"
    },
    "sei": {
      "displayName": "Sei Network",
      "iconUrl": "https://docs.chain.link/assets/chains/sei.svg"
    },
    "shibarium": {
      "displayName": "Shibarium",
      "iconUrl": "https://docs.chain.link/assets/chains/shibarium.svg"
    },
    "solana": {
      "displayName": "Solana",
      "iconUrl": "https://docs.chain.link/assets/chains/solana.svg"
    },
    "soneium": {
      "displayName": "Soneium",
      "iconUrl": "https://docs.chain.link/assets/chains/soneium.svg"
    },
    "sonic": {
      "displayName": "Sonic",
      "iconUrl": "https://docs.chain.link/assets/chains/sonic.svg"
    },
    "starknet": {
      "displayName": "Starknet",
      "iconUrl": "https://docs.chain.link/assets/chains/starknet.svg"
    },
    "superseed": {
      "displayName": "Superseed",
      "iconUrl": "https://docs.chain.link/assets/chains/superseed.svg"
    },
    "taiko": {
      "displayName": "Taiko",
      "iconUrl": "https://docs.chain.link/assets/chains/taiko.svg"
    },
    "tac": {
      "displayName": "TAC",
      "iconUrl": "https://docs.chain.link/assets/chains/tac.svg"
    },
    "treasure": {
      "displayName": "Treasure",
      "iconUrl": "https://docs.chain.link/assets/chains/treasure.svg"
    },
    "tron": {
      "displayName": "TRON",
      "iconUrl": "https://docs.chain.link/assets/chains/tron.svg"
    },
    "unichain": {
      "displayName": "Unichain",
      "iconUrl": "https://docs.chain.link/assets/chains/unichain.svg"
    },
    "wemix": {
      "displayName": "Wemix",
      "iconUrl": "https://docs.chain.link/assets/chains/wemix.svg"
    },
    "worldchain": {
      "displayName": "World Chain",
      "iconUrl": "https://docs.chain.link/assets/chains/worldchain.svg"
    },
    "xlayer": {
      "displayName": "X Layer",
      "iconUrl": "https://docs.chain.link/assets/chains/xlayer.svg"
    },
    "zircuit": {
      "displayName": "Zircuit",
      "iconUrl": "https://docs.chain.link/assets/chains/zircuit.svg"
    },
    "zksync": {
      "displayName": "ZKsync",
      "iconUrl": "https://docs.chain.link/assets/chains/zksync.svg"
    },
    "zora": {
      "displayName": "Zora",
      "iconUrl": "https://docs.chain.link/assets/chains/zora.svg"
    }
  },
  "data": [
    {
      "category": "integration",
      "date": "2025-10-05",
      "description": "Newly supported tokens: EDEN, PEPE",
      "relatedTokens": [
        {
          "assetName": "Eden Token",
          "baseAsset": "EDEN",
          "url": "https://docs.chain.link/ccip/directory/mainnet/token/EDEN",
          "iconUrl": "https://d2f70xi62kby8n.cloudfront.net/tokens/eden.webp?auto=compress%2Cformat&q=60&w=40&h=40&fit=cover"
        },
        {
          "assetName": "Pepe",
          "baseAsset": "PEPE",
          "url": "https://docs.chain.link/ccip/directory/mainnet/token/PEPE",
          "iconUrl": "https://d2f70xi62kby8n.cloudfront.net/tokens/pepe.webp?auto=compress%2Cformat&q=60&w=40&h=40&fit=cover"
        }
      ],
      "title": "Cross-chain token (CCT) standard: Added support for new tokens",
      "topic": "CCIP"
    },
    {
      "category": "integration",
      "date": "2025-10-05",
<<<<<<< HEAD
      "description": "New Data Streams available on all [supported networks](https://docs.chain.link/data-streams/crypto-streams):",
      "relatedNetworks": [
        "0g",
        "apechain",
        "arbitrum",
        "avalanche",
        "base",
        "berachain",
        "bitlayer",
        "blast",
        "bnb-chain",
        "bob",
        "botanix",
        "celo",
        "ethereum",
        "gnosis-chain",
        "gravity",
        "hashkey",
        "hyperliquid",
        "ink",
        "jovay",
        "katana",
        "lens",
        "linea",
        "mantle",
        "metis",
        "opbnb",
        "optimism",
        "polygon",
        "plasma",
        "ronin",
        "scroll",
        "shibarium",
        "sei",
        "soneium",
        "sonic",
        "solana",
        "taiko",
        "unichain",
        "worldchain",
        "zksync"
      ],
      "relatedTokens": [
        {
          "assetName": "NVIDIA xStock",
          "baseAsset": "NVDAx",
          "quoteAsset": "USD",
          "url": "https://data.chain.link/streams/nvdax-usd",
          "iconUrl": "https://d2f70xi62kby8n.cloudfront.net/tokens/nvdax.webp"
        },
        {
          "assetName": "Plasma",
          "baseAsset": "XPL",
          "quoteAsset": "USD",
          "url": "https://data.chain.link/streams/xpl-usd",
          "iconUrl": "https://d2f70xi62kby8n.cloudfront.net/tokens/xpl.webp"
        }
      ],
      "title": "Added support to Data Streams",
      "topic": "Data Streams"
    },
    {
      "category": "integration",
      "date": "2025-10-05",
      "description": "New SmartData Feeds available:",
      "relatedNetworks": ["ethereum", "optimism"],
      "relatedTokens": [
        {
          "assetName": "M Reserves",
          "baseAsset": "M",
          "network": "ethereum",
          "productTypeCode": "PoR",
          "url": "https://data.chain.link/feeds/ethereum/mainnet/m-reserves",
          "iconUrl": "https://d2f70xi62kby8n.cloudfront.net/tokens/m.webp"
        },
        {
          "assetName": "Superstate Crypto Carry Fund (USCC)",
          "baseAsset": "USCC",
          "network": "ethereum",
          "productTypeCode": "NAV",
          "url": "https://data.chain.link/feeds/ethereum/mainnet/uscc-nav-per-share",
          "iconUrl": "https://d2f70xi62kby8n.cloudfront.net/tokens/uscc.webp"
        },
        {
          "assetName": "Superstate Short Duration US Government Securities Fund (USTB)",
          "baseAsset": "USTB",
          "network": "ethereum",
          "productTypeCode": "NAV",
          "url": "https://data.chain.link/feeds/ethereum/mainnet/ustb-nav-per-share",
          "iconUrl": "https://d2f70xi62kby8n.cloudfront.net/tokens/ustb.webp"
        },
        {
          "assetName": "Virtune Avalanche ETP / PoR",
          "baseAsset": "BTC",
          "network": "optimism",
          "productTypeCode": "PoR",
          "url": "https://data.chain.link/feeds/optimism/mainnet/virtune-avax-etp-por",
          "iconUrl": "https://d2f70xi62kby8n.cloudfront.net/tokens/btc.webp"
        },
        {
          "assetName": "Virtune Solana ETP / PoR",
          "baseAsset": "SOL",
          "network": "optimism",
          "productTypeCode": "PoR",
          "url": "https://data.chain.link/feeds/optimism/mainnet/virtune-sol-etp-por",
          "iconUrl": "https://d2f70xi62kby8n.cloudfront.net/tokens/sol.webp"
        },
        {
          "assetName": "Virtune XRP ETP / PoR",
          "baseAsset": "XRP",
          "network": "optimism",
          "productTypeCode": "PoR",
          "url": "https://data.chain.link/feeds/optimism/mainnet/virtune-xrp-etp-por",
          "iconUrl": "https://d2f70xi62kby8n.cloudfront.net/tokens/xrp.webp"
        }
      ],
      "title": "Added support to SmartData",
      "topic": "SmartData"
    },
    {
      "category": "integration",
      "date": "2025-10-05",
      "description": "New Data Feeds available:",
      "relatedNetworks": [
        "base",
        "plasma",
        "avalanche",
        "botanix",
        "arbitrum",
        "soneium",
        "polygonkatana",
        "optimism",
        "linea"
      ],
      "relatedTokens": [
        {
          "assetName": "Aave",
          "baseAsset": "AAVE",
          "quoteAsset": "USD",
          "network": "base",
          "url": "https://data.chain.link/feeds/base/base/aave-usd",
          "iconUrl": "https://d2f70xi62kby8n.cloudfront.net/tokens/aave.webp"
        },
        {
          "assetName": "Avant Staked USD",
          "baseAsset": "savUSD",
          "quoteAsset": "avUSD",
          "network": "plasma",
          "url": "https://data.chain.link/feeds/plasma/mainnet/savusd-avusd-exchange-rate",
          "iconUrl": "https://d2f70xi62kby8n.cloudfront.net/tokens/savusd.webp"
        },
        {
          "assetName": "Avantis",
          "baseAsset": "AVNT",
          "quoteAsset": "USD",
          "network": "base",
          "url": "https://data.chain.link/feeds/base/base/avnt-usd",
          "iconUrl": "https://d2f70xi62kby8n.cloudfront.net/tokens/avnt.webp"
        },
        {
          "assetName": "Bitcoin",
          "baseAsset": "BTC",
          "quoteAsset": "USD",
          "network": "base",
          "url": "https://data.chain.link/feeds/base/base/btc-usd",
          "iconUrl": "https://d2f70xi62kby8n.cloudfront.net/tokens/btc.webp"
        },
        {
          "assetName": "Circle EUR",
          "baseAsset": "EURC",
          "quoteAsset": "USD",
          "network": "base",
          "url": "https://data.chain.link/feeds/base/base/eurc-usd",
          "iconUrl": "https://d2f70xi62kby8n.cloudfront.net/tokens/eurc.webp"
        },
        {
          "assetName": "Circle USD",
          "baseAsset": "USDC",
          "quoteAsset": "USD",
          "network": "base",
          "url": "https://data.chain.link/feeds/base/base/usdc-usd",
          "iconUrl": "https://d2f70xi62kby8n.cloudfront.net/tokens/usdc.webp"
        },
        {
          "assetName": "Ethena Staked USDe",
          "baseAsset": "SUSDE",
          "quoteAsset": "USDE",
          "network": "avalanche",
          "url": "https://data.chain.link/feeds/avalanche/mainnet/susde-usde-exchange-rate",
          "iconUrl": "https://d2f70xi62kby8n.cloudfront.net/tokens/susde.webp"
        },
        {
          "assetName": "Ethena Staked USDe",
          "baseAsset": "SUSDE",
          "quoteAsset": "USD",
          "network": "avalanche",
          "url": "https://data.chain.link/feeds/avalanche/mainnet/susde-usd",
          "iconUrl": "https://d2f70xi62kby8n.cloudfront.net/tokens/susde.webp"
        },
        {
          "assetName": "Ethereum",
          "baseAsset": "ETH",
          "quoteAsset": "USD",
          "network": "base",
          "url": "https://data.chain.link/feeds/base/base/eth-usd",
          "iconUrl": "https://d2f70xi62kby8n.cloudfront.net/tokens/eth.webp"
        },
        {
          "assetName": "GHO",
          "baseAsset": "GHO",
          "quoteAsset": "GHO",
          "network": "base",
          "url": "https://data.chain.link/feeds/base/base/gho-usd",
          "iconUrl": "https://d2f70xi62kby8n.cloudfront.net/tokens/gho.webp"
        },
        {
          "assetName": "Mamo",
          "baseAsset": "MAMO",
          "quoteAsset": "USD",
          "network": "base",
          "url": "https://data.chain.link/feeds/base/base/mamo-usd",
          "iconUrl": "https://d2f70xi62kby8n.cloudfront.net/tokens/mamo.webp"
        },
        {
          "assetName": "sUSDa",
          "baseAsset": "sUSDa",
          "quoteAsset": "USDa",
          "network": "botanix",
          "url": "https://data.chain.link/feeds/botanix/mainnet/susda-usda",
          "iconUrl": "https://d2f70xi62kby8n.cloudfront.net/tokens/susda.webp"
        },
        {
          "assetName": "Tether USD",
          "baseAsset": "USDT",
          "quoteAsset": "USD",
          "network": "base",
          "url": "https://data.chain.link/feeds/base/base/usdt-usd",
          "iconUrl": "https://d2f70xi62kby8n.cloudfront.net/tokens/usdt.webp"
        },
        {
          "assetName": "USDai",
          "baseAsset": "USDAI",
          "quoteAsset": "USD",
          "network": "arbitrum",
          "url": "https://data.chain.link/feeds/arbitrum/mainnet/usdai-usd",
          "iconUrl": "https://d2f70xi62kby8n.cloudfront.net/tokens/usdai.webp"
        },
        {
          "assetName": "USDai",
          "baseAsset": "USDAI",
          "quoteAsset": "USD",
          "network": "plasma",
          "url": "https://data.chain.link/feeds/plasma/mainnet/usdai-usd",
          "iconUrl": "https://d2f70xi62kby8n.cloudfront.net/tokens/usdai.webp"
        },
        {
          "assetName": "USR / USD Exchange Rate",
          "baseAsset": "USR",
          "quoteAsset": "USD",
          "network": "soneium",
          "url": "https://data.chain.link/feeds/soneium/soneium/usr-usd-exchange-rate",
          "iconUrl": "https://d2f70xi62kby8n.cloudfront.net/tokens/usr.webp"
        },
        {
          "assetName": "WSRUSD / RUSD Exchange Rate",
          "baseAsset": "WSRUSD",
          "quoteAsset": "RUSD",
          "network": "plasma",
          "url": "https://data.chain.link/feeds/plasma/mainnet/wsrusd-rusd-exchange-rate",
          "iconUrl": "https://d2f70xi62kby8n.cloudfront.net/tokens/wsrusd.webp"
        },
        {
          "assetName": "WSTLINK / LINK Exchange Rate",
          "baseAsset": "Wrapped Staked LINK",
          "quoteAsset": "LINK",
          "network": "avalanche",
          "url": "https://data.chain.link/feeds/avalanche/mainnet/wstlink-link-exchange-rate",
          "iconUrl": "https://d2f70xi62kby8n.cloudfront.net/tokens/wrapped staked link.webp"
        },
        {
          "assetName": "WSTPOL / POL Exchange Rate",
          "baseAsset": "Wrapped Staked POL",
          "quoteAsset": "POL",
          "network": "avalanche",
          "url": "https://data.chain.link/feeds/avalanche/mainnet/wstpol-pol-exchange-rate",
          "iconUrl": "https://d2f70xi62kby8n.cloudfront.net/tokens/wrapped staked pol.webp"
        },
        {
          "assetName": "YBTC / BTC",
          "baseAsset": "YBTC",
          "quoteAsset": "BTC",
          "network": "polygonkatana",
          "url": "https://data.chain.link/feeds/katana/polygon-mainnet-katana/ybtc-btc",
          "iconUrl": "https://d2f70xi62kby8n.cloudfront.net/tokens/ybtc.webp"
        },
        {
          "assetName": "yBTC / BTC Exchange Rate",
          "baseAsset": "yBTC",
          "quoteAsset": "BTC",
          "network": "optimism",
          "url": "https://data.chain.link/feeds/optimism/mainnet/ybtc-btc-exchange-rate",
          "iconUrl": "https://d2f70xi62kby8n.cloudfront.net/tokens/ybtc.webp"
        },
        {
          "assetName": "yBTC / BTC Exchange Rate",
          "baseAsset": "yBTC",
          "quoteAsset": "BTC",
          "network": "base",
          "url": "https://data.chain.link/feeds/base/base/ybtc-btc-exchange-rate",
          "iconUrl": "https://d2f70xi62kby8n.cloudfront.net/tokens/ybtc.webp"
        },
        {
          "assetName": "yBTC / BTC Exchange Rate",
          "baseAsset": "yBTC",
          "quoteAsset": "BTC",
          "network": "linea",
          "url": "https://data.chain.link/feeds/linea/mainnet/ybtc-btc-exchange-rate",
          "iconUrl": "https://d2f70xi62kby8n.cloudfront.net/tokens/ybtc.webp"
        },
        {
          "assetName": "yETH / ETH Exchange Rate",
          "baseAsset": "yETH",
          "quoteAsset": "ETH",
          "network": "avalanche",
          "url": "https://data.chain.link/feeds/avalanche/mainnet/yeth-eth-exchange-rate",
          "iconUrl": "https://d2f70xi62kby8n.cloudfront.net/tokens/yeth.webp"
        },
        {
          "assetName": "yETH / ETH Exchange Rate",
          "baseAsset": "yETH",
          "quoteAsset": "ETH",
          "network": "optimism",
          "url": "https://data.chain.link/feeds/optimism/mainnet/yeth-eth-exchange-rate",
          "iconUrl": "https://d2f70xi62kby8n.cloudfront.net/tokens/yeth.webp"
        },
        {
          "assetName": "yETH / ETH Exchange Rate",
          "baseAsset": "yETH",
          "quoteAsset": "ETH",
          "network": "base",
          "url": "https://data.chain.link/feeds/base/base/yeth-eth-exchange-rate",
          "iconUrl": "https://d2f70xi62kby8n.cloudfront.net/tokens/yeth.webp"
        },
        {
          "assetName": "yETH / ETH Exchange Rate",
          "baseAsset": "yETH",
          "quoteAsset": "ETH",
          "network": "linea",
          "url": "https://data.chain.link/feeds/linea/mainnet/yeth-eth-exchange-rate",
          "iconUrl": "https://d2f70xi62kby8n.cloudfront.net/tokens/yeth.webp"
        }
      ],
      "title": "Added support to Data Feeds",
      "topic": "Data Feeds"
    },
    {
      "category": "integration",
      "date": "2025-10-05",
=======
>>>>>>> 7f4cec1c
      "description": "Chainlink CCIP expands support to Etherlink Mainnet.",
      "newNetworks": [
        {
          "displayName": "Etherlink Mainnet",
          "network": "etherlink",
          "url": "https://docs.chain.link/ccip/directory/mainnet/chain/etherlink-mainnet"
        }
      ],
      "relatedNetworks": ["etherlink"],
      "title": "CCIP on Etherlink Mainnet",
      "topic": "CCIP"
    },
    {
      "category": "integration",
      "date": "2025-09-28",
      "description": "Newly supported tokens: AISTR, BARD, FF, USX, avETH, avETHx, clBTC, eUSX, kHYPE, sUSD1+, savETH, syrupUSDT, wstETH, wstPOL",
      "relatedTokens": [
        {
          "assetName": "AicroStrategy",
          "baseAsset": "AISTR",
          "url": "https://docs.chain.link/ccip/directory/mainnet/token/AISTR",
          "iconUrl": "https://d2f70xi62kby8n.cloudfront.net/tokens/aistr.webp?auto=compress%2Cformat&q=60&w=40&h=40&fit=cover"
        },
        {
          "assetName": "Lombard",
          "baseAsset": "BARD",
          "url": "https://docs.chain.link/ccip/directory/mainnet/token/BARD",
          "iconUrl": "https://d2f70xi62kby8n.cloudfront.net/tokens/bard.webp?auto=compress%2Cformat&q=60&w=40&h=40&fit=cover"
        },
        {
          "assetName": "Falcon Finance",
          "baseAsset": "FF",
          "url": "https://docs.chain.link/ccip/directory/mainnet/token/FF",
          "iconUrl": "https://d2f70xi62kby8n.cloudfront.net/tokens/ff.webp?auto=compress%2Cformat&q=60&w=40&h=40&fit=cover"
        },
        {
          "assetName": "USX Stablecoin",
          "baseAsset": "USX",
          "url": "https://docs.chain.link/ccip/directory/mainnet/token/USX",
          "iconUrl": "https://d2f70xi62kby8n.cloudfront.net/tokens/usx.webp?auto=compress%2Cformat&q=60&w=40&h=40&fit=cover"
        },
        {
          "assetName": "avETH",
          "baseAsset": "avETH",
          "url": "https://docs.chain.link/ccip/directory/mainnet/token/avETH",
          "iconUrl": "https://d2f70xi62kby8n.cloudfront.net/tokens/aveth.webp?auto=compress%2Cformat&q=60&w=40&h=40&fit=cover"
        },
        {
          "assetName": "avETH MAX",
          "baseAsset": "avETHx",
          "url": "https://docs.chain.link/ccip/directory/mainnet/token/avETHx",
          "iconUrl": "https://d2f70xi62kby8n.cloudfront.net/tokens/avethx.webp?auto=compress%2Cformat&q=60&w=40&h=40&fit=cover"
        },
        {
          "assetName": "clBTC",
          "baseAsset": "clBTC",
          "url": "https://docs.chain.link/ccip/directory/mainnet/token/clBTC",
          "iconUrl": "https://d2f70xi62kby8n.cloudfront.net/tokens/clbtc.webp?auto=compress%2Cformat&q=60&w=40&h=40&fit=cover"
        },
        {
          "assetName": "eUSX Token",
          "baseAsset": "eUSX",
          "url": "https://docs.chain.link/ccip/directory/mainnet/token/eUSX",
          "iconUrl": "https://d2f70xi62kby8n.cloudfront.net/tokens/eusx.webp?auto=compress%2Cformat&q=60&w=40&h=40&fit=cover"
        },
        {
          "assetName": "Kinetiq Staked HYPE",
          "baseAsset": "kHYPE",
          "url": "https://docs.chain.link/ccip/directory/mainnet/token/kHYPE",
          "iconUrl": "https://d2f70xi62kby8n.cloudfront.net/tokens/khype.webp?auto=compress%2Cformat&q=60&w=40&h=40&fit=cover"
        },
        {
          "assetName": "sUSD1+",
          "baseAsset": "sUSD1+",
          "url": "https://docs.chain.link/ccip/directory/mainnet/token/sUSD1+",
          "iconUrl": "https://d2f70xi62kby8n.cloudfront.net/tokens/susd1%2B.webp?auto=compress%2Cformat&q=60&w=40&h=40&fit=cover"
        },
        {
          "assetName": "Staked avETH",
          "baseAsset": "savETH",
          "url": "https://docs.chain.link/ccip/directory/mainnet/token/savETH",
          "iconUrl": "https://d2f70xi62kby8n.cloudfront.net/tokens/saveth.webp?auto=compress%2Cformat&q=60&w=40&h=40&fit=cover"
        },
        {
          "assetName": "Syrup USDT",
          "baseAsset": "syrupUSDT",
          "url": "https://docs.chain.link/ccip/directory/mainnet/token/syrupUSDT",
          "iconUrl": "https://d2f70xi62kby8n.cloudfront.net/tokens/syrupusdt.webp?auto=compress%2Cformat&q=60&w=40&h=40&fit=cover"
        },
        {
          "assetName": "Wrapped stETH",
          "baseAsset": "wstETH",
          "url": "https://docs.chain.link/ccip/directory/mainnet/token/wstETH",
          "iconUrl": "https://d2f70xi62kby8n.cloudfront.net/tokens/wsteth.webp?auto=compress%2Cformat&q=60&w=40&h=40&fit=cover"
        },
        {
          "assetName": "Wrapped stPOL",
          "baseAsset": "wstPOL",
          "url": "https://docs.chain.link/ccip/directory/mainnet/token/wstPOL",
          "iconUrl": "https://d2f70xi62kby8n.cloudfront.net/tokens/wstpol.webp?auto=compress%2Cformat&q=60&w=40&h=40&fit=cover"
        }
      ],
      "title": "Cross-chain token (CCT) standard: Added support for new tokens",
      "topic": "CCIP"
    },
    {
      "category": "integration",
      "date": "2025-09-28",
      "description": "New Data Streams available on all [supported networks](https://docs.chain.link/data-streams/crypto-streams):",
      "relatedNetworks": [
        "0g",
        "apechain",
        "arbitrum",
        "avalanche",
        "base",
        "berachain",
        "bitlayer",
        "blast",
        "bnb-chain",
        "bob",
        "botanix",
        "celo",
        "ethereum",
        "gnosis-chain",
        "gravity",
        "hashkey",
        "hyperliquid",
        "ink",
        "jovay",
        "katana",
        "lens",
        "linea",
        "mantle",
        "metis",
        "opbnb",
        "optimism",
        "polygon",
        "plasma",
        "ronin",
        "scroll",
        "shibarium",
        "sei",
        "soneium",
        "sonic",
        "solana",
        "taiko",
        "unichain",
        "worldchain",
        "zksync"
      ],
      "relatedTokens": [
        {
          "assetName": "Alphabet xStock",
          "baseAsset": "GOOGLx",
          "quoteAsset": "USD",
          "url": "https://data.chain.link/streams/googlx-usd",
          "iconUrl": "https://d2f70xi62kby8n.cloudfront.net/tokens/googlx.webp"
        },
        {
          "assetName": "Amazon xStock",
          "baseAsset": "AMZNx",
          "quoteAsset": "USD",
          "url": "https://data.chain.link/streams/amznx-usd",
          "iconUrl": "https://d2f70xi62kby8n.cloudfront.net/tokens/amznx.webp"
        },
        {
          "assetName": "Apple xStock",
          "baseAsset": "AAPLx",
          "quoteAsset": "USD",
          "url": "https://data.chain.link/streams/aaplx-usd",
          "iconUrl": "https://d2f70xi62kby8n.cloudfront.net/tokens/aaplx.webp"
        },
        {
          "assetName": "ASTERION",
          "baseAsset": "ASTER",
          "quoteAsset": "USD",
          "url": "https://data.chain.link/streams/aster-usd",
          "iconUrl": "https://d2f70xi62kby8n.cloudfront.net/tokens/aster.webp"
        },
        {
          "assetName": "Avantis",
          "baseAsset": "AVNT",
          "quoteAsset": "USD",
          "url": "https://data.chain.link/streams/avnt-usd",
          "iconUrl": "https://d2f70xi62kby8n.cloudfront.net/tokens/avnt.webp"
        },
        {
          "assetName": "BMNR",
          "baseAsset": "BMNR",
          "quoteAsset": "USD",
          "url": "https://data.chain.link/streams/bmnr-usd",
          "iconUrl": "https://d2f70xi62kby8n.cloudfront.net/tokens/bmnr.webp"
        },
        {
          "assetName": "Coinbase xStock",
          "baseAsset": "COINx",
          "quoteAsset": "USD",
          "url": "https://data.chain.link/streams/coinx-usd",
          "iconUrl": "https://d2f70xi62kby8n.cloudfront.net/tokens/coinx.webp"
        },
        {
          "assetName": "Compounding OpenDollar",
          "baseAsset": "CUSDO",
          "quoteAsset": "USD",
          "url": "https://data.chain.link/streams/cusdo-usd",
          "iconUrl": "https://d2f70xi62kby8n.cloudfront.net/tokens/cusdo.webp"
        },
        {
          "assetName": "Linea",
          "baseAsset": "LINEA",
          "quoteAsset": "USD",
          "url": "https://data.chain.link/streams/linea-usd",
          "iconUrl": "https://d2f70xi62kby8n.cloudfront.net/tokens/linea.webp"
        },
        {
          "assetName": "MemeCore",
          "baseAsset": "M",
          "quoteAsset": "USD",
          "url": "https://data.chain.link/streams/m-usd",
          "iconUrl": "https://d2f70xi62kby8n.cloudfront.net/tokens/m.webp"
        },
        {
          "assetName": "META xStock",
          "baseAsset": "METAx",
          "quoteAsset": "USD",
          "url": "https://data.chain.link/streams/metax-usd",
          "iconUrl": "https://d2f70xi62kby8n.cloudfront.net/tokens/metax.webp"
        },
        {
          "assetName": "Metaplex",
          "baseAsset": "MPLX",
          "quoteAsset": "USD",
          "url": "https://data.chain.link/streams/mplx-usd",
          "iconUrl": "https://d2f70xi62kby8n.cloudfront.net/tokens/mplx.webp"
        },
        {
          "assetName": "MicroStrategy xStock",
          "baseAsset": "MSTRx",
          "quoteAsset": "USD",
          "url": "https://data.chain.link/streams/mstrx-usd",
          "iconUrl": "https://d2f70xi62kby8n.cloudfront.net/tokens/mstrx.webp"
        },
        {
          "assetName": "Myx Finance",
          "baseAsset": "MYX",
          "quoteAsset": "USD",
          "url": "https://data.chain.link/streams/myx-usd",
          "iconUrl": "https://d2f70xi62kby8n.cloudfront.net/tokens/myx.webp"
        },
        {
          "assetName": "Nasdaq xStock",
          "baseAsset": "QQQx",
          "quoteAsset": "USD",
          "url": "https://data.chain.link/streams/qqqx-usd",
          "iconUrl": "https://d2f70xi62kby8n.cloudfront.net/tokens/qqqx.webp"
        },
        {
          "assetName": "SBET",
          "baseAsset": "SBET",
          "quoteAsset": "USD",
          "url": "https://data.chain.link/streams/sbet-usd",
          "iconUrl": "https://d2f70xi62kby8n.cloudfront.net/tokens/sbet.webp"
        },
        {
          "assetName": "SP500 xStock",
          "baseAsset": "SPYx",
          "quoteAsset": "USD",
          "url": "https://data.chain.link/streams/spyx-usd",
          "iconUrl": "https://d2f70xi62kby8n.cloudfront.net/tokens/spyx.webp"
        },
        {
          "assetName": "Venus",
          "baseAsset": "XVS",
          "quoteAsset": "USD",
          "url": "https://data.chain.link/streams/xvs-usd",
          "iconUrl": "https://d2f70xi62kby8n.cloudfront.net/tokens/xvs.webp"
        },
        {
          "assetName": "Wayfinder",
          "baseAsset": "PROMPT",
          "quoteAsset": "USD",
          "url": "https://data.chain.link/streams/prompt-usd",
          "iconUrl": "https://d2f70xi62kby8n.cloudfront.net/tokens/prompt.webp"
        },
        {
          "assetName": "Zero Gravity",
          "baseAsset": "0G",
          "quoteAsset": "USD",
          "url": "https://data.chain.link/streams/0g-usd",
          "iconUrl": "https://d2f70xi62kby8n.cloudfront.net/tokens/0g.webp"
        }
      ],
      "title": "Added support to Data Streams",
      "topic": "Data Streams"
    },
    {
      "category": "integration",
      "date": "2025-09-28",
      "description": "New Data Feeds available:",
      "relatedNetworks": ["bnb-chain", "plasma", "botanix", "linea", "arbitrum"],
      "relatedTokens": [
        {
          "assetName": "Aster",
          "baseAsset": "ASTER",
          "quoteAsset": "USD",
          "network": "bnb-chain",
          "url": "https://data.chain.link/feeds/bsc/mainnet/aster-usd",
          "iconUrl": "https://d2f70xi62kby8n.cloudfront.net/tokens/aster.webp"
        },
        {
          "assetName": "AUSD",
          "baseAsset": "AUSD",
          "quoteAsset": "USD",
          "network": "plasma",
          "url": "https://docs.chain.link/data-feeds/price-feeds/addresses?page=1&testnetPage=1&network=plasma&search=ausd#plasma-mainnet",
          "iconUrl": "https://d2f70xi62kby8n.cloudfront.net/tokens/ausd.webp"
        },
        {
          "assetName": "Bitcoin",
          "baseAsset": "BTC",
          "quoteAsset": "USD",
          "network": "plasma",
          "url": "https://docs.chain.link/data-feeds/price-feeds/addresses?page=1&testnetPage=1&network=plasma&search=btc#plasma-mainnet",
          "iconUrl": "https://d2f70xi62kby8n.cloudfront.net/tokens/btc.webp"
        },
        {
          "assetName": "Calculated stBTC",
          "baseAsset": "stBTC",
          "quoteAsset": "USD",
          "network": "botanix",
          "url": "https://data.chain.link/feeds/botanix/mainnet/calculated-stbtc-usd",
          "iconUrl": "https://d2f70xi62kby8n.cloudfront.net/tokens/stbtc.webp"
        },
        {
          "assetName": "Chainlink",
          "baseAsset": "LINK",
          "quoteAsset": "USD",
          "network": "plasma",
          "url": "https://docs.chain.link/data-feeds/price-feeds/addresses?page=1&testnetPage=1&network=plasma&search=link#plasma-mainnet",
          "iconUrl": "https://d2f70xi62kby8n.cloudfront.net/tokens/link.webp"
        },
        {
          "assetName": "Circle USD",
          "baseAsset": "USDC",
          "quoteAsset": "USD",
          "network": "plasma",
          "url": "https://docs.chain.link/data-feeds/price-feeds/addresses?page=1&testnetPage=1&network=plasma&search=usdc#plasma-mainnet",
          "iconUrl": "https://d2f70xi62kby8n.cloudfront.net/tokens/usdc.webp"
        },
        {
          "assetName": "Compounding OpenDollar",
          "baseAsset": "CUSDO",
          "quoteAsset": "USDO",
          "network": "plasma",
          "url": "https://docs.chain.link/data-feeds/price-feeds/addresses?page=1&testnetPage=1&network=plasma&search=cusdo#plasma-mainnet",
          "iconUrl": "https://d2f70xi62kby8n.cloudfront.net/tokens/cusdo.webp"
        },
        {
          "assetName": "Compounding OpenDollar",
          "baseAsset": "CUSDO",
          "quoteAsset": "USD",
          "network": "plasma",
          "url": "https://docs.chain.link/data-feeds/price-feeds/addresses?page=1&testnetPage=1&network=plasma&search=cusdo#plasma-mainnet",
          "iconUrl": "https://d2f70xi62kby8n.cloudfront.net/tokens/cusdo.webp"
        },
        {
          "assetName": "dForce USD",
          "baseAsset": "USDX",
          "quoteAsset": "USD",
          "network": "plasma",
          "url": "https://docs.chain.link/data-feeds/price-feeds/addresses?page=1&testnetPage=1&network=plasma&search=usx#plasma-mainnet",
          "iconUrl": "https://d2f70xi62kby8n.cloudfront.net/tokens/usdx.webp"
        },
        {
          "assetName": "Ethena",
          "baseAsset": "ENA",
          "quoteAsset": "USD",
          "network": "plasma",
          "url": "https://docs.chain.link/data-feeds/price-feeds/addresses?page=1&testnetPage=1&network=plasma&search=ena#plasma-mainnet",
          "iconUrl": "https://d2f70xi62kby8n.cloudfront.net/tokens/ena.webp"
        },
        {
          "assetName": "Ethena Staked USDe",
          "baseAsset": "SUSDE",
          "quoteAsset": "USDE",
          "network": "plasma",
          "url": "https://docs.chain.link/data-feeds/price-feeds/addresses?page=1&testnetPage=1&network=plasma&search=susde#plasma-mainnet",
          "iconUrl": "https://d2f70xi62kby8n.cloudfront.net/tokens/susde.webp"
        },
        {
          "assetName": "Ethena Staked USDe",
          "baseAsset": "SUSDE",
          "quoteAsset": "USD",
          "network": "plasma",
          "url": "https://docs.chain.link/data-feeds/price-feeds/addresses?page=1&testnetPage=1&network=plasma&search=susde#plasma-mainnet",
          "iconUrl": "https://d2f70xi62kby8n.cloudfront.net/tokens/susde.webp"
        },
        {
          "assetName": "Ethena USDe",
          "baseAsset": "USDE",
          "quoteAsset": "USD",
          "network": "plasma",
          "url": "https://docs.chain.link/data-feeds/price-feeds/addresses?page=1&testnetPage=1&network=plasma&search=usde#plasma-mainnet",
          "iconUrl": "https://d2f70xi62kby8n.cloudfront.net/tokens/usde.webp"
        },
        {
          "assetName": "Ethereum",
          "baseAsset": "ETH",
          "quoteAsset": "USD",
          "network": "plasma",
          "url": "https://docs.chain.link/data-feeds/price-feeds/addresses?page=1&testnetPage=1&network=plasma&search=eth#plasma-mainnet",
          "iconUrl": "https://d2f70xi62kby8n.cloudfront.net/tokens/eth.webp"
        },
        {
          "assetName": "GHO",
          "baseAsset": "GHO",
          "quoteAsset": "GHO",
          "network": "plasma",
          "url": "https://docs.chain.link/data-feeds/price-feeds/addresses?page=1&testnetPage=1&network=plasma&search=gho#plasma-mainnet",
          "iconUrl": "https://d2f70xi62kby8n.cloudfront.net/tokens/gho.webp"
        },
        {
          "assetName": "PCE Price Index — Level",
          "baseAsset": "PCE Price Index — Level",
          "quoteAsset": "",
          "network": "bnb-chain",
          "url": "https://data.chain.link/feeds/bsc/mainnet/pce-price-index-level",
          "iconUrl": "https://d2f70xi62kby8n.cloudfront.net/icons/US.svg"
        },
        {
          "assetName": "PCE Price Index — Percent Change (Annual Rate)",
          "baseAsset": "PCE Price Index — Percent Change (Annual Rate)",
          "quoteAsset": "",
          "network": "bnb-chain",
          "url": "https://data.chain.link/feeds/bsc/mainnet/pce-price-index-percentage",
          "iconUrl": "https://d2f70xi62kby8n.cloudfront.net/icons/US.svg"
        },
        {
          "assetName": "Plasma",
          "baseAsset": "XPL",
          "quoteAsset": "USD",
          "network": "plasma",
          "url": "https://docs.chain.link/data-feeds/price-feeds/addresses?page=1&testnetPage=1&network=plasma&search=xpl#plasma-mainnet",
          "iconUrl": "https://d2f70xi62kby8n.cloudfront.net/tokens/xpl.webp"
        },
        {
          "assetName": "Real Final Sales to Private Domestic Purchasers — Level",
          "baseAsset": "Real Final Sales to Private Domestic Purchasers — Level",
          "quoteAsset": "",
          "network": "bnb-chain",
          "url": "https://data.chain.link/feeds/bsc/mainnet/real-final-sales-to-private-domestic-purchasers-level",
          "iconUrl": "https://d2f70xi62kby8n.cloudfront.net/icons/US.svg"
        },
        {
          "assetName": "Real Final Sales to Private Domestic Purchasers — Percent Change (Annual Rate)",
          "baseAsset": "Real Final Sales to Private Domestic Purchasers — Percent Change (Annual Rate)",
          "quoteAsset": "",
          "network": "bnb-chain",
          "url": "https://data.chain.link/feeds/bsc/mainnet/real-final-sales-to-private-domestic-purchasers-percentage",
          "iconUrl": "https://d2f70xi62kby8n.cloudfront.net/icons/US.svg"
        },
        {
          "assetName": "Real GDP - Level",
          "baseAsset": "Real GDP - Level",
          "quoteAsset": "",
          "network": "bnb-chain",
          "url": "https://data.chain.link/feeds/bsc/mainnet/real-gdp-level",
          "iconUrl": "https://d2f70xi62kby8n.cloudfront.net/icons/US.svg"
        },
        {
          "assetName": "Real GDP — Percent Change (Annual Rate)",
          "baseAsset": "Real GDP — Percent Change (Annual Rate)",
          "quoteAsset": "",
          "network": "bnb-chain",
          "url": "https://data.chain.link/feeds/bsc/mainnet/real-gdp-percentage",
          "iconUrl": "https://d2f70xi62kby8n.cloudfront.net/icons/US.svg"
        },
        {
          "assetName": "Resolv USR",
          "baseAsset": "USR",
          "quoteAsset": "USR",
          "network": "plasma",
          "url": "https://docs.chain.link/data-feeds/price-feeds/addresses?page=1&testnetPage=1&network=plasma&search=usr#plasma-mainnet",
          "iconUrl": "https://d2f70xi62kby8n.cloudfront.net/tokens/usr.webp"
        },
        {
          "assetName": "Resolv USR",
          "baseAsset": "USR",
          "quoteAsset": "USD",
          "network": "plasma",
          "url": "https://docs.chain.link/data-feeds/price-feeds/addresses?page=1&testnetPage=1&network=plasma&search=usr-usd",
          "iconUrl": "https://d2f70xi62kby8n.cloudfront.net/tokens/usr.webp"
        },
        {
          "assetName": "Resolv wstUSR",
          "baseAsset": "wstUSR",
          "quoteAsset": "stUSR",
          "network": "plasma",
          "url": "https://docs.chain.link/data-feeds/price-feeds/addresses?page=1&testnetPage=1&network=plasma&search=wstusr#plasma-mainnet",
          "iconUrl": "https://d2f70xi62kby8n.cloudfront.net/tokens/wstusr.webp"
        },
        {
          "assetName": "RLP / USD Exchange Rate",
          "baseAsset": "RLP",
          "quoteAsset": "USD",
          "network": "plasma",
          "url": "https://docs.chain.link/data-feeds/price-feeds/addresses?page=1&testnetPage=1&network=plasma&search=rlp#plasma-mainnet",
          "iconUrl": "https://d2f70xi62kby8n.cloudfront.net/tokens/rlp.webp"
        },
        {
          "assetName": "sUSDai",
          "baseAsset": "sUSDai",
          "quoteAsset": "USDai",
          "network": "plasma",
          "url": "https://docs.chain.link/data-feeds/price-feeds/addresses?page=1&testnetPage=1&network=plasma&search=susdai#plasma-mainnet",
          "iconUrl": "https://d2f70xi62kby8n.cloudfront.net/tokens/susdai.webp"
        },
        {
          "assetName": "syrupUSDT / USDT Exchange Rate",
          "baseAsset": "syrupUSDT",
          "quoteAsset": "USDT",
          "network": "plasma",
          "url": "https://docs.chain.link/data-feeds/price-feeds/addresses?page=1&testnetPage=1&network=plasma&search=syrupusdt#plasma-mainnet",
          "iconUrl": "https://d2f70xi62kby8n.cloudfront.net/tokens/syrupusdt.webp"
        },
        {
          "assetName": "Tether Gold",
          "baseAsset": "XAUT",
          "quoteAsset": "USD",
          "network": "plasma",
          "url": "https://docs.chain.link/data-feeds/price-feeds/addresses?page=1&testnetPage=1&network=plasma&search=xaut#plasma-mainnet",
          "iconUrl": "https://d2f70xi62kby8n.cloudfront.net/tokens/xaut.webp"
        },
        {
          "assetName": "Tether USD",
          "baseAsset": "USDT",
          "quoteAsset": "USD",
          "network": "plasma",
          "url": "https://docs.chain.link/data-feeds/price-feeds/addresses?page=1&testnetPage=1&network=plasma&search=usdt#plasma-mainnet",
          "iconUrl": "https://d2f70xi62kby8n.cloudfront.net/tokens/usdt.webp"
        },
        {
          "assetName": "USDS",
          "baseAsset": "USDS",
          "quoteAsset": "USD",
          "network": "plasma",
          "url": "https://docs.chain.link/data-feeds/price-feeds/addresses?page=1&testnetPage=1&network=plasma&search=usds#plasma-mainnet",
          "iconUrl": "https://d2f70xi62kby8n.cloudfront.net/tokens/usds.webp"
        },
        {
          "assetName": "USDT0",
          "baseAsset": "USDT0",
          "quoteAsset": "USD",
          "network": "plasma",
          "url": "https://docs.chain.link/data-feeds/price-feeds/addresses?page=1&testnetPage=1&network=plasma&search=usdt0#plasma-mainnet",
          "iconUrl": "https://d2f70xi62kby8n.cloudfront.net/tokens/usdt0.webp"
        },
        {
          "assetName": "World Liberty Financial USD",
          "baseAsset": "USD1",
          "quoteAsset": "USD",
          "network": "linea",
          "url": "https://data.chain.link/feeds/linea/mainnet/usd1-usd",
          "iconUrl": "https://d2f70xi62kby8n.cloudfront.net/tokens/usd1.webp"
        },
        {
          "assetName": "Wrapped eETH",
          "baseAsset": "weETH",
          "quoteAsset": "USD",
          "network": "plasma",
          "url": "https://docs.chain.link/data-feeds/price-feeds/addresses?page=1&testnetPage=1&network=plasma&search=weeth#plasma-mainnet",
          "iconUrl": "https://d2f70xi62kby8n.cloudfront.net/tokens/weeth.webp"
        },
        {
          "assetName": "Wrapped eETH",
          "baseAsset": "weETH",
          "quoteAsset": "eETH",
          "network": "plasma",
          "url": "https://docs.chain.link/data-feeds/price-feeds/addresses?page=1&testnetPage=1&network=plasma&search=weeth#plasma-mainnet",
          "iconUrl": "https://d2f70xi62kby8n.cloudfront.net/tokens/weeth.webp"
        },
        {
          "assetName": "Wrapped rsETH",
          "baseAsset": "wrsETH",
          "quoteAsset": "rsETH",
          "network": "plasma",
          "url": "https://docs.chain.link/data-feeds/price-feeds/addresses?page=1&testnetPage=1&network=plasma&search=wrseth#plasma-mainnet",
          "iconUrl": "https://d2f70xi62kby8n.cloudfront.net/tokens/wrseth.webp"
        },
        {
          "assetName": "XUSD",
          "baseAsset": "XUSD",
          "quoteAsset": "USD",
          "network": "arbitrum",
          "url": "https://data.chain.link/feeds/arbitrum/mainnet/xusd-usd",
          "iconUrl": "https://d2f70xi62kby8n.cloudfront.net/tokens/xusd.webp"
        },
        {
          "assetName": "yBTC / BTC Exchange Rate",
          "baseAsset": "yBTC",
          "quoteAsset": "BTC",
          "network": "arbitrum",
          "url": "https://data.chain.link/feeds/arbitrum/mainnet/ybtc-btc",
          "iconUrl": "https://d2f70xi62kby8n.cloudfront.net/tokens/ybtc.webp"
        },
        {
          "assetName": "yETH / ETH Exchange Rate",
          "baseAsset": "yETH",
          "quoteAsset": "ETH",
          "network": "arbitrum",
          "url": "https://data.chain.link/feeds/arbitrum/mainnet/yeth-eth",
          "iconUrl": "https://d2f70xi62kby8n.cloudfront.net/tokens/yeth.webp"
        }
      ],
      "title": "Added support to Data Feeds",
      "topic": "Data Feeds"
    },
    {
      "category": "integration",
      "date": "2025-09-25",
      "description": "Chainlink Data Streams is available for Plasma Mainnet and Testnet. The verifier proxy addresses and stream IDs are available on the [Stream Addresses](https://docs.chain.link/data-streams/crypto-streams) page.",
      "relatedNetworks": ["plasma"],
      "title": "Data Streams Expands to Plasma",
      "topic": "Data Streams"
    },
    {
      "category": "integration",
      "date": "2025-09-25",
      "description": "Chainlink Data Feeds is available on Plasma Mainnet. View the available price feed information on the [Price Feed Addresses](https://docs.chain.link/data-feeds/price-feeds/addresses?network=bob&page=1) page.",
      "relatedNetworks": ["plasma"],
      "title": "Data Feeds Expands to Plasma Mainnet",
      "topic": "Data Feeds"
    },
    {
      "category": "integration",
      "date": "2025-09-25",
      "description": "Chainlink CCIP expands support to 0G Mainnet.",
      "newNetworks": [
        {
          "displayName": "0G Mainnet",
          "network": "0g",
          "url": "https://docs.chain.link/ccip/directory/mainnet/chain/0g-mainnet"
        }
      ],
      "relatedNetworks": ["0g"],
      "title": "CCIP on 0G",
      "topic": "CCIP"
    },
    {
      "category": "integration",
      "date": "2025-09-25",
      "description": "Chainlink Data Streams is available for new blockchains:\n\n- 0G Aristotle (Mainnet)\n- 0G Galileo (Testnet)\n- Jovay Mainnet\n- Jovay Sepolia Testnet\n\nThe verifier proxy addresses and stream IDs are available on the [Stream Addresses](https://docs.chain.link/data-streams/crypto-streams) page.",
      "relatedNetworks": ["0g", "jovay"],
      "title": "Data Streams Expands to New Blockchains",
      "topic": "Data Streams"
    },
    {
      "category": "integration",
      "date": "2025-09-22",
      "description": "Chainlink CCIP expands support to Plasma.",
      "newNetworks": [
        {
          "displayName": "Plasma Mainnet",
          "network": "plasma",
          "url": "https://docs.chain.link/ccip/directory/mainnet/chain/plasma-mainnet"
        },
        {
          "displayName": "Plasma Testnet",
          "network": "plasma",
          "url": "https://docs.chain.link/ccip/directory/testnet/chain/plasma-testnet"
        }
      ],
      "relatedNetworks": ["plasma"],
      "title": "CCIP on Plasma",
      "topic": "CCIP"
    },
    {
      "category": "integration",
      "date": "2025-09-21",
      "description": "New Data Streams available on all [supported networks](https://docs.chain.link/data-streams/crypto-streams):",
      "relatedNetworks": [
        "apechain",
        "arbitrum",
        "avalanche",
        "base",
        "berachain",
        "bitlayer",
        "blast",
        "bnb-chain",
        "bob",
        "botanix",
        "celo",
        "ethereum",
        "gnosis-chain",
        "gravity",
        "hashkey",
        "hyperliquid",
        "ink",
        "katana",
        "lens",
        "linea",
        "mantle",
        "metis",
        "opbnb",
        "optimism",
        "polygon",
        "ronin",
        "scroll",
        "shibarium",
        "sei",
        "soneium",
        "sonic",
        "solana",
        "taiko",
        "unichain",
        "worldchain",
        "zksync"
      ],
      "relatedTokens": [
        {
          "assetName": "LBTC / BTC Exchange Rate",
          "baseAsset": "LBTC",
          "quoteAsset": "BTC",
          "url": "https://data.chain.link/streams/lbtc-btc",
          "iconUrl": "https://d2f70xi62kby8n.cloudfront.net/tokens/lbtc.webp"
        },
        {
          "assetName": "mevBTC / BTC Exchange Rate",
          "baseAsset": "mevBTC",
          "quoteAsset": "BTC",
          "url": "https://data.chain.link/streams/mevbtc-btc",
          "iconUrl": "https://d2f70xi62kby8n.cloudfront.net/tokens/mevbtc.webp"
        },
        {
          "assetName": "Renzo Restaked ETH",
          "baseAsset": "EZETH",
          "quoteAsset": "ETH",
          "url": "https://data.chain.link/streams/ezeth-eth",
          "iconUrl": "https://d2f70xi62kby8n.cloudfront.net/tokens/ezeth.webp"
        },
        {
          "assetName": "RLP / USD Exchange Rate",
          "baseAsset": "RLP",
          "quoteAsset": "USD",
          "url": "https://data.chain.link/streams/rlp-usd",
          "iconUrl": "https://d2f70xi62kby8n.cloudfront.net/tokens/rlp.webp"
        },
        {
          "assetName": "SDEUSD / DEUSD Exchange Rate",
          "baseAsset": "SDEUSD",
          "quoteAsset": "DEUSD",
          "url": "https://data.chain.link/streams/sdeusd-deusd",
          "iconUrl": "https://d2f70xi62kby8n.cloudfront.net/tokens/sdeusd.webp"
        },
        {
          "assetName": "sUSDC / USD Exchange Rate",
          "baseAsset": "sUSDC",
          "quoteAsset": "USD",
          "url": "https://data.chain.link/streams/susdc-usd",
          "iconUrl": "https://d2f70xi62kby8n.cloudfront.net/tokens/susdc.webp"
        },
        {
          "assetName": "sUSDf / USDf Exchange Rate",
          "baseAsset": "sUSDf",
          "quoteAsset": "USDf",
          "url": "https://data.chain.link/streams/susdf-usdf",
          "iconUrl": "https://d2f70xi62kby8n.cloudfront.net/tokens/susdf.webp"
        },
        {
          "assetName": "uniBTC / BTC Exchange Rate",
          "baseAsset": "uniBTC",
          "quoteAsset": "BTC",
          "url": "https://data.chain.link/streams/unibtc-btc",
          "iconUrl": "https://d2f70xi62kby8n.cloudfront.net/tokens/unibtc.webp"
        },
        {
          "assetName": "USR / USD Exchange Rate",
          "baseAsset": "USR",
          "quoteAsset": "USD",
          "url": "https://data.chain.link/streams/usr-usd",
          "iconUrl": "https://d2f70xi62kby8n.cloudfront.net/tokens/usr.webp"
        },
        {
          "assetName": "WSRUSD / RUSD Exchange Rate",
          "baseAsset": "WSRUSD",
          "quoteAsset": "RUSD",
          "url": "https://data.chain.link/streams/wsrusd-rusd",
          "iconUrl": "https://d2f70xi62kby8n.cloudfront.net/tokens/wsrusd.webp"
        },
        {
          "assetName": "WSTUSR / STUSR Exchange Rate",
          "baseAsset": "WSTUSR",
          "quoteAsset": "STUSR",
          "url": "https://data.chain.link/streams/wstusr-stusr",
          "iconUrl": "https://d2f70xi62kby8n.cloudfront.net/tokens/wstusr.webp"
        }
      ],
      "title": "Added support to Data Streams",
      "topic": "Data Streams"
    },
    {
      "category": "integration",
      "date": "2025-09-21",
      "description": "New SmartData Feeds available:",
      "relatedNetworks": ["avalanche", "optimism"],
      "relatedTokens": [
        {
          "assetName": "Re Offchain Reserves",
          "baseAsset": "Re",
          "network": "avalanche",
          "productTypeCode": "PoR",
          "url": "https://data.chain.link/feeds/avalanche/mainnet/re-reserves",
          "iconUrl": "https://d2f70xi62kby8n.cloudfront.net/tokens/re.webp"
        },
        {
          "assetName": "Virtune Arbitrum ETP / PoR",
          "baseAsset": "ARB",
          "network": "optimism",
          "productTypeCode": "PoR",
          "url": "https://data.chain.link/feeds/optimism/mainnet/virtune-arb-etp-por",
          "iconUrl": "https://d2f70xi62kby8n.cloudfront.net/tokens/arb.webp"
        },
        {
          "assetName": "Virtune Bitcoin ETP / PoR",
          "baseAsset": "BTC",
          "network": "optimism",
          "productTypeCode": "PoR",
          "url": "https://data.chain.link/feeds/optimism/mainnet/virtune-btc-etp-por",
          "iconUrl": "https://d2f70xi62kby8n.cloudfront.net/tokens/btc.webp"
        },
        {
          "assetName": "Virtune Bitcoin Prime ETP / PoR",
          "baseAsset": "BTC",
          "network": "optimism",
          "productTypeCode": "PoR",
          "url": "https://data.chain.link/feeds/optimism/mainnet/virtune-btc-prime-etp-por",
          "iconUrl": "https://d2f70xi62kby8n.cloudfront.net/tokens/btc.webp"
        },
        {
          "assetName": "Virtune Chainlink ETP / PoR",
          "baseAsset": "ETH",
          "network": "optimism",
          "productTypeCode": "PoR",
          "url": "https://data.chain.link/feeds/optimism/mainnet/virtune-link-etp-por",
          "iconUrl": "https://d2f70xi62kby8n.cloudfront.net/tokens/eth.webp"
        },
        {
          "assetName": "Virtune Polygon ETP / PoR",
          "baseAsset": "POL",
          "network": "optimism",
          "productTypeCode": "PoR",
          "url": "https://data.chain.link/feeds/optimism/mainnet/virtune-pol-etp-por",
          "iconUrl": "https://d2f70xi62kby8n.cloudfront.net/tokens/pol.webp"
        },
        {
          "assetName": "Virtune Staked ETH ETP / PoR",
          "baseAsset": "ETH",
          "network": "optimism",
          "productTypeCode": "PoR",
          "url": "https://data.chain.link/feeds/optimism/mainnet/virtune-staked-eth-etp-por",
          "iconUrl": "https://d2f70xi62kby8n.cloudfront.net/tokens/eth.webp"
        }
      ],
      "title": "Added support to SmartData",
      "topic": "SmartData"
    },
    {
      "category": "integration",
      "date": "2025-09-21",
      "description": "New Data Feeds available:",
      "relatedNetworks": ["ethereum", "linea", "arbitrum", "soneium", "avalanche", "sonic", "polygonkatana"],
      "relatedTokens": [
        {
          "assetName": "Bitcoin",
          "baseAsset": "BTC",
          "quoteAsset": "USD",
          "network": "ethereum",
          "url": "https://data.chain.link/feeds/ethereum/mainnet/btc-usd-shared-svr",
          "iconUrl": "https://d2f70xi62kby8n.cloudfront.net/tokens/btc.webp"
        },
        {
          "assetName": "Chainlink",
          "baseAsset": "LINK",
          "quoteAsset": "USD",
          "network": "ethereum",
          "url": "https://data.chain.link/feeds/ethereum/mainnet/link-usd-shared-svr",
          "iconUrl": "https://d2f70xi62kby8n.cloudfront.net/tokens/link.webp"
        },
        {
          "assetName": "Compound",
          "baseAsset": "COMP",
          "quoteAsset": "USD",
          "network": "ethereum",
          "url": "https://data.chain.link/feeds/ethereum/mainnet/comp-usd-shared-svr",
          "iconUrl": "https://d2f70xi62kby8n.cloudfront.net/tokens/comp.webp"
        },
        {
          "assetName": "Ethereum",
          "baseAsset": "ETH",
          "quoteAsset": "USD",
          "network": "ethereum",
          "url": "https://data.chain.link/feeds/ethereum/mainnet/eth-usd-shared-svr",
          "iconUrl": "https://d2f70xi62kby8n.cloudfront.net/tokens/eth.webp"
        },
        {
          "assetName": "Linea",
          "baseAsset": "LINEA",
          "quoteAsset": "USD",
          "network": "linea",
          "url": "https://data.chain.link/feeds/linea/mainnet/linea-usd",
          "iconUrl": "https://d2f70xi62kby8n.cloudfront.net/tokens/linea.webp"
        },
        {
          "assetName": "mStable USD",
          "baseAsset": "MUSD",
          "quoteAsset": "USD",
          "network": "ethereum",
          "url": "https://data.chain.link/feeds/ethereum/mainnet/musd-usd",
          "iconUrl": "https://d2f70xi62kby8n.cloudfront.net/tokens/musd.webp"
        },
        {
          "assetName": "mStable USD",
          "baseAsset": "MUSD",
          "quoteAsset": "USD",
          "network": "linea",
          "url": "https://data.chain.link/feeds/linea/mainnet/musd-usd",
          "iconUrl": "https://d2f70xi62kby8n.cloudfront.net/tokens/musd.webp"
        },
        {
          "assetName": "RLP / USD Exchange Rate",
          "baseAsset": "RLP",
          "quoteAsset": "USD",
          "network": "arbitrum",
          "url": "https://data.chain.link/feeds/arbitrum/mainnet/rlp-usd-exchange-rate",
          "iconUrl": "https://d2f70xi62kby8n.cloudfront.net/tokens/rlp.webp"
        },
        {
          "assetName": "RLP / USD Exchange Rate",
          "baseAsset": "RLP",
          "quoteAsset": "USD",
          "network": "soneium",
          "url": "https://data.chain.link/feeds/soneium/soneium/rlp-usd",
          "iconUrl": "https://d2f70xi62kby8n.cloudfront.net/tokens/rlp.webp"
        },
        {
          "assetName": "USR / USD Exchange Rate",
          "baseAsset": "USR",
          "quoteAsset": "USD",
          "network": "arbitrum",
          "url": "https://data.chain.link/feeds/arbitrum/mainnet/usr-usd-exchange-rate",
          "iconUrl": "https://d2f70xi62kby8n.cloudfront.net/tokens/usr.webp"
        },
        {
          "assetName": "Wrapped rsETH",
          "baseAsset": "wrsETH",
          "quoteAsset": "rsETH",
          "network": "avalanche",
          "url": "https://data.chain.link/feeds/avalanche/mainnet/wrseth-eth",
          "iconUrl": "https://d2f70xi62kby8n.cloudfront.net/tokens/wrseth.webp"
        },
        {
          "assetName": "yBTC / BTC Exchange Rate",
          "baseAsset": " yBTC",
          "quoteAsset": "BTC",
          "network": "sonic",
          "url": "https://data.chain.link/feeds/sonic/sonic/ybtc-btc",
          "iconUrl": "https://d2f70xi62kby8n.cloudfront.net/tokens/ ybtc.webp"
        },
        {
          "assetName": "yETH / ETH Exchange Rate",
          "baseAsset": "yETH",
          "quoteAsset": "ETH",
          "network": "sonic",
          "url": "https://data.chain.link/feeds/sonic/sonic/yeth-eth",
          "iconUrl": "https://d2f70xi62kby8n.cloudfront.net/tokens/yeth.webp"
        },
        {
          "assetName": "yETH / ETH Exchange Rate",
          "baseAsset": "yETH",
          "quoteAsset": "ETH",
          "network": "polygonkatana",
          "url": "https://data.chain.link/feeds/katana/polygon-mainnet-katana/yeth-eth",
          "iconUrl": "https://d2f70xi62kby8n.cloudfront.net/tokens/yeth.webp"
        },
        {
          "assetName": "Yield BTC.B",
          "baseAsset": "YBTC.B",
          "quoteAsset": "BTC",
          "network": "avalanche",
          "url": "https://data.chain.link/feeds/avalanche/mainnet/ybtc.b-btc",
          "iconUrl": "https://d2f70xi62kby8n.cloudfront.net/tokens/ybtc.b.webp"
        }
      ],
      "title": "Added support to Data Feeds",
      "topic": "Data Feeds"
    },
    {
      "category": "deprecation",
      "date": "2025-09-17",
      "description": "The following list of Data Feeds on Solana have been deprecated as Chainlink migrates support to Data Streams' pull-based model.\n\n- 21BTC PoR (Solana)\n- zBTC PoR (Solana)\n- OP-USD (Solana)\n- POL-USD (Solana)\n\nCheck the [Data Streams](https://docs.chain.link/data-streams/reference/report-schema-overview) page for the complete list of Data Streams available on Solana.",
      "title": "Deprecated Solana Data Feeds",
      "topic": "Data Feeds"
    },
    {
      "category": "integration",
      "date": "2025-09-17",
      "description": "Chainlink CCIP expands support to Kaia and Tac.",
      "newNetworks": [
        {
          "displayName": "Kaia Mainnet",
          "network": "kaia",
          "url": "https://docs.chain.link/ccip/directory/mainnet/chain/kaia-mainnet"
        },
        {
          "displayName": "Kaia Kairos Testnet",
          "network": "kaia",
          "url": "https://docs.chain.link/ccip/directory/testnet/chain/kaia-testnet-kairos"
        },
        {
          "displayName": "TAC Mainnet",
          "network": "tac",
          "url": "https://docs.chain.link/ccip/directory/mainnet/chain/tac-mainnet"
        },
        {
          "displayName": "TAC Saint Petersburg Testnet",
          "network": "tac",
          "url": "https://docs.chain.link/ccip/directory/testnet/chain/tac-testnet"
        }
      ],
      "relatedNetworks": ["kaia", "tac"],
      "title": "CCIP on Kaia and Tac",
      "topic": "CCIP"
    },
    {
      "category": "integration",
      "date": "2025-09-17",
      "description": "Chainlink Data Streams is available for Taiko mainnet and testnet. The verifier proxy addresses and stream IDs are available on the [Stream Addresses](https://docs.chain.link/data-streams/crypto-streams) page.",
      "relatedNetworks": ["taiko"],
      "title": "Data Streams Expands to Taiko",
      "topic": "Data Streams"
    },
    {
      "category": "integration",
      "date": "2025-09-14",
      "description": "Newly supported tokens: CGX, DOBO, JASMY, Memento, OHM, OVER, SOIL, USUAL, YNE, beraBTC, oXAUT",
      "relatedTokens": [
        {
          "assetName": "Forkast",
          "baseAsset": "CGX",
          "url": "https://docs.chain.link/ccip/directory/mainnet/token/CGX",
          "iconUrl": "https://d2f70xi62kby8n.cloudfront.net/tokens/cgx.webp?auto=compress%2Cformat&q=60&w=40&h=40&fit=cover"
        },
        {
          "assetName": "DogeBonk.com",
          "baseAsset": "DOBO",
          "url": "https://docs.chain.link/ccip/directory/mainnet/token/DOBO",
          "iconUrl": "https://d2f70xi62kby8n.cloudfront.net/tokens/dobo.webp?auto=compress%2Cformat&q=60&w=40&h=40&fit=cover"
        },
        {
          "assetName": "JasmyCoin",
          "baseAsset": "JASMY",
          "url": "https://docs.chain.link/ccip/directory/mainnet/token/JASMY",
          "iconUrl": "https://d2f70xi62kby8n.cloudfront.net/tokens/jasmy.webp?auto=compress%2Cformat&q=60&w=40&h=40&fit=cover"
        },
        {
          "assetName": "DEXTF Token",
          "baseAsset": "Memento",
          "url": "https://docs.chain.link/ccip/directory/mainnet/token/Memento",
          "iconUrl": "https://d2f70xi62kby8n.cloudfront.net/tokens/dextf.webp?auto=compress%2Cformat&q=60&w=40&h=40&fit=cover"
        },
        {
          "assetName": "Olympus",
          "baseAsset": "OHM",
          "url": "https://docs.chain.link/ccip/directory/mainnet/token/OHM",
          "iconUrl": "https://d2f70xi62kby8n.cloudfront.net/tokens/ohm.webp?auto=compress%2Cformat&q=60&w=40&h=40&fit=cover"
        },
        {
          "assetName": "Overtime DAO Token",
          "baseAsset": "OVER",
          "url": "https://docs.chain.link/ccip/directory/mainnet/token/OVER",
          "iconUrl": "https://d2f70xi62kby8n.cloudfront.net/tokens/over.webp?auto=compress%2Cformat&q=60&w=40&h=40&fit=cover"
        },
        {
          "assetName": "Soil",
          "baseAsset": "SOIL",
          "url": "https://docs.chain.link/ccip/directory/mainnet/token/SOIL",
          "iconUrl": "https://d2f70xi62kby8n.cloudfront.net/tokens/soil.webp?auto=compress%2Cformat&q=60&w=40&h=40&fit=cover"
        },
        {
          "assetName": "USUAL",
          "baseAsset": "USUAL",
          "url": "https://docs.chain.link/ccip/directory/mainnet/token/USUAL",
          "iconUrl": "https://d2f70xi62kby8n.cloudfront.net/tokens/usual.webp?auto=compress%2Cformat&q=60&w=40&h=40&fit=cover"
        },
        {
          "assetName": "yesnoerror",
          "baseAsset": "YNE",
          "url": "https://docs.chain.link/ccip/directory/mainnet/token/YNE",
          "iconUrl": "https://d2f70xi62kby8n.cloudfront.net/tokens/yne.webp?auto=compress%2Cformat&q=60&w=40&h=40&fit=cover"
        },
        {
          "assetName": "Bera Bitcoin",
          "baseAsset": "beraBTC",
          "url": "https://docs.chain.link/ccip/directory/mainnet/token/beraBTC",
          "iconUrl": "https://d2f70xi62kby8n.cloudfront.net/tokens/berabtc.webp?auto=compress%2Cformat&q=60&w=40&h=40&fit=cover"
        },
        {
          "assetName": "OpenXAUT",
          "baseAsset": "oXAUT",
          "url": "https://docs.chain.link/ccip/directory/mainnet/token/oXAUT",
          "iconUrl": "https://d2f70xi62kby8n.cloudfront.net/tokens/oxaut.webp?auto=compress%2Cformat&q=60&w=40&h=40&fit=cover"
        }
      ],
      "title": "Cross-chain token (CCT) standard: Added support for new tokens",
      "topic": "CCIP"
    },
    {
      "category": "integration",
      "date": "2025-09-14",
      "description": "New Data Streams available on all [supported networks](https://docs.chain.link/data-streams/crypto-streams):",
      "relatedNetworks": [
        "apechain",
        "arbitrum",
        "avalanche",
        "base",
        "berachain",
        "bitlayer",
        "blast",
        "bnb-chain",
        "bob",
        "botanix",
        "celo",
        "ethereum",
        "gnosis-chain",
        "gravity",
        "hashkey",
        "hyperliquid",
        "ink",
        "katana",
        "lens",
        "linea",
        "mantle",
        "metis",
        "opbnb",
        "optimism",
        "polygon",
        "ronin",
        "scroll",
        "shibarium",
        "sei",
        "soneium",
        "sonic",
        "solana",
        "taiko",
        "unichain",
        "worldchain",
        "zksync"
      ],
      "relatedTokens": [
        {
          "assetName": "Australian Dollar",
          "baseAsset": "AUD",
          "quoteAsset": "USD",
          "url": "https://data.chain.link/streams/aud-usd",
          "iconUrl": "https://d2f70xi62kby8n.cloudfront.net/tokens/aud.webp"
        },
        {
          "assetName": "Bitlayer",
          "baseAsset": "BTR",
          "quoteAsset": "USD",
          "url": "https://data.chain.link/streams/btr-usd",
          "iconUrl": "https://d2f70xi62kby8n.cloudfront.net/tokens/btr.webp"
        },
        {
          "assetName": "Falcon USD",
          "baseAsset": "USDF",
          "quoteAsset": "USD",
          "url": "https://data.chain.link/streams/usdf-usd",
          "iconUrl": "https://d2f70xi62kby8n.cloudfront.net/tokens/usdf.webp"
        },
        {
          "assetName": "Gold",
          "baseAsset": "XAU",
          "quoteAsset": "USD",
          "url": "https://data.chain.link/streams/xau-usd",
          "iconUrl": "https://d2f70xi62kby8n.cloudfront.net/tokens/xau.webp"
        },
        {
          "assetName": "Keeta",
          "baseAsset": "KTA",
          "quoteAsset": "USD",
          "url": "https://data.chain.link/streams/kta-usd",
          "iconUrl": "https://d2f70xi62kby8n.cloudfront.net/tokens/kta.webp"
        },
        {
          "assetName": "New Zealand Dollar",
          "baseAsset": "NZD",
          "quoteAsset": "USD",
          "url": "https://data.chain.link/streams/nzd-usd",
          "iconUrl": "https://d2f70xi62kby8n.cloudfront.net/tokens/nzd.webp"
        },
        {
          "assetName": "Pound Sterling",
          "baseAsset": "GBP",
          "quoteAsset": "USD",
          "url": "https://data.chain.link/streams/gbp-usd",
          "iconUrl": "https://d2f70xi62kby8n.cloudfront.net/tokens/gbp.webp"
        },
        {
          "assetName": "Silver",
          "baseAsset": "XAG",
          "quoteAsset": "USD",
          "url": "https://data.chain.link/streams/xag-usd",
          "iconUrl": "https://d2f70xi62kby8n.cloudfront.net/tokens/xag.webp"
        },
        {
          "assetName": "USD",
          "baseAsset": "USD",
          "quoteAsset": "CAD",
          "url": "https://data.chain.link/streams/usd-cad",
          "iconUrl": "https://d2f70xi62kby8n.cloudfront.net/tokens/usd.webp"
        },
        {
          "assetName": "USD",
          "baseAsset": "USD",
          "quoteAsset": "JPY",
          "url": "https://data.chain.link/streams/usd-jpy",
          "iconUrl": "https://d2f70xi62kby8n.cloudfront.net/tokens/usd.webp"
        },
        {
          "assetName": "USD",
          "baseAsset": "USD",
          "quoteAsset": "CNH",
          "url": "https://data.chain.link/streams/usd-cnh",
          "iconUrl": "https://d2f70xi62kby8n.cloudfront.net/tokens/usd.webp"
        },
        {
          "assetName": "USD",
          "baseAsset": "USD",
          "quoteAsset": "CHF",
          "url": "https://data.chain.link/streams/usd-chf",
          "iconUrl": "https://d2f70xi62kby8n.cloudfront.net/tokens/usd.webp"
        },
        {
          "assetName": "World Liberty Financial",
          "baseAsset": "WLFI",
          "quoteAsset": "USD",
          "url": "https://data.chain.link/streams/wlfi-usd",
          "iconUrl": "https://d2f70xi62kby8n.cloudfront.net/tokens/wlfi.webp"
        },
        {
          "assetName": "Zora",
          "baseAsset": "ZORA",
          "quoteAsset": "USD",
          "url": "https://data.chain.link/streams/zora-usd",
          "iconUrl": "https://d2f70xi62kby8n.cloudfront.net/tokens/zora.webp"
        }
      ],
      "title": "Added support to Data Streams",
      "topic": "Data Streams"
    },
    {
      "category": "integration",
      "date": "2025-09-14",
      "description": "New SmartData Feeds available:",
      "relatedNetworks": ["polygon"],
      "relatedTokens": [
        {
          "assetName": "VanEck SMH MID iNAV",
          "baseAsset": "VanEck SMH MID iNAV",
          "network": "polygon",
          "productTypeCode": "NAV",
          "url": "https://data.chain.link/feeds/polygon/mainnet/vaneck-smh-mid-inav",
          "iconUrl": "https://d2f70xi62kby8n.cloudfront.net/tokens/vaneck smh mid inav.webp"
        }
      ],
      "title": "Added support to SmartData",
      "topic": "SmartData"
    },
    {
      "category": "integration",
      "date": "2025-09-14",
      "description": "New Data Feeds available:",
      "relatedNetworks": ["ethereum", "bnb-chain", "arbitrum", "sonic", "polygon"],
      "relatedTokens": [
        {
          "assetName": "SUSD1+ / USD1 Exchange Rate",
          "baseAsset": "SUSD1+",
          "quoteAsset": "USD1",
          "network": "ethereum",
          "url": "https://data.chain.link/feeds/ethereum/mainnet/susd1+-usd1-exchange-rate",
          "iconUrl": "https://d2f70xi62kby8n.cloudfront.net/tokens/susd1+.webp"
        },
        {
          "assetName": "World Liberty Financial",
          "baseAsset": "WLFI",
          "quoteAsset": "USD",
          "network": "bnb-chain",
          "url": "https://data.chain.link/feeds/bsc/mainnet/wlfi-usd",
          "iconUrl": "https://d2f70xi62kby8n.cloudfront.net/tokens/wlfi.webp"
        },
        {
          "assetName": "World Liberty Financial",
          "baseAsset": "WLFI",
          "quoteAsset": "USD",
          "network": "arbitrum",
          "url": "https://data.chain.link/feeds/arbitrum/mainnet/wlfi-usd",
          "iconUrl": "https://d2f70xi62kby8n.cloudfront.net/tokens/wlfi.webp"
        },
        {
          "assetName": "Wrapped rsETH",
          "baseAsset": "wrsETH",
          "quoteAsset": "rsETH",
          "network": "sonic",
          "url": "https://data.chain.link/feeds/sonic/sonic/wrseth-eth",
          "iconUrl": "https://d2f70xi62kby8n.cloudfront.net/tokens/wrseth.webp"
        },
        {
          "assetName": "Wrapped stPOL",
          "baseAsset": "wstPOL",
          "quoteAsset": "stPOL",
          "network": "polygon",
          "url": "https://data.chain.link/feeds/polygon/mainnet/wstpol-pol",
          "iconUrl": "https://d2f70xi62kby8n.cloudfront.net/tokens/wstpol.webp"
        },
        {
          "assetName": "yUSD / USD Exchange Rate",
          "baseAsset": "yUSD",
          "quoteAsset": "USD",
          "network": "bnb-chain",
          "url": "https://data.chain.link/feeds/bsc/mainnet/yusd-usd",
          "iconUrl": "https://d2f70xi62kby8n.cloudfront.net/tokens/yusd.webp"
        }
      ],
      "title": "Added support to Data Feeds",
      "topic": "Data Feeds"
    },
    {
      "category": "integration",
      "date": "2025-09-09",
      "description": "- This release continues CCIP's expansion to non-EVMs by adding support for the Aptos blockchain. \n - Aptos is now interoperable with several EVM chains including Ethereum, Arbitrum, Base, BNB, Optimism, and Sonic using the latest [CCIP architecture](https://docs.chain.link/ccip/concepts/architecture). \n - More lanes to and from Aptos will be added in the future. \n - No change to any existing EVM Router addresses. \n - Aptos CCIP details can be seen on the [CCIP Directory](https://docs.chain.link/ccip/directory).",
      "newNetworks": [
        {
          "displayName": "Aptos Mainnet",
          "network": "aptos",
          "url": "https://docs.chain.link/ccip/directory/mainnet/chain/aptos-mainnet"
        },
        {
          "displayName": "Aptos Testnet",
          "network": "aptos",
          "url": "https://docs.chain.link/ccip/directory/testnet/chain/aptos-testnet"
        }
      ],
      "relatedNetworks": ["aptos"],
      "title": "CCIP on Aptos",
      "topic": "CCIP"
    },
    {
      "category": "integration",
      "date": "2025-09-09",
      "description": "Chainlink Data Streams is available for Sei mainnet and testnet. The verifier proxy addresses and stream IDs are available on the [Stream Addresses](https://docs.chain.link/data-streams/crypto-streams) page.",
      "relatedNetworks": ["sei"],
      "title": "Data Streams Expands to Sei",
      "topic": "Data Streams"
    },
    {
      "category": "integration",
      "date": "2025-09-07",
      "description": "Newly supported tokens: WLFI",
      "relatedTokens": [
        {
          "assetName": "World Liberty Financial",
          "baseAsset": "WLFI",
          "url": "https://docs.chain.link/ccip/directory/mainnet/token/WLFI",
          "iconUrl": "https://d2f70xi62kby8n.cloudfront.net/tokens/wlfi.webp?auto=compress%2Cformat&q=60&w=40&h=40&fit=cover"
        }
      ],
      "title": "Cross-chain token (CCT) standard: Added support for new tokens",
      "topic": "CCIP"
    },
    {
      "category": "integration",
      "date": "2025-09-07",
      "description": "New Data Streams available on all [supported networks](https://docs.chain.link/data-streams/crypto-streams):",
      "relatedNetworks": [
        "apechain",
        "arbitrum",
        "avalanche",
        "base",
        "berachain",
        "bitlayer",
        "blast",
        "bnb-chain",
        "bob",
        "botanix",
        "celo",
        "ethereum",
        "gnosis-chain",
        "gravity",
        "hashkey",
        "hyperliquid",
        "ink",
        "katana",
        "lens",
        "linea",
        "mantle",
        "metis",
        "opbnb",
        "optimism",
        "polygon",
        "ronin",
        "scroll",
        "shibarium",
        "soneium",
        "sonic",
        "solana",
        "taiko",
        "unichain",
        "worldchain",
        "zksync"
      ],
      "relatedTokens": [
        {
          "assetName": "Bluefin",
          "baseAsset": "BLUE",
          "quoteAsset": "USD",
          "url": "https://data.chain.link/streams/blue-usd",
          "iconUrl": "https://d2f70xi62kby8n.cloudfront.net/tokens/blue.webp"
        },
        {
          "assetName": "Circle xStock",
          "baseAsset": "CRCLX",
          "quoteAsset": "USD",
          "url": "https://data.chain.link/streams/crclx-usd",
          "iconUrl": "https://d2f70xi62kby8n.cloudfront.net/tokens/crclx.webp"
        },
        {
          "assetName": "Deepbook",
          "baseAsset": "DEEP",
          "quoteAsset": "USD",
          "url": "https://data.chain.link/streams/deep-usd",
          "iconUrl": "https://d2f70xi62kby8n.cloudfront.net/tokens/deep.webp"
        },
        {
          "assetName": "Euro",
          "baseAsset": "EUR",
          "quoteAsset": "USD",
          "url": "https://data.chain.link/streams/eur-usd",
          "iconUrl": "https://d2f70xi62kby8n.cloudfront.net/tokens/eur.webp"
        },
        {
          "assetName": "iPath Series B S&P 500 VIX Short-Term Futures ETF",
          "baseAsset": "VXX",
          "quoteAsset": "USD",
          "url": "https://data.chain.link/streams/vxx-usd",
          "iconUrl": "https://d2f70xi62kby8n.cloudfront.net/tokens/vxx.webp"
        },
        {
          "assetName": "iShares Bitcoin Trust ETF",
          "baseAsset": "IBIT",
          "quoteAsset": "USD",
          "url": "https://data.chain.link/streams/ibit-usd",
          "iconUrl": "https://d2f70xi62kby8n.cloudfront.net/tokens/ibit.webp"
        },
        {
          "assetName": "OKB",
          "baseAsset": "OKB",
          "quoteAsset": "USD",
          "url": "https://data.chain.link/streams/okb-usd",
          "iconUrl": "https://d2f70xi62kby8n.cloudfront.net/tokens/okb.webp"
        },
        {
          "assetName": "Robinhood xStock",
          "baseAsset": "HOODX",
          "quoteAsset": "USD",
          "url": "https://data.chain.link/streams/hoodx-usd",
          "iconUrl": "https://d2f70xi62kby8n.cloudfront.net/tokens/hoodx.webp"
        },
        {
          "assetName": "Tesla xStock",
          "baseAsset": "TSLAX",
          "quoteAsset": "USD",
          "url": "https://data.chain.link/streams/tslax-usd",
          "iconUrl": "https://d2f70xi62kby8n.cloudfront.net/tokens/tslax.webp"
        },
        {
          "assetName": "USD1",
          "baseAsset": "USD1",
          "quoteAsset": "USD",
          "url": "https://data.chain.link/streams/usd1-usd",
          "iconUrl": "https://d2f70xi62kby8n.cloudfront.net/tokens/usd1.webp"
        },
        {
          "assetName": "Usual USD",
          "baseAsset": "USD0",
          "quoteAsset": "USD",
          "url": "https://data.chain.link/streams/usd0-usd",
          "iconUrl": "https://d2f70xi62kby8n.cloudfront.net/tokens/usd0.webp"
        },
        {
          "assetName": "Walrus",
          "baseAsset": "WAL",
          "quoteAsset": "USD",
          "url": "https://data.chain.link/streams/wal-usd",
          "iconUrl": "https://d2f70xi62kby8n.cloudfront.net/tokens/wal.webp"
        },
        {
          "assetName": "WETH - UNISWAP",
          "baseAsset": "WETH.UNISWAP",
          "quoteAsset": "USD",
          "url": "https://data.chain.link/streams/weth.uniswap-usd",
          "iconUrl": "https://d2f70xi62kby8n.cloudfront.net/tokens/weth.uniswap.webp"
        }
      ],
      "title": "Added support to Data Streams",
      "topic": "Data Streams"
    },
    {
      "category": "integration",
      "date": "2025-09-07",
      "description": "New SmartData Feeds available:",
      "relatedNetworks": ["polygon"],
      "relatedTokens": [
        {
          "assetName": "RYT on Polygon",
          "baseAsset": "RYT",
          "network": "polygon",
          "productTypeCode": "PoR",
          "url": "https://data.chain.link/feeds/polygon/mainnet/ryt-polygon",
          "iconUrl": "https://d2f70xi62kby8n.cloudfront.net/tokens/ryt.webp"
        }
      ],
      "title": "Added support to SmartData",
      "topic": "SmartData"
    },
    {
      "category": "integration",
      "date": "2025-09-07",
      "description": "New Data Feeds available:",
      "relatedNetworks": ["arbitrum", "base", "ethereum", "zksync"],
      "relatedTokens": [
        {
          "assetName": "Resolv wstUSR",
          "baseAsset": "wstUSR",
          "quoteAsset": "stUSR",
          "network": "arbitrum",
          "url": "https://data.chain.link/feeds/arbitrum/mainnet/wstusr-stusr",
          "iconUrl": "https://d2f70xi62kby8n.cloudfront.net/tokens/wstusr.webp"
        },
        {
          "assetName": "Sui",
          "baseAsset": "SUI",
          "quoteAsset": "USD",
          "network": "base",
          "url": "https://data.chain.link/feeds/base/base/sui-usd",
          "iconUrl": "https://d2f70xi62kby8n.cloudfront.net/tokens/sui.webp"
        },
        {
          "assetName": "World Liberty Financial",
          "baseAsset": "WLFI",
          "quoteAsset": "USD",
          "network": "ethereum",
          "url": "https://data.chain.link/feeds/ethereum/mainnet/wlfi-usd",
          "iconUrl": "https://d2f70xi62kby8n.cloudfront.net/tokens/wlfi.webp"
        },
        {
          "assetName": "World Liberty Financial USD",
          "baseAsset": "USD1",
          "quoteAsset": "USD",
          "network": "zksync",
          "url": "https://data.chain.link/feeds/zksync/zksync/usd1-usd",
          "iconUrl": "https://d2f70xi62kby8n.cloudfront.net/tokens/usd1.webp"
        }
      ],
      "title": "Added support to Data Feeds",
      "topic": "Data Feeds"
    },
    {
      "category": "integration",
      "date": "2025-08-31",
      "description": "Newly supported tokens: WFRAGSOL, XLAB",
      "relatedTokens": [
        {
          "assetName": "Wrapped Fragmetric Restaked SOL",
          "baseAsset": "WFRAGSOL",
          "url": "https://docs.chain.link/ccip/directory/mainnet/token/WFRAGSOL",
          "iconUrl": "https://d2f70xi62kby8n.cloudfront.net/tokens/wfragsol.webp?auto=compress%2Cformat&q=60&w=40&h=40&fit=cover"
        },
        {
          "assetName": "Dexlab",
          "baseAsset": "XLAB",
          "url": "https://docs.chain.link/ccip/directory/mainnet/token/XLAB",
          "iconUrl": "https://d2f70xi62kby8n.cloudfront.net/tokens/xlab.webp?auto=compress%2Cformat&q=60&w=40&h=40&fit=cover"
        }
      ],
      "title": "Cross-chain token (CCT) standard: Added support for new tokens",
      "topic": "CCIP"
    },
    {
      "category": "integration",
      "date": "2025-08-31",
      "description": "New Data Feeds available:",
      "relatedNetworks": ["ethereum", "arbitrum", "bnb-chain"],
      "relatedTokens": [
        {
          "assetName": "Global Dollar",
          "baseAsset": "USDG",
          "quoteAsset": "USD",
          "network": "ethereum",
          "url": "https://data.chain.link/feeds/ethereum/mainnet/usdg-usd",
          "iconUrl": "https://d2f70xi62kby8n.cloudfront.net/tokens/usdg.webp"
        },
        {
          "assetName": "Global Dollar",
          "baseAsset": "USDG",
          "quoteAsset": "USD",
          "network": "arbitrum",
          "url": "https://data.chain.link/feeds/arbitrum/mainnet/usdg-usd",
          "iconUrl": "https://d2f70xi62kby8n.cloudfront.net/tokens/usdg.webp"
        },
        {
          "assetName": "Resolv wstUSR",
          "baseAsset": "wstUSR",
          "quoteAsset": "stUSR",
          "network": "bnb-chain",
          "url": "https://data.chain.link/feeds/bsc/mainnet/wstusr-stusr-exchange-rate",
          "iconUrl": "https://d2f70xi62kby8n.cloudfront.net/tokens/wstusr.webp"
        },
        {
          "assetName": "Solv Protocol SolvBTC / BTC Exchange Rate",
          "baseAsset": "solvBTC",
          "quoteAsset": "BTC",
          "network": "ethereum",
          "url": "https://data.chain.link/feeds/ethereum/mainnet/solvbtc-btc-exchange-rate",
          "iconUrl": "https://d2f70xi62kby8n.cloudfront.net/tokens/solvbtc.webp"
        },
        {
          "assetName": "SUSD1+ / SUSD Exchange Rate",
          "baseAsset": "SUSD1+",
          "quoteAsset": "SUSD1+",
          "network": "bnb-chain",
          "url": "https://data.chain.link/feeds/bsc/mainnet/susd1+-usd1-exchange-rate",
          "iconUrl": "https://d2f70xi62kby8n.cloudfront.net/tokens/susd1+.webp"
        },
        {
          "assetName": "Treehouse",
          "baseAsset": "TREE",
          "quoteAsset": "USD",
          "network": "bnb-chain",
          "url": "https://data.chain.link/feeds/bsc/mainnet/tree-usd",
          "iconUrl": "https://d2f70xi62kby8n.cloudfront.net/tokens/tree.webp"
        }
      ],
      "title": "Added support to Data Feeds",
      "topic": "Data Feeds"
    },
    {
      "category": "integration",
      "date": "2025-08-28",
      "description": "New Data Feeds available:",
      "relatedNetworks": [
        "ethereum",
        "avalanche",
        "arbitrum",
        "optimism",
        "base",
        "linea",
        "zksync",
        "sonic",
        "mantle",
        "botanix"
      ],
      "relatedTokens": [
        {
          "assetName": "PCE Price Index — Level",
          "baseAsset": "PCE Price Index — Level",
          "quoteAsset": "",
          "network": "ethereum",
          "url": "https://data.chain.link/feeds/ethereum/mainnet/pce-price-index-level",
          "iconUrl": "https://d2f70xi62kby8n.cloudfront.net/icons/US.svg"
        },
        {
          "assetName": "PCE Price Index — Level",
          "baseAsset": "PCE Price Index — Level",
          "quoteAsset": "",
          "network": "avalanche",
          "url": "https://data.chain.link/feeds/avalanche/mainnet/pce-price-index-level",
          "iconUrl": "https://d2f70xi62kby8n.cloudfront.net/icons/US.svg"
        },
        {
          "assetName": "PCE Price Index — Level",
          "baseAsset": "PCE Price Index — Level",
          "quoteAsset": "",
          "network": "arbitrum",
          "url": "https://data.chain.link/feeds/arbitrum/mainnet/pce-price-index-level",
          "iconUrl": "https://d2f70xi62kby8n.cloudfront.net/icons/US.svg"
        },
        {
          "assetName": "PCE Price Index — Level",
          "baseAsset": "PCE Price Index — Level",
          "quoteAsset": "",
          "network": "optimism",
          "url": "https://data.chain.link/feeds/optimism/mainnet/pce-price-index-level",
          "iconUrl": "https://d2f70xi62kby8n.cloudfront.net/icons/US.svg"
        },
        {
          "assetName": "PCE Price Index — Level",
          "baseAsset": "PCE Price Index — Level",
          "quoteAsset": "",
          "network": "base",
          "url": "https://data.chain.link/feeds/base/base/pce-price-index-level",
          "iconUrl": "https://d2f70xi62kby8n.cloudfront.net/icons/US.svg"
        },
        {
          "assetName": "PCE Price Index — Level",
          "baseAsset": "PCE Price Index — Level",
          "quoteAsset": "",
          "network": "linea",
          "url": "https://data.chain.link/feeds/linea/mainnet/pce-price-index-level",
          "iconUrl": "https://d2f70xi62kby8n.cloudfront.net/icons/US.svg"
        },
        {
          "assetName": "PCE Price Index — Level",
          "baseAsset": "PCE Price Index — Level",
          "quoteAsset": "",
          "network": "zksync",
          "url": "https://data.chain.link/feeds/zksync/zksync/pce-price-index-level",
          "iconUrl": "https://d2f70xi62kby8n.cloudfront.net/icons/US.svg"
        },
        {
          "assetName": "PCE Price Index — Level",
          "baseAsset": "PCE Price Index — Level",
          "quoteAsset": "",
          "network": "sonic",
          "url": "https://data.chain.link/feeds/sonic/sonic/pce-price-index-level",
          "iconUrl": "https://d2f70xi62kby8n.cloudfront.net/icons/US.svg"
        },
        {
          "assetName": "PCE Price Index — Level",
          "baseAsset": "PCE Price Index — Level",
          "quoteAsset": "",
          "network": "mantle",
          "url": "https://data.chain.link/feeds/mantle/mantle/pce-price-index-level",
          "iconUrl": "https://d2f70xi62kby8n.cloudfront.net/icons/US.svg"
        },
        {
          "assetName": "PCE Price Index — Level",
          "baseAsset": "PCE Price Index — Level",
          "quoteAsset": "",
          "network": "botanix",
          "url": "https://data.chain.link/feeds/botanix/mainnet/pce-price-index-level",
          "iconUrl": "https://d2f70xi62kby8n.cloudfront.net/icons/US.svg"
        },
        {
          "assetName": "PCE Price Index — Percent Change (Annual Rate)",
          "baseAsset": "PCE Price Index — Percent Change (Annual Rate)",
          "quoteAsset": "",
          "network": "ethereum",
          "url": "https://data.chain.link/feeds/ethereum/mainnet/pce-price-index-percentage",
          "iconUrl": "https://d2f70xi62kby8n.cloudfront.net/icons/US.svg"
        },
        {
          "assetName": "PCE Price Index — Percent Change (Annual Rate)",
          "baseAsset": "PCE Price Index — Percent Change (Annual Rate)",
          "quoteAsset": "",
          "network": "avalanche",
          "url": "https://data.chain.link/feeds/avalanche/mainnet/pce-price-index-percentage",
          "iconUrl": "https://d2f70xi62kby8n.cloudfront.net/icons/US.svg"
        },
        {
          "assetName": "PCE Price Index — Percent Change (Annual Rate)",
          "baseAsset": "PCE Price Index — Percent Change (Annual Rate)",
          "quoteAsset": "",
          "network": "arbitrum",
          "url": "https://data.chain.link/feeds/arbitrum/mainnet/pce-price-index-percentage",
          "iconUrl": "https://d2f70xi62kby8n.cloudfront.net/icons/US.svg"
        },
        {
          "assetName": "PCE Price Index — Percent Change (Annual Rate)",
          "baseAsset": "PCE Price Index — Percent Change (Annual Rate)",
          "quoteAsset": "",
          "network": "optimism",
          "url": "https://data.chain.link/feeds/optimism/mainnet/pce-price-index-percentage",
          "iconUrl": "https://d2f70xi62kby8n.cloudfront.net/icons/US.svg"
        },
        {
          "assetName": "PCE Price Index — Percent Change (Annual Rate)",
          "baseAsset": "PCE Price Index — Percent Change (Annual Rate)",
          "quoteAsset": "",
          "network": "base",
          "url": "https://data.chain.link/feeds/base/base/pce-price-index-percentage",
          "iconUrl": "https://d2f70xi62kby8n.cloudfront.net/icons/US.svg"
        },
        {
          "assetName": "PCE Price Index — Percent Change (Annual Rate)",
          "baseAsset": "PCE Price Index — Percent Change (Annual Rate)",
          "quoteAsset": "",
          "network": "linea",
          "url": "https://data.chain.link/feeds/linea/mainnet/pce-price-index-percentage",
          "iconUrl": "https://d2f70xi62kby8n.cloudfront.net/icons/US.svg"
        },
        {
          "assetName": "PCE Price Index — Percent Change (Annual Rate)",
          "baseAsset": "PCE Price Index — Percent Change (Annual Rate)",
          "quoteAsset": "",
          "network": "zksync",
          "url": "https://data.chain.link/feeds/zksync/zksync/pce-price-index-percentage",
          "iconUrl": "https://d2f70xi62kby8n.cloudfront.net/icons/US.svg"
        },
        {
          "assetName": "PCE Price Index — Percent Change (Annual Rate)",
          "baseAsset": "PCE Price Index — Percent Change (Annual Rate)",
          "quoteAsset": "",
          "network": "sonic",
          "url": "https://data.chain.link/feeds/sonic/sonic/pce-price-index-percentage",
          "iconUrl": "https://d2f70xi62kby8n.cloudfront.net/icons/US.svg"
        },
        {
          "assetName": "PCE Price Index — Percent Change (Annual Rate)",
          "baseAsset": "PCE Price Index — Percent Change (Annual Rate)",
          "quoteAsset": "",
          "network": "mantle",
          "url": "https://data.chain.link/feeds/mantle/mantle/pce-price-index-percentage",
          "iconUrl": "https://d2f70xi62kby8n.cloudfront.net/icons/US.svg"
        },
        {
          "assetName": "PCE Price Index — Percent Change (Annual Rate)",
          "baseAsset": "PCE Price Index — Percent Change (Annual Rate)",
          "quoteAsset": "",
          "network": "botanix",
          "url": "https://data.chain.link/feeds/botanix/mainnet/pce-price-index-percentage",
          "iconUrl": "https://d2f70xi62kby8n.cloudfront.net/icons/US.svg"
        },
        {
          "assetName": "Real Final Sales to Private Domestic Purchasers — Level",
          "baseAsset": "Real Final Sales to Private Domestic Purchasers — Level",
          "quoteAsset": "",
          "network": "ethereum",
          "url": "https://data.chain.link/feeds/ethereum/mainnet/real-final-sales-to-private-domestic-purchasers-level",
          "iconUrl": "https://d2f70xi62kby8n.cloudfront.net/icons/US.svg"
        },
        {
          "assetName": "Real Final Sales to Private Domestic Purchasers — Level",
          "baseAsset": "Real Final Sales to Private Domestic Purchasers — Level",
          "quoteAsset": "",
          "network": "avalanche",
          "url": "https://data.chain.link/feeds/avalanche/mainnet/real-final-sales-to-private-domestic-purchasers-level",
          "iconUrl": "https://d2f70xi62kby8n.cloudfront.net/icons/US.svg"
        },
        {
          "assetName": "Real Final Sales to Private Domestic Purchasers — Level",
          "baseAsset": "Real Final Sales to Private Domestic Purchasers — Level",
          "quoteAsset": "",
          "network": "arbitrum",
          "url": "https://data.chain.link/feeds/arbitrum/mainnet/real-final-sales-to-private-domestic-purchasers-level",
          "iconUrl": "https://d2f70xi62kby8n.cloudfront.net/icons/US.svg"
        },
        {
          "assetName": "Real Final Sales to Private Domestic Purchasers — Level",
          "baseAsset": "Real Final Sales to Private Domestic Purchasers — Level",
          "quoteAsset": "",
          "network": "optimism",
          "url": "https://data.chain.link/feeds/optimism/mainnet/real-final-sales-to-private-domestic-purchasers-level",
          "iconUrl": "https://d2f70xi62kby8n.cloudfront.net/icons/US.svg"
        },
        {
          "assetName": "Real Final Sales to Private Domestic Purchasers — Level",
          "baseAsset": "Real Final Sales to Private Domestic Purchasers — Level",
          "quoteAsset": "",
          "network": "base",
          "url": "https://data.chain.link/feeds/base/base/real-final-sales-to-private-domestic-purchasers-level",
          "iconUrl": "https://d2f70xi62kby8n.cloudfront.net/icons/US.svg"
        },
        {
          "assetName": "Real Final Sales to Private Domestic Purchasers — Level",
          "baseAsset": "Real Final Sales to Private Domestic Purchasers — Level",
          "quoteAsset": "",
          "network": "linea",
          "url": "https://data.chain.link/feeds/linea/mainnet/real-final-sales-to-private-domestic-purchasers-level",
          "iconUrl": "https://d2f70xi62kby8n.cloudfront.net/icons/US.svg"
        },
        {
          "assetName": "Real Final Sales to Private Domestic Purchasers — Level",
          "baseAsset": "Real Final Sales to Private Domestic Purchasers — Level",
          "quoteAsset": "",
          "network": "zksync",
          "url": "https://data.chain.link/feeds/zksync/zksync/real-final-sales-to-private-domestic-purchasers-level",
          "iconUrl": "https://d2f70xi62kby8n.cloudfront.net/icons/US.svg"
        },
        {
          "assetName": "Real Final Sales to Private Domestic Purchasers — Level",
          "baseAsset": "Real Final Sales to Private Domestic Purchasers — Level",
          "quoteAsset": "",
          "network": "sonic",
          "url": "https://data.chain.link/feeds/sonic/sonic/real-final-sales-to-private-domestic-purchasers-level",
          "iconUrl": "https://d2f70xi62kby8n.cloudfront.net/icons/US.svg"
        },
        {
          "assetName": "Real Final Sales to Private Domestic Purchasers — Level",
          "baseAsset": "Real Final Sales to Private Domestic Purchasers — Level",
          "quoteAsset": "",
          "network": "mantle",
          "url": "https://data.chain.link/feeds/mantle/mantle/real-final-sales-to-private-domestic-purchasers-level",
          "iconUrl": "https://d2f70xi62kby8n.cloudfront.net/icons/US.svg"
        },
        {
          "assetName": "Real Final Sales to Private Domestic Purchasers — Level",
          "baseAsset": "Real Final Sales to Private Domestic Purchasers — Level",
          "quoteAsset": "",
          "network": "botanix",
          "url": "https://data.chain.link/feeds/botanix/mainnet/real-final-sales-to-private-domestic-purchasers-level",
          "iconUrl": "https://d2f70xi62kby8n.cloudfront.net/icons/US.svg"
        },
        {
          "assetName": "Real Final Sales to Private Domestic Purchasers — Percent Change (Annual Rate)",
          "baseAsset": "Real Final Sales to Private Domestic Purchasers — Percent Change (Annual Rate)",
          "quoteAsset": "",
          "network": "ethereum",
          "url": "https://data.chain.link/feeds/ethereum/mainnet/real-final-sales-to-private-domestic-purchasers-percentage",
          "iconUrl": "https://d2f70xi62kby8n.cloudfront.net/icons/US.svg"
        },
        {
          "assetName": "Real Final Sales to Private Domestic Purchasers — Percent Change (Annual Rate)",
          "baseAsset": "Real Final Sales to Private Domestic Purchasers — Percent Change (Annual Rate)",
          "quoteAsset": "",
          "network": "avalanche",
          "url": "https://data.chain.link/feeds/avalanche/mainnet/real-final-sales-to-private-domestic-purchasers-percentage",
          "iconUrl": "https://d2f70xi62kby8n.cloudfront.net/icons/US.svg"
        },
        {
          "assetName": "Real Final Sales to Private Domestic Purchasers — Percent Change (Annual Rate)",
          "baseAsset": "Real Final Sales to Private Domestic Purchasers — Percent Change (Annual Rate)",
          "quoteAsset": "",
          "network": "arbitrum",
          "url": "https://data.chain.link/feeds/arbitrum/mainnet/real-final-sales-to-private-domestic-purchasers-percentage",
          "iconUrl": "https://d2f70xi62kby8n.cloudfront.net/icons/US.svg"
        },
        {
          "assetName": "Real Final Sales to Private Domestic Purchasers — Percent Change (Annual Rate)",
          "baseAsset": "Real Final Sales to Private Domestic Purchasers — Percent Change (Annual Rate)",
          "quoteAsset": "",
          "network": "optimism",
          "url": "https://data.chain.link/feeds/optimism/mainnet/real-final-sales-to-private-domestic-purchasers-percentage",
          "iconUrl": "https://d2f70xi62kby8n.cloudfront.net/icons/US.svg"
        },
        {
          "assetName": "Real Final Sales to Private Domestic Purchasers — Percent Change (Annual Rate)",
          "baseAsset": "Real Final Sales to Private Domestic Purchasers — Percent Change (Annual Rate)",
          "quoteAsset": "",
          "network": "base",
          "url": "https://data.chain.link/feeds/base/base/real-final-sales-to-private-domestic-purchasers-percentage",
          "iconUrl": "https://d2f70xi62kby8n.cloudfront.net/icons/US.svg"
        },
        {
          "assetName": "Real Final Sales to Private Domestic Purchasers — Percent Change (Annual Rate)",
          "baseAsset": "Real Final Sales to Private Domestic Purchasers — Percent Change (Annual Rate)",
          "quoteAsset": "",
          "network": "linea",
          "url": "https://data.chain.link/feeds/linea/mainnet/real-final-sales-to-private-domestic-purchasers-percentage",
          "iconUrl": "https://d2f70xi62kby8n.cloudfront.net/icons/US.svg"
        },
        {
          "assetName": "Real Final Sales to Private Domestic Purchasers — Percent Change (Annual Rate)",
          "baseAsset": "Real Final Sales to Private Domestic Purchasers — Percent Change (Annual Rate)",
          "quoteAsset": "",
          "network": "zksync",
          "url": "https://data.chain.link/feeds/zksync/zksync/real-final-sales-to-private-domestic-purchasers-percentage",
          "iconUrl": "https://d2f70xi62kby8n.cloudfront.net/icons/US.svg"
        },
        {
          "assetName": "Real Final Sales to Private Domestic Purchasers — Percent Change (Annual Rate)",
          "baseAsset": "Real Final Sales to Private Domestic Purchasers — Percent Change (Annual Rate)",
          "quoteAsset": "",
          "network": "sonic",
          "url": "https://data.chain.link/feeds/sonic/sonic/real-final-sales-to-private-domestic-purchasers-percentage",
          "iconUrl": "https://d2f70xi62kby8n.cloudfront.net/icons/US.svg"
        },
        {
          "assetName": "Real Final Sales to Private Domestic Purchasers — Percent Change (Annual Rate)",
          "baseAsset": "Real Final Sales to Private Domestic Purchasers — Percent Change (Annual Rate)",
          "quoteAsset": "",
          "network": "mantle",
          "url": "https://data.chain.link/feeds/mantle/mantle/real-final-sales-to-private-domestic-purchasers-percentage",
          "iconUrl": "https://d2f70xi62kby8n.cloudfront.net/icons/US.svg"
        },
        {
          "assetName": "Real Final Sales to Private Domestic Purchasers — Percent Change (Annual Rate)",
          "baseAsset": "Real Final Sales to Private Domestic Purchasers — Percent Change (Annual Rate)",
          "quoteAsset": "",
          "network": "botanix",
          "url": "https://data.chain.link/feeds/botanix/mainnet/real-final-sales-to-private-domestic-purchasers-percentage",
          "iconUrl": "https://d2f70xi62kby8n.cloudfront.net/icons/US.svg"
        },
        {
          "assetName": "Real GDP - Level",
          "baseAsset": "Real GDP - Level",
          "quoteAsset": "",
          "network": "ethereum",
          "url": "https://data.chain.link/feeds/ethereum/mainnet/real-gdp-level",
          "iconUrl": "https://d2f70xi62kby8n.cloudfront.net/icons/US.svg"
        },
        {
          "assetName": "Real GDP - Level",
          "baseAsset": "Real GDP - Level",
          "quoteAsset": "",
          "network": "avalanche",
          "url": "https://data.chain.link/feeds/avalanche/mainnet/real-gdp-level",
          "iconUrl": "https://d2f70xi62kby8n.cloudfront.net/icons/US.svg"
        },
        {
          "assetName": "Real GDP - Level",
          "baseAsset": "Real GDP - Level",
          "quoteAsset": "",
          "network": "sonic",
          "url": "https://data.chain.link/feeds/sonic/sonic/real-gdp-level",
          "iconUrl": "https://d2f70xi62kby8n.cloudfront.net/icons/US.svg"
        },
        {
          "assetName": "Real GDP - Level",
          "baseAsset": "Real GDP - Level",
          "quoteAsset": "",
          "network": "mantle",
          "url": "https://data.chain.link/feeds/mantle/mantle/real-gdp-level",
          "iconUrl": "https://d2f70xi62kby8n.cloudfront.net/icons/US.svg"
        },
        {
          "assetName": "Real GDP - Level",
          "baseAsset": "Real GDP - Level",
          "quoteAsset": "",
          "network": "botanix",
          "url": "https://data.chain.link/feeds/botanix/mainnet/real-gdp-level",
          "iconUrl": "https://d2f70xi62kby8n.cloudfront.net/icons/US.svg"
        },
        {
          "assetName": "Real GDP — Level",
          "baseAsset": "Real GDP — Level",
          "quoteAsset": "",
          "network": "arbitrum",
          "url": "https://data.chain.link/feeds/arbitrum/mainnet/real-gdp-level",
          "iconUrl": "https://d2f70xi62kby8n.cloudfront.net/icons/US.svg"
        },
        {
          "assetName": "Real GDP — Level",
          "baseAsset": "Real GDP — Level",
          "quoteAsset": "",
          "network": "optimism",
          "url": "https://data.chain.link/feeds/optimism/mainnet/real-gdp-level",
          "iconUrl": "https://d2f70xi62kby8n.cloudfront.net/icons/US.svg"
        },
        {
          "assetName": "Real GDP — Level",
          "baseAsset": "Real GDP — Level",
          "quoteAsset": "",
          "network": "base",
          "url": "https://data.chain.link/feeds/base/base/real-gdp-level",
          "iconUrl": "https://d2f70xi62kby8n.cloudfront.net/icons/US.svg"
        },
        {
          "assetName": "Real GDP — Level",
          "baseAsset": "Real GDP — Level",
          "quoteAsset": "",
          "network": "linea",
          "url": "https://data.chain.link/feeds/linea/mainnet/real-gdp-level",
          "iconUrl": "https://d2f70xi62kby8n.cloudfront.net/icons/US.svg"
        },
        {
          "assetName": "Real GDP — Level",
          "baseAsset": "Real GDP — Level",
          "quoteAsset": "",
          "network": "zksync",
          "url": "https://data.chain.link/feeds/zksync/zksync/real-gdp-level",
          "iconUrl": "https://d2f70xi62kby8n.cloudfront.net/icons/US.svg"
        },
        {
          "assetName": "Real GDP — Percent Change (Annual Rate)",
          "baseAsset": "Real GDP — Percent Change (Annual Rate)",
          "quoteAsset": "",
          "network": "ethereum",
          "url": "https://data.chain.link/feeds/ethereum/mainnet/real-gdp-percentage",
          "iconUrl": "https://d2f70xi62kby8n.cloudfront.net/icons/US.svg"
        },
        {
          "assetName": "Real GDP — Percent Change (Annual Rate)",
          "baseAsset": "Real GDP — Percent Change (Annual Rate)",
          "quoteAsset": "",
          "network": "avalanche",
          "url": "https://data.chain.link/feeds/avalanche/mainnet/real-gdp-percentage",
          "iconUrl": "https://d2f70xi62kby8n.cloudfront.net/icons/US.svg"
        },
        {
          "assetName": "Real GDP — Percent Change (Annual Rate)",
          "baseAsset": "Real GDP — Percent Change (Annual Rate)",
          "quoteAsset": "",
          "network": "arbitrum",
          "url": "https://data.chain.link/feeds/arbitrum/mainnet/real-gdp-percentage",
          "iconUrl": "https://d2f70xi62kby8n.cloudfront.net/icons/US.svg"
        },
        {
          "assetName": "Real GDP — Percent Change (Annual Rate)",
          "baseAsset": "Real GDP — Percent Change (Annual Rate)",
          "quoteAsset": "",
          "network": "optimism",
          "url": "https://data.chain.link/feeds/optimism/mainnet/real-gdp-percentage",
          "iconUrl": "https://d2f70xi62kby8n.cloudfront.net/icons/US.svg"
        },
        {
          "assetName": "Real GDP — Percent Change (Annual Rate)",
          "baseAsset": "Real GDP — Percent Change (Annual Rate)",
          "quoteAsset": "",
          "network": "base",
          "url": "https://data.chain.link/feeds/base/base/real-gdp-percentage",
          "iconUrl": "https://d2f70xi62kby8n.cloudfront.net/icons/US.svg"
        },
        {
          "assetName": "Real GDP — Percent Change (Annual Rate)",
          "baseAsset": "Real GDP — Percent Change (Annual Rate)",
          "quoteAsset": "",
          "network": "linea",
          "url": "https://data.chain.link/feeds/linea/mainnet/real-gdp-percentage",
          "iconUrl": "https://d2f70xi62kby8n.cloudfront.net/icons/US.svg"
        },
        {
          "assetName": "Real GDP — Percent Change (Annual Rate)",
          "baseAsset": "Real GDP — Percent Change (Annual Rate)",
          "quoteAsset": "",
          "network": "zksync",
          "url": "https://data.chain.link/feeds/zksync/zksync/real-gdp-percentage",
          "iconUrl": "https://d2f70xi62kby8n.cloudfront.net/icons/US.svg"
        },
        {
          "assetName": "Real GDP — Percent Change (Annual Rate)",
          "baseAsset": "Real GDP — Percent Change (Annual Rate)",
          "quoteAsset": "",
          "network": "sonic",
          "url": "https://data.chain.link/feeds/sonic/sonic/real-gdp-percentage",
          "iconUrl": "https://d2f70xi62kby8n.cloudfront.net/icons/US.svg"
        },
        {
          "assetName": "Real GDP — Percent Change (Annual Rate)",
          "baseAsset": "Real GDP — Percent Change (Annual Rate)",
          "quoteAsset": "",
          "network": "mantle",
          "url": "https://data.chain.link/feeds/mantle/mantle/real-gdp-percentage",
          "iconUrl": "https://d2f70xi62kby8n.cloudfront.net/icons/US.svg"
        },
        {
          "assetName": "Real GDP — Percent Change (Annual Rate)",
          "baseAsset": "Real GDP — Percent Change (Annual Rate)",
          "quoteAsset": "",
          "network": "botanix",
          "url": "https://data.chain.link/feeds/botanix/mainnet/real-gdp-percentage",
          "iconUrl": "https://d2f70xi62kby8n.cloudfront.net/icons/US.svg"
        }
      ],
      "title": "Added support to Data Feeds",
      "topic": "Data Feeds"
    },
    {
      "category": "integration",
      "date": "2025-08-24",
      "description": "Newly supported tokens: ORNG, xGold",
      "relatedTokens": [
        {
          "assetName": "Orange",
          "baseAsset": "ORNG",
          "url": "https://docs.chain.link/ccip/directory/mainnet/token/ORNG",
          "iconUrl": "https://d2f70xi62kby8n.cloudfront.net/tokens/orng.webp?auto=compress%2Cformat&q=60&w=40&h=40&fit=cover"
        },
        {
          "assetName": "xGold",
          "baseAsset": "xGold",
          "url": "https://docs.chain.link/ccip/directory/mainnet/token/xGold",
          "iconUrl": "https://d2f70xi62kby8n.cloudfront.net/tokens/xgold.webp?auto=compress%2Cformat&q=60&w=40&h=40&fit=cover"
        }
      ],
      "title": "Cross-chain token (CCT) standard: Added support for new tokens",
      "topic": "CCIP"
    },
    {
      "category": "integration",
      "date": "2025-08-24",
      "description": "New Data Streams available on all [supported networks](https://docs.chain.link/data-streams/crypto-streams):",
      "relatedNetworks": [
        "apechain",
        "arbitrum",
        "avalanche",
        "base",
        "berachain",
        "bitlayer",
        "blast",
        "bnb-chain",
        "bob",
        "botanix",
        "celo",
        "ethereum",
        "gnosis-chain",
        "gravity",
        "hashkey",
        "hyperliquid",
        "ink",
        "katana",
        "lens",
        "linea",
        "mantle",
        "metis",
        "opbnb",
        "optimism",
        "polygon",
        "ronin",
        "scroll",
        "shibarium",
        "soneium",
        "sonic",
        "solana",
        "taiko",
        "unichain",
        "worldchain",
        "zksync"
      ],
      "relatedTokens": [
        {
          "assetName": "Alphabet xStock",
          "baseAsset": "GOOGLx",
          "quoteAsset": "USD",
          "url": "https://data.chain.link/streams/googlx-usd",
          "iconUrl": "https://d2f70xi62kby8n.cloudfront.net/tokens/googlx.webp"
        },
        {
          "assetName": "Amazon.com Inc xStock",
          "baseAsset": "AMZNx",
          "quoteAsset": "USD",
          "url": "https://data.chain.link/streams/amznx-usd",
          "iconUrl": "https://d2f70xi62kby8n.cloudfront.net/tokens/amznx.webp"
        },
        {
          "assetName": "Apple xStock",
          "baseAsset": "AAPLx",
          "quoteAsset": "USD",
          "url": "https://data.chain.link/streams/aaplx-usd",
          "iconUrl": "https://d2f70xi62kby8n.cloudfront.net/tokens/aaplx.webp"
        },
        {
          "assetName": "Circle Internet Group Inc xStock",
          "baseAsset": "CRCLx",
          "quoteAsset": "USD",
          "url": "https://data.chain.link/streams/crclx-usd",
          "iconUrl": "https://d2f70xi62kby8n.cloudfront.net/tokens/crclx.webp"
        },
        {
          "assetName": "Coinbase Global Inc xStock",
          "baseAsset": "COINx",
          "quoteAsset": "USD",
          "url": "https://data.chain.link/streams/coinx-usd",
          "iconUrl": "https://d2f70xi62kby8n.cloudfront.net/tokens/coinx.webp"
        },
        {
          "assetName": "Convex Finance",
          "baseAsset": "CVX",
          "quoteAsset": "USD",
          "url": "https://data.chain.link/streams/cvx-usd",
          "iconUrl": "https://d2f70xi62kby8n.cloudfront.net/tokens/cvx.webp"
        },
        {
          "assetName": "GIGA",
          "baseAsset": "GIGA",
          "quoteAsset": "USD",
          "url": "https://data.chain.link/streams/giga-usd",
          "iconUrl": "https://d2f70xi62kby8n.cloudfront.net/tokens/giga.webp"
        },
        {
          "assetName": "HUMA",
          "baseAsset": "HUMA",
          "quoteAsset": "USD",
          "url": "https://data.chain.link/streams/huma-usd",
          "iconUrl": "https://d2f70xi62kby8n.cloudfront.net/tokens/huma.webp"
        },
        {
          "assetName": "Indian Rupee crypto",
          "baseAsset": "IDR",
          "quoteAsset": "USDT",
          "url": "https://data.chain.link/streams/idr-usdt",
          "iconUrl": "https://d2f70xi62kby8n.cloudfront.net/tokens/idr.webp"
        },
        {
          "assetName": "IOTA",
          "baseAsset": "IOTA",
          "quoteAsset": "USD",
          "url": "https://data.chain.link/streams/iota-usd",
          "iconUrl": "https://d2f70xi62kby8n.cloudfront.net/tokens/iota.webp"
        },
        {
          "assetName": "KAIA",
          "baseAsset": "KAIA",
          "quoteAsset": "USD",
          "url": "https://data.chain.link/streams/kaia-usd",
          "iconUrl": "https://d2f70xi62kby8n.cloudfront.net/tokens/kaia.webp"
        },
        {
          "assetName": "Kinetiq Staked HYPE",
          "baseAsset": "KHYPE",
          "quoteAsset": "USD",
          "url": "https://data.chain.link/streams/khype-usd",
          "iconUrl": "https://d2f70xi62kby8n.cloudfront.net/tokens/khype.webp"
        },
        {
          "assetName": "LEO Token",
          "baseAsset": "LEO",
          "quoteAsset": "USD",
          "url": "https://data.chain.link/streams/leo-usd",
          "iconUrl": "https://d2f70xi62kby8n.cloudfront.net/tokens/leo.webp"
        },
        {
          "assetName": "Meta Platforms Inc xStock",
          "baseAsset": "METAx",
          "quoteAsset": "USD",
          "url": "https://data.chain.link/streams/metax-usd",
          "iconUrl": "https://d2f70xi62kby8n.cloudfront.net/tokens/metax.webp"
        },
        {
          "assetName": "Microsoft Corp xStock",
          "baseAsset": "MSFTx",
          "quoteAsset": "USD",
          "url": "https://data.chain.link/streams/msftx-usd",
          "iconUrl": "https://d2f70xi62kby8n.cloudfront.net/tokens/msftx.webp"
        },
        {
          "assetName": "Microstrategy Inc Class A xStock",
          "baseAsset": "MSTRx",
          "quoteAsset": "USD",
          "url": "https://data.chain.link/streams/mstrx-usd",
          "iconUrl": "https://d2f70xi62kby8n.cloudfront.net/tokens/mstrx.webp"
        },
        {
          "assetName": "Moonwell",
          "baseAsset": "WELL",
          "quoteAsset": "USD",
          "url": "https://data.chain.link/streams/well-usd",
          "iconUrl": "https://d2f70xi62kby8n.cloudfront.net/tokens/well.webp"
        },
        {
          "assetName": "NEXO",
          "baseAsset": "NEXO",
          "quoteAsset": "USD",
          "url": "https://data.chain.link/streams/nexo-usd",
          "iconUrl": "https://d2f70xi62kby8n.cloudfront.net/tokens/nexo.webp"
        },
        {
          "assetName": "NVIDIA xStock",
          "baseAsset": "NVDAx",
          "quoteAsset": "USD",
          "url": "https://data.chain.link/streams/nvdax-usd",
          "iconUrl": "https://d2f70xi62kby8n.cloudfront.net/tokens/nvdax.webp"
        },
        {
          "assetName": "PEP",
          "baseAsset": "PEP",
          "quoteAsset": "USD",
          "url": "https://data.chain.link/streams/pep-usd",
          "iconUrl": "https://d2f70xi62kby8n.cloudfront.net/tokens/pep.webp"
        },
        {
          "assetName": "QQQ xStock",
          "baseAsset": "QQQx",
          "quoteAsset": "USD",
          "url": "https://data.chain.link/streams/qqqx-usd",
          "iconUrl": "https://d2f70xi62kby8n.cloudfront.net/tokens/qqqx.webp"
        },
        {
          "assetName": "Resolv USR",
          "baseAsset": "USR",
          "quoteAsset": "USD",
          "url": "https://data.chain.link/streams/usr-usd",
          "iconUrl": "https://d2f70xi62kby8n.cloudfront.net/tokens/usr.webp"
        },
        {
          "assetName": "Robinhood Markets Inc xStock",
          "baseAsset": "HOODx",
          "quoteAsset": "USD",
          "url": "https://data.chain.link/streams/hoodx-usd",
          "iconUrl": "https://d2f70xi62kby8n.cloudfront.net/tokens/hoodx.webp"
        },
        {
          "assetName": "S&P 500 xStock",
          "baseAsset": "SPYx",
          "quoteAsset": "USD",
          "url": "https://data.chain.link/streams/spyx-usd",
          "iconUrl": "https://d2f70xi62kby8n.cloudfront.net/tokens/spyx.webp"
        },
        {
          "assetName": "Saros",
          "baseAsset": "SAROS",
          "quoteAsset": "USD",
          "url": "https://data.chain.link/streams/saros-usd",
          "iconUrl": "https://d2f70xi62kby8n.cloudfront.net/tokens/saros.webp"
        },
        {
          "assetName": "SKY",
          "baseAsset": "SKY",
          "quoteAsset": "USD",
          "url": "https://data.chain.link/streams/sky-usd",
          "iconUrl": "https://d2f70xi62kby8n.cloudfront.net/tokens/sky.webp"
        },
        {
          "assetName": "SPK",
          "baseAsset": "SPK",
          "quoteAsset": "USD",
          "url": "https://data.chain.link/streams/spk-usd",
          "iconUrl": "https://d2f70xi62kby8n.cloudfront.net/tokens/spk.webp"
        },
        {
          "assetName": "Tesla Inc xStock",
          "baseAsset": "TSLAx",
          "quoteAsset": "USD",
          "url": "https://data.chain.link/streams/tslax-usd",
          "iconUrl": "https://d2f70xi62kby8n.cloudfront.net/tokens/tslax.webp"
        }
      ],
      "title": "Added support to Data Streams",
      "topic": "Data Streams"
    },
    {
      "category": "integration",
      "date": "2025-08-24",
      "description": "New SmartData Feeds available:",
      "relatedNetworks": [
        "ethereum",
        "bnb-chain",
        "avalanche",
        "arbitrum",
        "base",
        "linea",
        "zksync",
        "soneium",
        "sonic",
        "bob",
        "polygon"
      ],
      "relatedTokens": [
        {
          "assetName": "Bitcoin (BTC)",
          "baseAsset": "xSolvBTC",
          "network": "ethereum",
          "productTypeCode": "NAV",
          "url": "https://data.chain.link/feeds/ethereum/mainnet/xsolvbtc-nav",
          "iconUrl": "https://d2f70xi62kby8n.cloudfront.net/tokens/xsolvbtc.webp"
        },
        {
          "assetName": "Bitcoin (BTC)",
          "baseAsset": "xSolvBTC",
          "network": "bnb-chain",
          "productTypeCode": "NAV",
          "url": "https://data.chain.link/feeds/bsc/mainnet/xsolvbtc-nav",
          "iconUrl": "https://d2f70xi62kby8n.cloudfront.net/tokens/xsolvbtc.webp"
        },
        {
          "assetName": "Bitcoin (BTC)",
          "baseAsset": "xSolvBTC",
          "network": "avalanche",
          "productTypeCode": "NAV",
          "url": "https://data.chain.link/feeds/avalanche/mainnet/xsolvbtc-nav",
          "iconUrl": "https://d2f70xi62kby8n.cloudfront.net/tokens/xsolvbtc.webp"
        },
        {
          "assetName": "Bitcoin (BTC)",
          "baseAsset": "xSolvBTC",
          "network": "arbitrum",
          "productTypeCode": "NAV",
          "url": "https://data.chain.link/feeds/arbitrum/mainnet/xsolvbtc-nav",
          "iconUrl": "https://d2f70xi62kby8n.cloudfront.net/tokens/xsolvbtc.webp"
        },
        {
          "assetName": "Bitcoin (BTC)",
          "baseAsset": "xSolvBTC",
          "network": "base",
          "productTypeCode": "NAV",
          "url": "https://data.chain.link/feeds/base/base/xsolvbtc-nav",
          "iconUrl": "https://d2f70xi62kby8n.cloudfront.net/tokens/xsolvbtc.webp"
        },
        {
          "assetName": "Bitcoin (BTC)",
          "baseAsset": "xSolvBTC",
          "network": "linea",
          "productTypeCode": "NAV",
          "url": "https://data.chain.link/feeds/linea/mainnet/xsolvbtc-nav",
          "iconUrl": "https://d2f70xi62kby8n.cloudfront.net/tokens/xsolvbtc.webp"
        },
        {
          "assetName": "Bitcoin (BTC)",
          "baseAsset": "xSolvBTC",
          "network": "zksync",
          "productTypeCode": "NAV",
          "url": "https://data.chain.link/feeds/zksync/zksync/xsolvbtc-nav",
          "iconUrl": "https://d2f70xi62kby8n.cloudfront.net/tokens/xsolvbtc.webp"
        },
        {
          "assetName": "Bitcoin (BTC)",
          "baseAsset": "xSolvBTC",
          "network": "soneium",
          "productTypeCode": "NAV",
          "url": "https://data.chain.link/feeds/soneium/soneium/xsolvbtc-nav",
          "iconUrl": "https://d2f70xi62kby8n.cloudfront.net/tokens/xsolvbtc.webp"
        },
        {
          "assetName": "Bitcoin (BTC)",
          "baseAsset": "xSolvBTC",
          "network": "sonic",
          "productTypeCode": "NAV",
          "url": "https://data.chain.link/feeds/sonic/sonic/xsolvbtc-nav",
          "iconUrl": "https://d2f70xi62kby8n.cloudfront.net/tokens/xsolvbtc.webp"
        },
        {
          "assetName": "Bitcoin (BTC)",
          "baseAsset": "xSolvBTC",
          "network": "bob",
          "productTypeCode": "NAV",
          "url": "https://data.chain.link/feeds/bob/mainnet/xsolvbtc-nav",
          "iconUrl": "https://d2f70xi62kby8n.cloudfront.net/tokens/xsolvbtc.webp"
        },
        {
          "assetName": "RYT",
          "baseAsset": "RYT",
          "network": "polygon",
          "productTypeCode": "NAV",
          "url": "https://data.chain.link/feeds/polygon/mainnet/ryt-nav",
          "iconUrl": "https://d2f70xi62kby8n.cloudfront.net/tokens/ryt.webp"
        },
        {
          "assetName": "RYT",
          "baseAsset": "RYT",
          "network": "arbitrum",
          "productTypeCode": "NAV",
          "url": "https://data.chain.link/feeds/arbitrum/mainnet/ryt-nav",
          "iconUrl": "https://d2f70xi62kby8n.cloudfront.net/tokens/ryt.webp"
        },
        {
          "assetName": "RYT on Arbitrum",
          "baseAsset": "RYT",
          "network": "arbitrum",
          "productTypeCode": "PoR",
          "url": "https://data.chain.link/feeds/arbitrum/mainnet/ryt-arbitrum",
          "iconUrl": "https://d2f70xi62kby8n.cloudfront.net/tokens/ryt.webp"
        }
      ],
      "title": "Added support to SmartData",
      "topic": "SmartData"
    },
    {
      "category": "integration",
      "date": "2025-08-24",
      "description": "New Data Feeds available:",
      "relatedNetworks": ["ethereum", "arbitrum", "avalanche", "bob", "hedera", "mantle", "soneium", "polygonkatana"],
      "relatedTokens": [
        {
          "assetName": "Aethir",
          "baseAsset": "ATH",
          "quoteAsset": "USD",
          "network": "ethereum",
          "url": "https://data.chain.link/feeds/ethereum/mainnet/ath-usd",
          "iconUrl": "https://d2f70xi62kby8n.cloudfront.net/tokens/ath.webp"
        },
        {
          "assetName": "Aethir",
          "baseAsset": "ATH",
          "quoteAsset": "USD",
          "network": "arbitrum",
          "url": "https://data.chain.link/feeds/arbitrum/mainnet/ath-usd",
          "iconUrl": "https://d2f70xi62kby8n.cloudfront.net/tokens/ath.webp"
        },
        {
          "assetName": "Avant Staked BTC",
          "baseAsset": "savBTC",
          "quoteAsset": "avBTC",
          "network": "avalanche",
          "url": "https://data.chain.link/feeds/avalanche/mainnet/savbtc-avbtc-exchange-rate",
          "iconUrl": "https://d2f70xi62kby8n.cloudfront.net/tokens/savbtc.webp"
        },
        {
          "assetName": "Avant Staked USD",
          "baseAsset": "savUSD",
          "quoteAsset": "avUSD",
          "network": "avalanche",
          "url": "https://data.chain.link/feeds/avalanche/mainnet/savusd-avusd-exchange-rate",
          "iconUrl": "https://d2f70xi62kby8n.cloudfront.net/tokens/savusd.webp"
        },
        {
          "assetName": "Ethena Staked USDe",
          "baseAsset": "SUSDE",
          "quoteAsset": "USD",
          "network": "bob",
          "url": "https://data.chain.link/feeds/bob/mainnet/susde-usd",
          "iconUrl": "https://d2f70xi62kby8n.cloudfront.net/tokens/susde.webp"
        },
        {
          "assetName": "HBARx / HBAR Exchange Rate",
          "baseAsset": "HBARx",
          "quoteAsset": "HBAR",
          "network": "hedera",
          "url": "https://data.chain.link/feeds/hedera/hedera/hbarx-hbar-exchange-rate",
          "iconUrl": "https://d2f70xi62kby8n.cloudfront.net/tokens/hbarx.webp"
        },
        {
          "assetName": "Level USD",
          "baseAsset": "lvlUSD",
          "quoteAsset": "USD",
          "network": "ethereum",
          "url": "https://data.chain.link/feeds/ethereum/mainnet/lvlusd-usd",
          "iconUrl": "https://d2f70xi62kby8n.cloudfront.net/tokens/lvlusd.webp"
        },
        {
          "assetName": "Mantle Restaked Ether",
          "baseAsset": "cmETH",
          "quoteAsset": "USD",
          "network": "mantle",
          "url": "https://data.chain.link/feeds/mantle/mantle/calculated-cmeth-usd",
          "iconUrl": "https://d2f70xi62kby8n.cloudfront.net/tokens/cmeth.webp"
        },
        {
          "assetName": "Mantle Staked Ether",
          "baseAsset": "mETH",
          "quoteAsset": "ETH",
          "network": "mantle",
          "url": "https://data.chain.link/feeds/mantle/mantle/calculated-cmeth-eth",
          "iconUrl": "https://d2f70xi62kby8n.cloudfront.net/tokens/meth.webp"
        },
        {
          "assetName": "Resolv USR",
          "baseAsset": "USR",
          "quoteAsset": "USD",
          "network": "soneium",
          "url": "https://data.chain.link/feeds/soneium/soneium/usr-usd",
          "iconUrl": "https://d2f70xi62kby8n.cloudfront.net/tokens/usr.webp"
        },
        {
          "assetName": "Resolv wstUSR",
          "baseAsset": "wstUSR",
          "quoteAsset": "stUSR",
          "network": "soneium",
          "url": "https://data.chain.link/feeds/soneium/soneium/wstusr-stusr-exchange-rate",
          "iconUrl": "https://d2f70xi62kby8n.cloudfront.net/tokens/wstusr.webp"
        },
        {
          "assetName": "Solv Protocol SolvBTC Jupiter",
          "baseAsset": "SolvBTC.JUP",
          "quoteAsset": "SolvBTC",
          "network": "bob",
          "url": "https://data.chain.link/feeds/bob/mainnet/solvbtc.jup-solvbtc-exchange-rate",
          "iconUrl": "https://d2f70xi62kby8n.cloudfront.net/tokens/solvbtc.jup.webp"
        },
        {
          "assetName": "Staked Frax USD",
          "baseAsset": "SFRXUSD",
          "quoteAsset": "FRXUSD",
          "network": "polygonkatana",
          "url": "https://data.chain.link/feeds/katana/polygon-mainnet-katana/sfrxusd-frxusd-exchange-rate",
          "iconUrl": "https://d2f70xi62kby8n.cloudfront.net/tokens/sfrxusd.webp"
        },
        {
          "assetName": "Staked Frax USD",
          "baseAsset": "sfrxUSD",
          "quoteAsset": "USD",
          "network": "polygonkatana",
          "url": "https://data.chain.link/feeds/katana/polygon-mainnet-katana/sfrxusd-usd",
          "iconUrl": "https://d2f70xi62kby8n.cloudfront.net/tokens/sfrxusd.webp"
        },
        {
          "assetName": "uniBTC / BTC Exchange Rate",
          "baseAsset": "uniBTC",
          "quoteAsset": "BTC",
          "network": "bob",
          "url": "https://data.chain.link/feeds/bob/mainnet/unibtc-btc-exchange-rate",
          "iconUrl": "https://d2f70xi62kby8n.cloudfront.net/tokens/unibtc.webp"
        },
        {
          "assetName": "World Liberty Financial USD",
          "baseAsset": "USD1",
          "quoteAsset": "USD",
          "network": "hedera",
          "url": "https://data.chain.link/feeds/hedera/hedera/usd1-usd",
          "iconUrl": "https://d2f70xi62kby8n.cloudfront.net/tokens/usd1.webp"
        }
      ],
      "title": "Added support to Data Feeds",
      "topic": "Data Feeds"
    },
    {
      "category": "release",
      "date": "2025-08-18",
      "description": "Backed xStock streams are now available on mainnet and testnet.\n\n- Backed xStock streams use the [V10 report schema](https://docs.chain.link/data-streams/reference/report-schema-v10).\n- Verifier proxy addresses and Backed xStock stream IDs are available on the [Stream Addresses](https://docs.chain.link/data-streams/backed-streams) page.",
      "title": "Backed xStock streams",
      "topic": "Data Streams"
    },
    {
      "category": "release",
      "date": "2025-08-18",
      "description": "Net Asset Value (NAV) streams are now available on mainnet and testnet.\n\n- NAV streams use the [V9 report schema](https://docs.chain.link/data-streams/reference/report-schema-v9).\n- Verifier proxy addresses and NAV stream IDs are available on the [Stream Addresses](https://docs.chain.link/data-streams/nav-streams) page.",
      "title": "Net Asset Value streams",
      "topic": "Data Streams"
    },
    {
      "category": "release",
      "date": "2025-08-12",
      "description": "Data Streams now offers a Candlestick API that provides low-frequency, open-high-low-close (OHLC) aggregated trading data. \n See the [Candlestick API documentation](https://docs.chain.link/data-streams/reference/candlestick-api) for more details.",
      "title": "Candlestick API",
      "topic": "Data Streams"
    },
    {
      "category": "integration",
      "date": "2025-08-10",
      "description": "New Data Streams available on all [supported networks](https://docs.chain.link/data-streams/rwa-streams):",
      "relatedNetworks": [
        "apechain",
        "arbitrum",
        "avalanche",
        "base",
        "berachain",
        "bitlayer",
        "blast",
        "bnb-chain",
        "bob",
        "botanix",
        "celo",
        "ethereum",
        "gnosis-chain",
        "gravity",
        "hashkey",
        "hyperliquid",
        "ink",
        "katana",
        "lens",
        "linea",
        "mantle",
        "metis",
        "opbnb",
        "optimism",
        "polygon",
        "ronin",
        "scroll",
        "shibarium",
        "soneium",
        "sonic",
        "solana",
        "taiko",
        "unichain",
        "worldchain",
        "zksync"
      ],
      "relatedTokens": [
        {
          "assetName": "Abbott Laboratories",
          "baseAsset": "ABT",
          "quoteAsset": "USD",
          "url": "https://data.chain.link/streams/abt-usd",
          "iconUrl": "https://d2f70xi62kby8n.cloudfront.net/tokens/abt.webp"
        },
        {
          "assetName": "AbbVie Inc",
          "baseAsset": "ABBV",
          "quoteAsset": "USD",
          "url": "https://data.chain.link/streams/abbv-usd",
          "iconUrl": "https://d2f70xi62kby8n.cloudfront.net/tokens/abbv.webp"
        },
        {
          "assetName": "Adobe Inc",
          "baseAsset": "ADBE",
          "quoteAsset": "USD",
          "url": "https://data.chain.link/streams/adbe-usd",
          "iconUrl": "https://d2f70xi62kby8n.cloudfront.net/tokens/adbe.webp"
        },
        {
          "assetName": "Alphabet Inc - A",
          "baseAsset": "GOOGL",
          "quoteAsset": "USD",
          "url": "https://data.chain.link/streams/googl-usd",
          "iconUrl": "https://d2f70xi62kby8n.cloudfront.net/tokens/googl.webp"
        },
        {
          "assetName": "Amazon.com Inc",
          "baseAsset": "AMZN",
          "quoteAsset": "USD",
          "url": "https://data.chain.link/streams/amzn-usd",
          "iconUrl": "https://d2f70xi62kby8n.cloudfront.net/tokens/amzn.webp"
        },
        {
          "assetName": "American Express Co",
          "baseAsset": "AXP",
          "quoteAsset": "USD",
          "url": "https://data.chain.link/streams/axp-usd",
          "iconUrl": "https://d2f70xi62kby8n.cloudfront.net/tokens/axp.webp"
        },
        {
          "assetName": "Amgen Inc",
          "baseAsset": "AMGN",
          "quoteAsset": "USD",
          "url": "https://data.chain.link/streams/amgn-usd",
          "iconUrl": "https://d2f70xi62kby8n.cloudfront.net/tokens/amgn.webp"
        },
        {
          "assetName": "Apple",
          "baseAsset": "AAPL",
          "quoteAsset": "USD",
          "url": "https://data.chain.link/streams/aapl-usd",
          "iconUrl": "https://d2f70xi62kby8n.cloudfront.net/tokens/aapl.webp"
        },
        {
          "assetName": "Bank of America Corp",
          "baseAsset": "BAC",
          "quoteAsset": "USD",
          "url": "https://data.chain.link/streams/bac-usd",
          "iconUrl": "https://d2f70xi62kby8n.cloudfront.net/tokens/bac.webp"
        },
        {
          "assetName": "Berkshire Hathaway Inc - Class B",
          "baseAsset": "BRKB",
          "quoteAsset": "USD",
          "url": "https://data.chain.link/streams/brkb-usd",
          "iconUrl": "https://d2f70xi62kby8n.cloudfront.net/tokens/brkb.webp"
        },
        {
          "assetName": "Broadcom Inc",
          "baseAsset": "AVGO",
          "quoteAsset": "USD",
          "url": "https://data.chain.link/streams/avgo-usd",
          "iconUrl": "https://d2f70xi62kby8n.cloudfront.net/tokens/avgo.webp"
        },
        {
          "assetName": "Caterpillar Inc",
          "baseAsset": "CAT",
          "quoteAsset": "USD",
          "url": "https://data.chain.link/streams/cat-usd",
          "iconUrl": "https://d2f70xi62kby8n.cloudfront.net/tokens/cat.webp"
        },
        {
          "assetName": "Chevron Corp",
          "baseAsset": "CVX",
          "quoteAsset": "USD",
          "url": "https://data.chain.link/streams/cvx-usd",
          "iconUrl": "https://d2f70xi62kby8n.cloudfront.net/tokens/cvx.webp"
        },
        {
          "assetName": "Circle Internet Group Inc",
          "baseAsset": "CRCL",
          "quoteAsset": "USD",
          "url": "https://data.chain.link/streams/crcl-usd",
          "iconUrl": "https://d2f70xi62kby8n.cloudfront.net/tokens/crcl.webp"
        },
        {
          "assetName": "Cisco Systems Inc",
          "baseAsset": "CSCO",
          "quoteAsset": "USD",
          "url": "https://data.chain.link/streams/csco-usd",
          "iconUrl": "https://d2f70xi62kby8n.cloudfront.net/tokens/csco.webp"
        },
        {
          "assetName": "Coca-Cola Co",
          "baseAsset": "KO",
          "quoteAsset": "USD",
          "url": "https://data.chain.link/streams/ko-usd",
          "iconUrl": "https://d2f70xi62kby8n.cloudfront.net/tokens/ko.webp"
        },
        {
          "assetName": "Coinbase Global Inc",
          "baseAsset": "COIN",
          "quoteAsset": "USD",
          "url": "https://data.chain.link/streams/coin-usd",
          "iconUrl": "https://d2f70xi62kby8n.cloudfront.net/tokens/coin.webp"
        },
        {
          "assetName": "Costco Wholesale Corp",
          "baseAsset": "COST",
          "quoteAsset": "USD",
          "url": "https://data.chain.link/streams/cost-usd",
          "iconUrl": "https://d2f70xi62kby8n.cloudfront.net/tokens/cost.webp"
        },
        {
          "assetName": "Eli Lilly & Co",
          "baseAsset": "LLY",
          "quoteAsset": "USD",
          "url": "https://data.chain.link/streams/lly-usd",
          "iconUrl": "https://d2f70xi62kby8n.cloudfront.net/tokens/lly.webp"
        },
        {
          "assetName": "Exxon Mobil Corp",
          "baseAsset": "XOM",
          "quoteAsset": "USD",
          "url": "https://data.chain.link/streams/xom-usd",
          "iconUrl": "https://d2f70xi62kby8n.cloudfront.net/tokens/xom.webp"
        },
        {
          "assetName": "General Electric Co",
          "baseAsset": "GE",
          "quoteAsset": "USD",
          "url": "https://data.chain.link/streams/ge-usd",
          "iconUrl": "https://d2f70xi62kby8n.cloudfront.net/tokens/ge.webp"
        },
        {
          "assetName": "Goldman Sachs Group Inc",
          "baseAsset": "GS",
          "quoteAsset": "USD",
          "url": "https://data.chain.link/streams/gs-usd",
          "iconUrl": "https://d2f70xi62kby8n.cloudfront.net/tokens/gs.webp"
        },
        {
          "assetName": "Home Depot Inc",
          "baseAsset": "HD",
          "quoteAsset": "USD",
          "url": "https://data.chain.link/streams/hd-usd",
          "iconUrl": "https://d2f70xi62kby8n.cloudfront.net/tokens/hd.webp"
        },
        {
          "assetName": "Intel Corp",
          "baseAsset": "INTC",
          "quoteAsset": "USD",
          "url": "https://data.chain.link/streams/intc-usd",
          "iconUrl": "https://d2f70xi62kby8n.cloudfront.net/tokens/intc.webp"
        },
        {
          "assetName": "International Business Machines Corp",
          "baseAsset": "IBM",
          "quoteAsset": "USD",
          "url": "https://data.chain.link/streams/ibm-usd",
          "iconUrl": "https://d2f70xi62kby8n.cloudfront.net/tokens/ibm.webp"
        },
        {
          "assetName": "Intuit Inc",
          "baseAsset": "INTU",
          "quoteAsset": "USD",
          "url": "https://data.chain.link/streams/intu-usd",
          "iconUrl": "https://d2f70xi62kby8n.cloudfront.net/tokens/intu.webp"
        },
        {
          "assetName": "Invesco QQQ Trust Series 1 ETF",
          "baseAsset": "QQQ",
          "quoteAsset": "USD",
          "url": "https://data.chain.link/streams/qqq-usd",
          "iconUrl": "https://d2f70xi62kby8n.cloudfront.net/tokens/qqq.webp"
        },
        {
          "assetName": "iShares Core S&P 500 ETF",
          "baseAsset": "IVV",
          "quoteAsset": "USD",
          "url": "https://data.chain.link/streams/ivv-usd",
          "iconUrl": "https://d2f70xi62kby8n.cloudfront.net/tokens/ivv.webp"
        },
        {
          "assetName": "iShares Core U.S. Aggregate Bond ETF",
          "baseAsset": "AGG",
          "quoteAsset": "USD",
          "url": "https://data.chain.link/streams/agg-usd",
          "iconUrl": "https://d2f70xi62kby8n.cloudfront.net/tokens/agg.webp"
        },
        {
          "assetName": "iShares MSCI EAFE ETF",
          "baseAsset": "EFA",
          "quoteAsset": "USD",
          "url": "https://data.chain.link/streams/efa-usd",
          "iconUrl": "https://d2f70xi62kby8n.cloudfront.net/tokens/efa.webp"
        },
        {
          "assetName": "iShares MSCI Eurozone ETF",
          "baseAsset": "EZU",
          "quoteAsset": "USD",
          "url": "https://data.chain.link/streams/ezu-usd",
          "iconUrl": "https://d2f70xi62kby8n.cloudfront.net/tokens/ezu.webp"
        },
        {
          "assetName": "iShares MSCI Japan ETF",
          "baseAsset": "EWJ",
          "quoteAsset": "USD",
          "url": "https://data.chain.link/streams/ewj-usd",
          "iconUrl": "https://d2f70xi62kby8n.cloudfront.net/tokens/ewj.webp"
        },
        {
          "assetName": "Johnson & Johnson",
          "baseAsset": "JNJ",
          "quoteAsset": "USD",
          "url": "https://data.chain.link/streams/jnj-usd",
          "iconUrl": "https://d2f70xi62kby8n.cloudfront.net/tokens/jnj.webp"
        },
        {
          "assetName": "JPMorgan Chase & Co",
          "baseAsset": "JPM",
          "quoteAsset": "USD",
          "url": "https://data.chain.link/streams/jpm-usd",
          "iconUrl": "https://d2f70xi62kby8n.cloudfront.net/tokens/jpm.webp"
        },
        {
          "assetName": "Lowe's Cos Inc",
          "baseAsset": "LOW",
          "quoteAsset": "USD",
          "url": "https://data.chain.link/streams/low-usd",
          "iconUrl": "https://d2f70xi62kby8n.cloudfront.net/tokens/low.webp"
        },
        {
          "assetName": "MasterCard Inc",
          "baseAsset": "MA",
          "quoteAsset": "USD",
          "url": "https://data.chain.link/streams/ma-usd",
          "iconUrl": "https://d2f70xi62kby8n.cloudfront.net/tokens/ma.webp"
        },
        {
          "assetName": "McDonald's Corp",
          "baseAsset": "MCD",
          "quoteAsset": "USD",
          "url": "https://data.chain.link/streams/mcd-usd",
          "iconUrl": "https://d2f70xi62kby8n.cloudfront.net/tokens/mcd.webp"
        },
        {
          "assetName": "Merck & Co Inc",
          "baseAsset": "MRK",
          "quoteAsset": "USD",
          "url": "https://data.chain.link/streams/mrk-usd",
          "iconUrl": "https://d2f70xi62kby8n.cloudfront.net/tokens/mrk.webp"
        },
        {
          "assetName": "Merlin’s Seal BTC",
          "baseAsset": "MBTC",
          "quoteAsset": "USD",
          "url": "https://data.chain.link/streams/mbtc-usd",
          "iconUrl": "https://d2f70xi62kby8n.cloudfront.net/tokens/mbtc.webp"
        },
        {
          "assetName": "Meta Platforms Inc",
          "baseAsset": "META",
          "quoteAsset": "USD",
          "url": "https://data.chain.link/streams/meta-usd",
          "iconUrl": "https://d2f70xi62kby8n.cloudfront.net/tokens/meta.webp"
        },
        {
          "assetName": "Microsoft Corp",
          "baseAsset": "MSFT",
          "quoteAsset": "USD",
          "url": "https://data.chain.link/streams/msft-usd",
          "iconUrl": "https://d2f70xi62kby8n.cloudfront.net/tokens/msft.webp"
        },
        {
          "assetName": "Microstrategy Inc Class A",
          "baseAsset": "MSTR",
          "quoteAsset": "USD",
          "url": "https://data.chain.link/streams/mstr-usd",
          "iconUrl": "https://d2f70xi62kby8n.cloudfront.net/tokens/mstr.webp"
        },
        {
          "assetName": "Morgan Stanley",
          "baseAsset": "MS",
          "quoteAsset": "USD",
          "url": "https://data.chain.link/streams/ms-usd",
          "iconUrl": "https://d2f70xi62kby8n.cloudfront.net/tokens/ms.webp"
        },
        {
          "assetName": "Netflix",
          "baseAsset": "NFLX",
          "quoteAsset": "USD",
          "url": "https://data.chain.link/streams/nflx-usd",
          "iconUrl": "https://d2f70xi62kby8n.cloudfront.net/tokens/nflx.webp"
        },
        {
          "assetName": "NVIDIA Corp",
          "baseAsset": "NVDA",
          "quoteAsset": "USD",
          "url": "https://data.chain.link/streams/nvda-usd",
          "iconUrl": "https://d2f70xi62kby8n.cloudfront.net/tokens/nvda.webp"
        },
        {
          "assetName": "Oracle Corp",
          "baseAsset": "ORCL",
          "quoteAsset": "USD",
          "url": "https://data.chain.link/streams/orcl-usd",
          "iconUrl": "https://d2f70xi62kby8n.cloudfront.net/tokens/orcl.webp"
        },
        {
          "assetName": "Philip Morris International",
          "baseAsset": "PM",
          "quoteAsset": "USD",
          "url": "https://data.chain.link/streams/pm-usd",
          "iconUrl": "https://d2f70xi62kby8n.cloudfront.net/tokens/pm.webp"
        },
        {
          "assetName": "Prime Numbers Labs",
          "baseAsset": "PRFI",
          "quoteAsset": "USD",
          "url": "https://data.chain.link/streams/prfi-usd",
          "iconUrl": "https://d2f70xi62kby8n.cloudfront.net/tokens/prfi.webp"
        },
        {
          "assetName": "Procter & Gamble Co",
          "baseAsset": "PG",
          "quoteAsset": "USD",
          "url": "https://data.chain.link/streams/pg-usd",
          "iconUrl": "https://d2f70xi62kby8n.cloudfront.net/tokens/pg.webp"
        },
        {
          "assetName": "QUALCOMM Inc",
          "baseAsset": "QCOM",
          "quoteAsset": "USD",
          "url": "https://data.chain.link/streams/qcom-usd",
          "iconUrl": "https://d2f70xi62kby8n.cloudfront.net/tokens/qcom.webp"
        },
        {
          "assetName": "Robinhood Markets Inc",
          "baseAsset": "HOOD",
          "quoteAsset": "USD",
          "url": "https://data.chain.link/streams/hood-usd",
          "iconUrl": "https://d2f70xi62kby8n.cloudfront.net/tokens/hood.webp"
        },
        {
          "assetName": "Salesforce.com Inc",
          "baseAsset": "CRM",
          "quoteAsset": "USD",
          "url": "https://data.chain.link/streams/crm-usd",
          "iconUrl": "https://d2f70xi62kby8n.cloudfront.net/tokens/crm.webp"
        },
        {
          "assetName": "SPDR Gold Shares ETF",
          "baseAsset": "GLD",
          "quoteAsset": "USD",
          "url": "https://data.chain.link/streams/gld-usd",
          "iconUrl": "https://d2f70xi62kby8n.cloudfront.net/tokens/gld.webp"
        },
        {
          "assetName": "SPDR S&P 500 ETF",
          "baseAsset": "SPY",
          "quoteAsset": "USD",
          "url": "https://data.chain.link/streams/spy-usd",
          "iconUrl": "https://d2f70xi62kby8n.cloudfront.net/tokens/spy.webp"
        },
        {
          "assetName": "T-Mobile US Inc",
          "baseAsset": "TMUS",
          "quoteAsset": "USD",
          "url": "https://data.chain.link/streams/tmus-usd",
          "iconUrl": "https://d2f70xi62kby8n.cloudfront.net/tokens/tmus.webp"
        },
        {
          "assetName": "Tesla Inc",
          "baseAsset": "TSLA",
          "quoteAsset": "USD",
          "url": "https://data.chain.link/streams/tsla-usd",
          "iconUrl": "https://d2f70xi62kby8n.cloudfront.net/tokens/tsla.webp"
        },
        {
          "assetName": "Texas Instruments Inc",
          "baseAsset": "TXN",
          "quoteAsset": "USD",
          "url": "https://data.chain.link/streams/txn-usd",
          "iconUrl": "https://d2f70xi62kby8n.cloudfront.net/tokens/txn.webp"
        },
        {
          "assetName": "Union Pacific Corp",
          "baseAsset": "UNP",
          "quoteAsset": "USD",
          "url": "https://data.chain.link/streams/unp-usd",
          "iconUrl": "https://d2f70xi62kby8n.cloudfront.net/tokens/unp.webp"
        },
        {
          "assetName": "UnitedHealth Group Inc",
          "baseAsset": "UNH",
          "quoteAsset": "USD",
          "url": "https://data.chain.link/streams/unh-usd",
          "iconUrl": "https://d2f70xi62kby8n.cloudfront.net/tokens/unh.webp"
        },
        {
          "assetName": "Vanguard FTSE Developed Mkts ETF",
          "baseAsset": "VEA",
          "quoteAsset": "USD",
          "url": "https://data.chain.link/streams/vea-usd",
          "iconUrl": "https://d2f70xi62kby8n.cloudfront.net/tokens/vea.webp"
        },
        {
          "assetName": "Vanguard S&P 500 ETF",
          "baseAsset": "VOO",
          "quoteAsset": "USD",
          "url": "https://data.chain.link/streams/voo-usd",
          "iconUrl": "https://d2f70xi62kby8n.cloudfront.net/tokens/voo.webp"
        },
        {
          "assetName": "Vanguard Total Stock Mkt ETF",
          "baseAsset": "VTI",
          "quoteAsset": "USD",
          "url": "https://data.chain.link/streams/vti-usd",
          "iconUrl": "https://d2f70xi62kby8n.cloudfront.net/tokens/vti.webp"
        },
        {
          "assetName": "Vanguard Value ETF",
          "baseAsset": "VTV",
          "quoteAsset": "USD",
          "url": "https://data.chain.link/streams/vtv-usd",
          "iconUrl": "https://d2f70xi62kby8n.cloudfront.net/tokens/vtv.webp"
        },
        {
          "assetName": "Verizon Communications Inc",
          "baseAsset": "VZ",
          "quoteAsset": "USD",
          "url": "https://data.chain.link/streams/vz-usd",
          "iconUrl": "https://d2f70xi62kby8n.cloudfront.net/tokens/vz.webp"
        },
        {
          "assetName": "Visa Inc",
          "baseAsset": "V",
          "quoteAsset": "USD",
          "url": "https://data.chain.link/streams/v-usd",
          "iconUrl": "https://d2f70xi62kby8n.cloudfront.net/tokens/v.webp"
        },
        {
          "assetName": "Walmart Inc",
          "baseAsset": "WMT",
          "quoteAsset": "USD",
          "url": "https://data.chain.link/streams/wmt-usd",
          "iconUrl": "https://d2f70xi62kby8n.cloudfront.net/tokens/wmt.webp"
        },
        {
          "assetName": "Wells Fargo & Co",
          "baseAsset": "WFC",
          "quoteAsset": "USD",
          "url": "https://data.chain.link/streams/wfc-usd",
          "iconUrl": "https://d2f70xi62kby8n.cloudfront.net/tokens/wfc.webp"
        }
      ],
      "title": "Added support to Data Streams",
      "topic": "Data Streams"
    },
    {
      "category": "integration",
      "date": "2025-08-10",
      "description": "New Data Feeds available:",
      "relatedNetworks": [
        "bnb-chain",
        "arbitrum",
        "avalanche",
        "optimism",
        "base",
        "sonic",
        "polygonkatana",
        "botanix"
      ],
      "relatedTokens": [
        {
          "assetName": "Staked Falcon USD",
          "baseAsset": "sUSDf",
          "quoteAsset": "USDf",
          "network": "bnb-chain",
          "url": "https://data.chain.link/feeds/bsc/mainnet/susdf-usdf-exchange-rate",
          "iconUrl": "https://d2f70xi62kby8n.cloudfront.net/tokens/susdf.webp"
        },
        {
          "assetName": "syrupUSDC / USDC Exchange Rate",
          "baseAsset": "syrupUSDC",
          "quoteAsset": "USDC",
          "network": "arbitrum",
          "url": "https://data.chain.link/feeds/arbitrum/mainnet/syrupusdc-usdc-exchange-rate",
          "iconUrl": "https://d2f70xi62kby8n.cloudfront.net/tokens/syrupusdc.webp"
        },
        {
          "assetName": "syrupUSDC-USDC Exchange Rate",
          "baseAsset": "syrupUSDC",
          "quoteAsset": "USDC",
          "network": "avalanche",
          "url": "https://data.chain.link/feeds/avalanche/mainnet/syrupusdc-usdc-exchange-rate",
          "iconUrl": "https://d2f70xi62kby8n.cloudfront.net/tokens/syrupusdc.webp"
        },
        {
          "assetName": "vyUSD / USD Exchange Rate",
          "baseAsset": "vyUSD",
          "quoteAsset": "USD",
          "network": "arbitrum",
          "url": "https://data.chain.link/feeds/arbitrum/mainnet/vyusd-usd-exchange-rate",
          "iconUrl": "https://d2f70xi62kby8n.cloudfront.net/tokens/vyusd.webp"
        },
        {
          "assetName": "vyUSD / USD Exchange Rate",
          "baseAsset": "vyUSD",
          "quoteAsset": "USD",
          "network": "optimism",
          "url": "https://data.chain.link/feeds/optimism/mainnet/vyusd-usd-exchange-rate",
          "iconUrl": "https://d2f70xi62kby8n.cloudfront.net/tokens/vyusd.webp"
        },
        {
          "assetName": "vyUSD / USD Exchange Rate",
          "baseAsset": "vyUSD",
          "quoteAsset": "USD",
          "network": "base",
          "url": "https://data.chain.link/feeds/base/base/vyusd-usd-exchange-rate",
          "iconUrl": "https://d2f70xi62kby8n.cloudfront.net/tokens/vyusd.webp"
        },
        {
          "assetName": "vyUSD / USD Exchange Rate",
          "baseAsset": "vyUSD",
          "quoteAsset": "USD",
          "network": "sonic",
          "url": "https://data.chain.link/feeds/sonic/sonic/vyusd-usd-exchange-rate",
          "iconUrl": "https://d2f70xi62kby8n.cloudfront.net/tokens/vyusd.webp"
        },
        {
          "assetName": "vyUSD / USD Exchange Rate",
          "baseAsset": "vyUSD",
          "quoteAsset": "USD",
          "network": "polygonkatana",
          "url": "https://data.chain.link/feeds/katana/polygon-mainnet-katana/vyusd-usd-exchange-rate",
          "iconUrl": "https://d2f70xi62kby8n.cloudfront.net/tokens/vyusd.webp"
        },
        {
          "assetName": "yPUSD-PUSD Exchange Rate",
          "baseAsset": "yPUSD",
          "quoteAsset": "PUSD",
          "network": "botanix",
          "url": "https://data.chain.link/feeds/botanix/mainnet/ypusd-pusd-exchange-rate",
          "iconUrl": "https://d2f70xi62kby8n.cloudfront.net/tokens/ypusd.webp"
        }
      ],
      "title": "Added support to Data Feeds",
      "topic": "Data Feeds"
    },
    {
      "category": "release",
      "date": "2025-08-04",
      "description": "Real World Asset (RWA) streams are now available on mainnet and testnet.\n\n- RWA streams use the [V8 report schema](https://docs.chain.link/data-streams/reference/report-schema-v8).\n- Verifier proxy addresses and RWA stream IDs are available on the [Stream Addresses](https://docs.chain.link/data-streams/rwa-streams) page.",
      "title": "Real World Asset streams",
      "topic": "Data Streams"
    },
    {
      "category": "integration",
      "date": "2025-08-03",
      "description": "Newly supported tokens: USDf, VSN, enzoBTC",
      "relatedTokens": [
        {
          "assetName": "Falcon USD",
          "baseAsset": "USDf",
          "url": "https://docs.chain.link/ccip/directory/mainnet/token/USDf",
          "iconUrl": "https://d2f70xi62kby8n.cloudfront.net/tokens/usdf.webp?auto=compress%2Cformat"
        },
        {
          "assetName": "Vision",
          "baseAsset": "VSN",
          "url": "https://docs.chain.link/ccip/directory/mainnet/token/VSN",
          "iconUrl": "https://d2f70xi62kby8n.cloudfront.net/tokens/vsn.webp?auto=compress%2Cformat"
        },
        {
          "assetName": "Lorenzo Wrapped Bitcoin",
          "baseAsset": "enzoBTC",
          "url": "https://docs.chain.link/ccip/directory/mainnet/token/enzoBTC",
          "iconUrl": "https://d2f70xi62kby8n.cloudfront.net/tokens/enzobtc.webp?auto=compress%2Cformat"
        }
      ],
      "title": "Cross-chain token (CCT) standard: Added support for new tokens",
      "topic": "CCIP"
    },
    {
      "category": "integration",
      "date": "2025-08-03",
      "description": "New SmartData Feeds available:",
      "relatedNetworks": ["ethereum"],
      "relatedTokens": [
        {
          "assetName": "Bitget Wrapped Bitcoin (bgBTC)",
          "baseAsset": "bgBTC",
          "network": "ethereum",
          "productTypeCode": "PoR",
          "url": "https://data.chain.link/feeds/ethereum/mainnet/bgbtc-por",
          "iconUrl": "https://d2f70xi62kby8n.cloudfront.net/tokens/bgbtc.webp"
        }
      ],
      "title": "Added support to SmartData",
      "topic": "SmartData"
    },
    {
      "category": "integration",
      "date": "2025-08-03",
      "description": "New Data Feeds available:",
      "relatedNetworks": ["bob", "botanix", "ethereum", "bnb-chain", "arbitrum", "base", "tron"],
      "relatedTokens": [
        {
          "assetName": "Babylon",
          "baseAsset": "BABY",
          "quoteAsset": "USD",
          "network": "bob",
          "url": "https://data.chain.link/feeds/bob/mainnet/baby-usd",
          "iconUrl": "https://d2f70xi62kby8n.cloudfront.net/tokens/baby.webp"
        },
        {
          "assetName": "Botanix Pegged Bitcoin",
          "baseAsset": "pBTC",
          "quoteAsset": "USD",
          "network": "botanix",
          "url": "https://data.chain.link/feeds/botanix/mainnet/pbtc-usd",
          "iconUrl": "https://d2f70xi62kby8n.cloudfront.net/tokens/pbtc.webp"
        },
        {
          "assetName": "Dolomite",
          "baseAsset": "DOLO",
          "quoteAsset": "USD",
          "network": "ethereum",
          "url": "https://data.chain.link/feeds/ethereum/mainnet/dolo-usd",
          "iconUrl": "https://d2f70xi62kby8n.cloudfront.net/tokens/dolo.webp"
        },
        {
          "assetName": "Fetch.ai",
          "baseAsset": "FET",
          "quoteAsset": "USD",
          "network": "bnb-chain",
          "url": "https://data.chain.link/feeds/bsc/mainnet/fet-usd",
          "iconUrl": "https://d2f70xi62kby8n.cloudfront.net/tokens/fet.webp"
        },
        {
          "assetName": "LBTC / BTC",
          "baseAsset": "LBTC",
          "quoteAsset": "BTC",
          "network": "bob",
          "url": "https://data.chain.link/feeds/bob/mainnet/lbtc-btc",
          "iconUrl": "https://d2f70xi62kby8n.cloudfront.net/tokens/lbtc.webp"
        },
        {
          "assetName": "OpenUSDT",
          "baseAsset": "OUSDT",
          "quoteAsset": "USD",
          "network": "bob",
          "url": "https://data.chain.link/feeds/bob/mainnet/ousdt-usd",
          "iconUrl": "https://d2f70xi62kby8n.cloudfront.net/tokens/ousdt.webp"
        },
        {
          "assetName": "PUSD",
          "baseAsset": "PUSD",
          "quoteAsset": "USD",
          "network": "botanix",
          "url": "https://data.chain.link/feeds/botanix/mainnet/pusd-usd",
          "iconUrl": "https://d2f70xi62kby8n.cloudfront.net/tokens/pusd.webp"
        },
        {
          "assetName": "rovBTC / BTC Exchange Rate",
          "baseAsset": "rovBTC",
          "quoteAsset": "BTC",
          "network": "botanix",
          "url": "https://data.chain.link/feeds/botanix/mainnet/rovbtc-btc-exchange-rate",
          "iconUrl": "https://d2f70xi62kby8n.cloudfront.net/tokens/rovbtc.webp"
        },
        {
          "assetName": "Solv Protocol SolvBTC",
          "baseAsset": "solvBTC",
          "quoteAsset": "BTC",
          "network": "bob",
          "url": "https://data.chain.link/feeds/bob/mainnet/solvbtc-btc",
          "iconUrl": "https://d2f70xi62kby8n.cloudfront.net/tokens/solvbtc.webp"
        },
        {
          "assetName": "Solv Protocol Staked BTC",
          "baseAsset": "xSolvBTC",
          "quoteAsset": "SolvBTC",
          "network": "bob",
          "url": "https://data.chain.link/feeds/bob/mainnet/xSolvBTC-SolvBTC",
          "iconUrl": "https://d2f70xi62kby8n.cloudfront.net/tokens/xsolvbtc.webp"
        },
        {
          "assetName": "Sui",
          "baseAsset": "SUI",
          "quoteAsset": "USD",
          "network": "arbitrum",
          "url": "https://data.chain.link/feeds/arbitrum/mainnet/sui-usd",
          "iconUrl": "https://d2f70xi62kby8n.cloudfront.net/tokens/sui.webp"
        },
        {
          "assetName": "syrupUSDC-USDC Exchange Rate",
          "baseAsset": "syrupUSDC",
          "quoteAsset": "USDC",
          "network": "base",
          "url": "https://data.chain.link/feeds/base/base/syrupusdc-usdc-exchange-rate",
          "iconUrl": "https://d2f70xi62kby8n.cloudfront.net/tokens/syrupusdc.webp"
        },
        {
          "assetName": "tBTC",
          "baseAsset": "tBTC",
          "quoteAsset": "BTC",
          "network": "bob",
          "url": "https://data.chain.link/feeds/bob/mainnet/tbtc-btc",
          "iconUrl": "https://d2f70xi62kby8n.cloudfront.net/tokens/tbtc.webp"
        },
        {
          "assetName": "tBTC",
          "baseAsset": "tBTC",
          "quoteAsset": "USD",
          "network": "bob",
          "url": "https://data.chain.link/feeds/bob/mainnet/tbtc-usd",
          "iconUrl": "https://d2f70xi62kby8n.cloudfront.net/tokens/tbtc.webp"
        },
        {
          "assetName": "World Liberty Financial USD",
          "baseAsset": "USD1",
          "quoteAsset": "USD",
          "network": "tron",
          "url": "https://docs.chain.link/data-feeds/price-feeds/addresses?page=1&network=tron&search=usd1",
          "iconUrl": "https://d2f70xi62kby8n.cloudfront.net/tokens/usd1.webp"
        },
        {
          "assetName": "Wrapped stETH",
          "baseAsset": "wstETH",
          "quoteAsset": "ETH",
          "network": "bob",
          "url": "https://data.chain.link/feeds/bob/mainnet/wsteth-eth",
          "iconUrl": "https://d2f70xi62kby8n.cloudfront.net/tokens/wsteth.webp"
        },
        {
          "assetName": "yUSD / USD Exchange Rate",
          "baseAsset": "yUSD",
          "quoteAsset": "USD",
          "network": "base",
          "url": "https://data.chain.link/feeds/base/base/yUSD-USD",
          "iconUrl": "https://d2f70xi62kby8n.cloudfront.net/tokens/yusd.webp"
        }
      ],
      "title": "Added support to Data Feeds",
      "topic": "Data Feeds"
    },
    {
      "category": "release",
      "date": "2025-08-01",
      "description": "DEX State Price Streams are now available on mainnet and testnet.\n\n- DEX streams use the [V3 report schema](https://docs.chain.link/data-streams/reference/report-schema-v3-dex).\n- Verifier proxy addresses and NAV stream IDs are available on the [Stream Addresses](https://docs.chain.link/data-streams/crypto-streams) page. [Learn more about DEX State Price Streams.](https://docs.chain.link/data-streams/concepts/dex-state-price-streams)",
      "title": "DEX State Price Streams",
      "topic": "Data Streams"
    },
    {
      "category": "release",
      "date": "2025-07-28",
      "description": "Chainlink Node v2.26.0 is now available. See the [Release Notes](https://github.com/smartcontractkit/chainlink/releases/tag/v2.26.0) for details.",
      "title": "Chainlink Node v2.26.0",
      "topic": "Nodes"
    },
    {
      "category": "integration",
      "date": "2025-07-27",
      "description": "Newly supported tokens: BTR, ILMT, MICHI, RIZE, TREE, USD0, USELESS, YBTC.B, stBTC",
      "relatedTokens": [
        {
          "assetName": "BTR Token",
          "baseAsset": "BTR",
          "url": "https://docs.chain.link/ccip/directory/mainnet/token/BTR",
          "iconUrl": "https://d2f70xi62kby8n.cloudfront.net/tokens/btr.webp?auto=compress%2Cformat"
        },
        {
          "assetName": "Iluminary Token",
          "baseAsset": "ILMT",
          "url": "https://docs.chain.link/ccip/directory/mainnet/token/ILMT",
          "iconUrl": "https://d2f70xi62kby8n.cloudfront.net/tokens/ilmt.webp?auto=compress%2Cformat"
        },
        {
          "assetName": "michi",
          "baseAsset": "MICHI",
          "url": "https://docs.chain.link/ccip/directory/mainnet/token/MICHI",
          "iconUrl": "https://d2f70xi62kby8n.cloudfront.net/tokens/michi.webp?auto=compress%2Cformat"
        },
        {
          "assetName": "RIZE",
          "baseAsset": "RIZE",
          "url": "https://docs.chain.link/ccip/directory/mainnet/token/RIZE",
          "iconUrl": "https://d2f70xi62kby8n.cloudfront.net/tokens/rize.webp?auto=compress%2Cformat"
        },
        {
          "assetName": "Treehouse Token",
          "baseAsset": "TREE",
          "url": "https://docs.chain.link/ccip/directory/mainnet/token/TREE",
          "iconUrl": "https://d2f70xi62kby8n.cloudfront.net/tokens/tree.webp?auto=compress%2Cformat"
        },
        {
          "assetName": "Usual USD",
          "baseAsset": "USD0",
          "url": "https://docs.chain.link/ccip/directory/mainnet/token/USD0",
          "iconUrl": "https://d2f70xi62kby8n.cloudfront.net/tokens/usd0.webp?auto=compress%2Cformat"
        },
        {
          "assetName": "USELESS COIN",
          "baseAsset": "USELESS",
          "url": "https://docs.chain.link/ccip/directory/mainnet/token/USELESS",
          "iconUrl": "https://d2f70xi62kby8n.cloudfront.net/tokens/useless.webp?auto=compress%2Cformat"
        },
        {
          "assetName": "Yield BTC.B",
          "baseAsset": "YBTC.B",
          "url": "https://docs.chain.link/ccip/directory/mainnet/token/YBTC.B",
          "iconUrl": "https://d2f70xi62kby8n.cloudfront.net/tokens/ybtcb.webp?auto=compress%2Cformat"
        },
        {
          "assetName": "Lorenzo stBTC",
          "baseAsset": "stBTC",
          "url": "https://docs.chain.link/ccip/directory/mainnet/token/stBTC",
          "iconUrl": "https://d2f70xi62kby8n.cloudfront.net/tokens/stbtc.webp?auto=compress%2Cformat"
        }
      ],
      "title": "Cross-chain token (CCT) standard: Added support for new tokens",
      "topic": "CCIP"
    },
    {
      "category": "integration",
      "date": "2025-07-27",
      "description": "New SmartData Feeds available:",
      "relatedNetworks": ["bnb-chain"],
      "relatedTokens": [
        {
          "assetName": "Bitcoin (BTC)",
          "baseAsset": "enzoBTC",
          "network": "bnb-chain",
          "productTypeCode": "PoR",
          "url": "https://data.chain.link/feeds/bsc/mainnet/enzobtc-por",
          "iconUrl": "https://d2f70xi62kby8n.cloudfront.net/tokens/enzobtc.webp"
        }
      ],
      "title": "Added support to SmartData",
      "topic": "SmartData"
    },
    {
      "category": "integration",
      "date": "2025-07-27",
      "description": "New Data Feeds available:",
      "relatedNetworks": ["bnb-chain", "optimism"],
      "relatedTokens": [
        {
          "assetName": "Bedrock",
          "baseAsset": "BR",
          "quoteAsset": "USD",
          "network": "bnb-chain",
          "url": "https://data.chain.link/feeds/bsc/mainnet/br-usd",
          "iconUrl": "https://d2f70xi62kby8n.cloudfront.net/tokens/br.webp"
        },
        {
          "assetName": "yUSD / USD Exchange Rate",
          "baseAsset": "yUSD",
          "quoteAsset": "USD",
          "network": "optimism",
          "url": "https://data.chain.link/feeds/optimism/mainnet/yUSD-USD",
          "iconUrl": "https://d2f70xi62kby8n.cloudfront.net/tokens/yusd.webp"
        }
      ],
      "title": "Added support to Data Feeds",
      "topic": "Data Feeds"
    },
    {
      "category": "integration",
      "date": "2025-07-21",
      "description": "Newly supported tokens: BTR, ILMT, USELESS, YBTC.B, stBTC",
      "relatedTokens": [
        {
          "assetName": "BTR Token",
          "baseAsset": "BTR",
          "url": "https://docs.chain.link/ccip/directory/mainnet/token/BTR",
          "iconUrl": "https://d2f70xi62kby8n.cloudfront.net/tokens/btr.webp?auto=compress%2Cformat"
        },
        {
          "assetName": "Iluminary Token",
          "baseAsset": "ILMT",
          "url": "https://docs.chain.link/ccip/directory/mainnet/token/ILMT",
          "iconUrl": "https://d2f70xi62kby8n.cloudfront.net/tokens/ilmt.webp?auto=compress%2Cformat"
        },
        {
          "assetName": "USELESS COIN",
          "baseAsset": "USELESS",
          "url": "https://docs.chain.link/ccip/directory/mainnet/token/USELESS",
          "iconUrl": "https://d2f70xi62kby8n.cloudfront.net/tokens/useless.webp?auto=compress%2Cformat"
        },
        {
          "assetName": "Yield BTC.B",
          "baseAsset": "YBTC.B",
          "url": "https://docs.chain.link/ccip/directory/mainnet/token/YBTC.B",
          "iconUrl": "https://d2f70xi62kby8n.cloudfront.net/tokens/ybtcb.webp?auto=compress%2Cformat"
        },
        {
          "assetName": "Lorenzo stBTC",
          "baseAsset": "stBTC",
          "url": "https://docs.chain.link/ccip/directory/mainnet/token/stBTC",
          "iconUrl": "https://d2f70xi62kby8n.cloudfront.net/tokens/stbtc.webp?auto=compress%2Cformat"
        }
      ],
      "title": "Cross-chain token (CCT) standard: Added support for new tokens",
      "topic": "CCIP"
    },
    {
      "category": "integration",
      "date": "2025-07-20",
      "description": "New Data Streams available on all [supported networks](https://docs.chain.link/data-streams/crypto-streams):",
      "relatedNetworks": [
        "apechain",
        "arbitrum",
        "avalanche",
        "base",
        "berachain",
        "bitlayer",
        "blast",
        "bnb-chain",
        "bob",
        "botanix",
        "celo",
        "ethereum",
        "gnosis-chain",
        "gravity",
        "hashkey",
        "hyperliquid",
        "ink",
        "katana",
        "lens",
        "linea",
        "mantle",
        "metis",
        "opbnb",
        "optimism",
        "polygon",
        "ronin",
        "scroll",
        "shibarium",
        "soneium",
        "sonic",
        "solana",
        "taiko",
        "unichain",
        "worldchain",
        "zksync"
      ],
      "relatedTokens": [
        {
          "assetName": "Pump.fun",
          "baseAsset": "PUMP",
          "quoteAsset": "USD",
          "url": "https://data.chain.link/streams/pump-usd",
          "iconUrl": "https://d2f70xi62kby8n.cloudfront.net/tokens/pump.webp"
        }
      ],
      "title": "Added support to Data Streams",
      "topic": "Data Streams"
    },
    {
      "category": "integration",
      "date": "2025-07-20",
      "description": "New Data Feeds available:",
      "relatedNetworks": ["arbitrum"],
      "relatedTokens": [
        {
          "assetName": "Pump",
          "baseAsset": "PUMP",
          "quoteAsset": "USD",
          "network": "arbitrum",
          "url": "https://data.chain.link/feeds/arbitrum/mainnet/pump-usd",
          "iconUrl": "https://d2f70xi62kby8n.cloudfront.net/tokens/pump.webp"
        }
      ],
      "title": "Added support to Data Feeds",
      "topic": "Data Feeds"
    },
    {
      "category": "integration",
      "date": "2025-07-13",
      "description": "New Data Feeds available:",
      "relatedNetworks": ["botanix", "polygonkatana", "base", "bob"],
      "relatedTokens": [
        {
          "assetName": "AUSD",
          "baseAsset": "AUSD",
          "quoteAsset": "USD",
          "network": "botanix",
          "url": "https://data.chain.link/feeds/botanix/mainnet/ausd-usd",
          "iconUrl": "https://d2f70xi62kby8n.cloudfront.net/tokens/ausd.webp"
        },
        {
          "assetName": "AUSD",
          "baseAsset": "AUSD",
          "quoteAsset": "USD",
          "network": "polygonkatana",
          "url": "https://data.chain.link/feeds/katana/polygon-mainnet-katana/ausd-usd",
          "iconUrl": "https://d2f70xi62kby8n.cloudfront.net/tokens/ausd.webp"
        },
        {
          "assetName": "Australian Dollar",
          "baseAsset": "AUD",
          "quoteAsset": "USD",
          "network": "base",
          "url": "https://data.chain.link/feeds/base/base/aud-usd",
          "iconUrl": "https://d2f70xi62kby8n.cloudfront.net/tokens/aud.webp"
        },
        {
          "assetName": "Bitcoin",
          "baseAsset": "BTC",
          "quoteAsset": "USD",
          "network": "botanix",
          "url": "https://data.chain.link/feeds/botanix/mainnet/btc-usd",
          "iconUrl": "https://d2f70xi62kby8n.cloudfront.net/tokens/btc.webp"
        },
        {
          "assetName": "Bitcoin",
          "baseAsset": "BTC",
          "quoteAsset": "USD",
          "network": "polygonkatana",
          "url": "https://data.chain.link/feeds/katana/polygon-mainnet-katana/btc-usd",
          "iconUrl": "https://d2f70xi62kby8n.cloudfront.net/tokens/btc.webp"
        },
        {
          "assetName": "Bitcoin",
          "baseAsset": "BTC",
          "quoteAsset": "USD",
          "network": "bob",
          "url": "https://data.chain.link/feeds/bob/mainnet/btc-usd",
          "iconUrl": "https://d2f70xi62kby8n.cloudfront.net/tokens/btc.webp"
        },
        {
          "assetName": "Chainlink",
          "baseAsset": "LINK",
          "quoteAsset": "USD",
          "network": "botanix",
          "url": "https://data.chain.link/feeds/botanix/mainnet/link-usd",
          "iconUrl": "https://d2f70xi62kby8n.cloudfront.net/tokens/link.webp"
        },
        {
          "assetName": "Chainlink",
          "baseAsset": "LINK",
          "quoteAsset": "USD",
          "network": "polygonkatana",
          "url": "https://data.chain.link/feeds/katana/polygon-mainnet-katana/link-usd",
          "iconUrl": "https://d2f70xi62kby8n.cloudfront.net/tokens/link.webp"
        },
        {
          "assetName": "Chainlink",
          "baseAsset": "LINK",
          "quoteAsset": "USD",
          "network": "bob",
          "url": "https://data.chain.link/feeds/bob/mainnet/link-usd",
          "iconUrl": "https://d2f70xi62kby8n.cloudfront.net/tokens/link.webp"
        },
        {
          "assetName": "Circle USD",
          "baseAsset": "USDC",
          "quoteAsset": "USD",
          "network": "botanix",
          "url": "https://data.chain.link/feeds/botanix/mainnet/usdc-usd",
          "iconUrl": "https://d2f70xi62kby8n.cloudfront.net/tokens/usdc.webp"
        },
        {
          "assetName": "Circle USD",
          "baseAsset": "USDC",
          "quoteAsset": "USD",
          "network": "polygonkatana",
          "url": "https://data.chain.link/feeds/katana/polygon-mainnet-katana/usdc-usd",
          "iconUrl": "https://d2f70xi62kby8n.cloudfront.net/tokens/usdc.webp"
        },
        {
          "assetName": "Circle USD",
          "baseAsset": "USDC",
          "quoteAsset": "USD",
          "network": "bob",
          "url": "https://data.chain.link/feeds/bob/mainnet/usdc-usd",
          "iconUrl": "https://d2f70xi62kby8n.cloudfront.net/tokens/usdc.webp"
        },
        {
          "assetName": "Ethereum",
          "baseAsset": "ETH",
          "quoteAsset": "USD",
          "network": "botanix",
          "url": "https://data.chain.link/feeds/botanix/mainnet/eth-usd",
          "iconUrl": "https://d2f70xi62kby8n.cloudfront.net/tokens/eth.webp"
        },
        {
          "assetName": "Ethereum",
          "baseAsset": "ETH",
          "quoteAsset": "USD",
          "network": "polygonkatana",
          "url": "https://data.chain.link/feeds/katana/polygon-mainnet-katana/eth-usd",
          "iconUrl": "https://d2f70xi62kby8n.cloudfront.net/tokens/eth.webp"
        },
        {
          "assetName": "Ethereum",
          "baseAsset": "ETH",
          "quoteAsset": "USD",
          "network": "bob",
          "url": "https://data.chain.link/feeds/bob/mainnet/eth-usd",
          "iconUrl": "https://d2f70xi62kby8n.cloudfront.net/tokens/eth.webp"
        },
        {
          "assetName": "Jito Staked SOL",
          "baseAsset": "JITOSOL",
          "quoteAsset": "USD",
          "network": "polygonkatana",
          "url": "https://data.chain.link/feeds/katana/polygon-mainnet-katana/jitosol-usd",
          "iconUrl": "https://d2f70xi62kby8n.cloudfront.net/tokens/jitosol.webp"
        },
        {
          "assetName": "Jito Staked SOL",
          "baseAsset": "JITOSOL",
          "quoteAsset": "SOL",
          "network": "polygonkatana",
          "url": "https://data.chain.link/feeds/katana/polygon-mainnet-katana/jitosol-sol",
          "iconUrl": "https://d2f70xi62kby8n.cloudfront.net/tokens/jitosol.webp"
        },
        {
          "assetName": "LBTC / BTC",
          "baseAsset": "LBTC",
          "quoteAsset": "BTC",
          "network": "polygonkatana",
          "url": "https://data.chain.link/feeds/katana/polygon-mainnet-katana/lbtc-btc",
          "iconUrl": "https://d2f70xi62kby8n.cloudfront.net/tokens/lbtc.webp"
        },
        {
          "assetName": "Lombard Staked BTC",
          "baseAsset": "LBTC",
          "quoteAsset": "USD",
          "network": "polygonkatana",
          "url": "https://data.chain.link/feeds/katana/polygon-mainnet-katana/lbtc-usd",
          "iconUrl": "https://d2f70xi62kby8n.cloudfront.net/tokens/lbtc.webp"
        },
        {
          "assetName": "Morpho",
          "baseAsset": "MORPHO",
          "quoteAsset": "USD",
          "network": "polygonkatana",
          "url": "https://data.chain.link/feeds/katana/polygon-mainnet-katana/morpho-usd",
          "iconUrl": "https://d2f70xi62kby8n.cloudfront.net/tokens/morpho.webp"
        },
        {
          "assetName": "Philippine Peso",
          "baseAsset": "PHP",
          "quoteAsset": "USD",
          "network": "base",
          "url": "https://data.chain.link/feeds/base/base/php-usd",
          "iconUrl": "https://d2f70xi62kby8n.cloudfront.net/tokens/php.webp"
        },
        {
          "assetName": "POL",
          "baseAsset": "POL",
          "quoteAsset": "USD",
          "network": "polygonkatana",
          "url": "https://data.chain.link/feeds/katana/polygon-mainnet-katana/pol-usd",
          "iconUrl": "https://d2f70xi62kby8n.cloudfront.net/tokens/pol.webp"
        },
        {
          "assetName": "Singapore Dollar",
          "baseAsset": "SGD",
          "quoteAsset": "USD",
          "network": "base",
          "url": "https://data.chain.link/feeds/base/base/sgd-usd",
          "iconUrl": "https://d2f70xi62kby8n.cloudfront.net/tokens/sgd.webp"
        },
        {
          "assetName": "Solana",
          "baseAsset": "SOL",
          "quoteAsset": "USD",
          "network": "polygonkatana",
          "url": "https://data.chain.link/feeds/katana/polygon-mainnet-katana/sol-usd",
          "iconUrl": "https://d2f70xi62kby8n.cloudfront.net/tokens/sol.webp"
        },
        {
          "assetName": "stBTC / BTC Exchange Rate",
          "baseAsset": "stBTC",
          "quoteAsset": "BTC",
          "network": "botanix",
          "url": "https://data.chain.link/feeds/botanix/mainnet/stbtc-btc-exchange-rate",
          "iconUrl": "https://d2f70xi62kby8n.cloudfront.net/tokens/stbtc.webp"
        },
        {
          "assetName": "Sushi",
          "baseAsset": "SUSHI",
          "quoteAsset": "USD",
          "network": "polygonkatana",
          "url": "https://data.chain.link/feeds/katana/polygon-mainnet-katana/sushi-usd",
          "iconUrl": "https://d2f70xi62kby8n.cloudfront.net/tokens/sushi.webp"
        },
        {
          "assetName": "Tether USD",
          "baseAsset": "USDT",
          "quoteAsset": "USD",
          "network": "botanix",
          "url": "https://data.chain.link/feeds/botanix/mainnet/usdt-usd",
          "iconUrl": "https://d2f70xi62kby8n.cloudfront.net/tokens/usdt.webp"
        },
        {
          "assetName": "Tether USD",
          "baseAsset": "USDT",
          "quoteAsset": "USD",
          "network": "polygonkatana",
          "url": "https://data.chain.link/feeds/katana/polygon-mainnet-katana/usdt-usd",
          "iconUrl": "https://d2f70xi62kby8n.cloudfront.net/tokens/usdt.webp"
        },
        {
          "assetName": "Tether USD",
          "baseAsset": "USDT",
          "quoteAsset": "USD",
          "network": "bob",
          "url": "https://data.chain.link/feeds/bob/mainnet/usdt-usd",
          "iconUrl": "https://d2f70xi62kby8n.cloudfront.net/tokens/usdt.webp"
        },
        {
          "assetName": "USDS",
          "baseAsset": "USDS",
          "quoteAsset": "USD",
          "network": "polygonkatana",
          "url": "https://data.chain.link/feeds/katana/polygon-mainnet-katana/usds-usd",
          "iconUrl": "https://d2f70xi62kby8n.cloudfront.net/tokens/usds.webp"
        },
        {
          "assetName": "World Liberty Financial USD",
          "baseAsset": "USD1",
          "quoteAsset": "USD",
          "network": "botanix",
          "url": "https://data.chain.link/feeds/botanix/mainnet/usd1-usd",
          "iconUrl": "https://d2f70xi62kby8n.cloudfront.net/tokens/usd1.webp"
        },
        {
          "assetName": "Wrapped Bitcoin",
          "baseAsset": "WBTC",
          "quoteAsset": "BTC",
          "network": "polygonkatana",
          "url": "https://data.chain.link/feeds/katana/polygon-mainnet-katana/wbtc-btc",
          "iconUrl": "https://d2f70xi62kby8n.cloudfront.net/tokens/wbtc.webp"
        },
        {
          "assetName": "Wrapped Bitcoin",
          "baseAsset": "WBTC",
          "quoteAsset": "BTC",
          "network": "polygonkatana",
          "url": "https://data.chain.link/feeds/katana/polygon-mainnet-katana/wbtc-usd",
          "iconUrl": "https://d2f70xi62kby8n.cloudfront.net/tokens/wbtc.webp"
        },
        {
          "assetName": "Wrapped Bitcoin",
          "baseAsset": "WBTC",
          "quoteAsset": "BTC",
          "network": "bob",
          "url": "https://data.chain.link/feeds/bob/mainnet/wbtc-btc",
          "iconUrl": "https://d2f70xi62kby8n.cloudfront.net/tokens/wbtc.webp"
        },
        {
          "assetName": "Wrapped eETH",
          "baseAsset": "weETH",
          "quoteAsset": "USD",
          "network": "polygonkatana",
          "url": "https://data.chain.link/feeds/katana/polygon-mainnet-katana/weeth-eth",
          "iconUrl": "https://d2f70xi62kby8n.cloudfront.net/tokens/weeth.webp"
        },
        {
          "assetName": "Wrapped stETH",
          "baseAsset": "WSTETH",
          "quoteAsset": "ETH",
          "network": "polygonkatana",
          "url": "https://data.chain.link/feeds/katana/polygon-mainnet-katana/wsteth-eth",
          "iconUrl": "https://d2f70xi62kby8n.cloudfront.net/tokens/wsteth.webp"
        },
        {
          "assetName": "Yearn Finance",
          "baseAsset": "YFI",
          "quoteAsset": "USD",
          "network": "polygonkatana",
          "url": "https://data.chain.link/feeds/katana/polygon-mainnet-katana/yfi-usd",
          "iconUrl": "https://d2f70xi62kby8n.cloudfront.net/tokens/yfi.webp"
        },
        {
          "assetName": "yUSD / USD Exchange Rate",
          "baseAsset": "yUSD",
          "quoteAsset": "USD",
          "network": "polygonkatana",
          "url": "https://data.chain.link/feeds/katana/polygon-mainnet-katana/yusd-usd-exchange-rate",
          "iconUrl": "https://d2f70xi62kby8n.cloudfront.net/tokens/yusd.webp"
        }
      ],
      "title": "Added support to Data Feeds",
      "topic": "Data Feeds"
    },
    {
      "category": "integration",
      "date": "2025-07-09",
      "description": "Chainlink CCIP expands support to Etherlink Testnet.",
      "newNetworks": [
        {
          "displayName": "Etherlink Testnet",
          "network": "etherlink",
          "url": "https://docs.chain.link/ccip/directory/testnet/chain/etherlink-testnet"
        }
      ],
      "relatedNetworks": ["etherlink"],
      "title": "CCIP on Etherlink Testnet",
      "topic": "CCIP"
    },
    {
      "category": "release",
      "date": "2025-07-08",
      "description": "Chainlink Node v2.25.0 is now available. See the [Release Notes](https://github.com/smartcontractkit/chainlink/releases/tag/v2.25.0) for details.",
      "title": "Chainlink Node v2.25.0",
      "topic": "Nodes"
    },
    {
      "category": "integration",
      "date": "2025-07-08",
      "description": "Chainlink Data Feeds is available on BOB Mainnet. View the available price feed information on the [Price Feed Addresses](https://docs.chain.link/data-feeds/price-feeds/addresses?network=bob&page=1) page.",
      "relatedNetworks": ["bob"],
      "title": "Data Feeds Expands to BOB Mainnet",
      "topic": "Data Feeds"
    },
    {
      "category": "integration",
      "date": "2025-07-06",
      "description": "Newly supported tokens: MEW",
      "relatedTokens": [
        {
          "assetName": "cat in a dogs world",
          "baseAsset": "MEW",
          "url": "https://docs.chain.link/ccip/directory/mainnet/token/MEW",
          "iconUrl": "https://d2f70xi62kby8n.cloudfront.net/tokens/mew.webp?auto=compress%2Cformat"
        }
      ],
      "title": "Cross-chain token (CCT) standard: Added support for new tokens",
      "topic": "CCIP"
    },
    {
      "category": "integration",
      "date": "2025-07-02",
      "description": "Chainlink Data Streams is available for new blockchains:\n\n- Metis Andromeda Mainnet\n- Metis Sepolia Testnet\n\nThe verifier proxy addresses and stream IDs are available on the [Stream Addresses](https://docs.chain.link/data-streams/crypto-streams) page.",
      "relatedNetworks": ["metis"],
      "title": "Data Streams Expands to Metis",
      "topic": "Data Streams"
    },
    {
      "category": "integration",
      "date": "2025-07-01",
      "description": "Chainlink CCIP expands support to Katana Mainnet and Botanix Mainnet.",
      "newNetworks": [
        {
          "displayName": "Katana Mainnet",
          "network": "polygonkatana",
          "url": "https://docs.chain.link/ccip/directory/mainnet/chain/polygon-mainnet-katana"
        },
        {
          "displayName": "Botanix Mainnet",
          "network": "botanix",
          "url": "https://docs.chain.link/ccip/directory/mainnet/chain/bitcoin-mainnet-botanix"
        }
      ],
      "relatedNetworks": ["polygonkatana", "botanix"],
      "title": "CCIP on Katana Mainnet and Botanix Mainnet",
      "topic": "CCIP"
    },
    {
      "category": "integration",
      "date": "2025-06-30",
      "description": "Chainlink Data Streams is available for new blockchains:\n\n- Botanix Mainnet\n- Katana Mainnet\n- Katana Testnet (Tatara)\n\nThe verifier proxy addresses and stream IDs are available on the [Stream Addresses](https://docs.chain.link/data-streams/crypto-streams) page.",
      "relatedNetworks": ["botanix", "polygonkatana"],
      "title": "Data Streams Expands to New Blockchains",
      "topic": "Data Streams"
    },
    {
      "category": "integration",
      "date": "2025-06-30",
      "description": "Chainlink Data Feeds expands support to new blockchains:\n\n- Botanix Mainnet\n- Katana Mainnet\n- Katana Testnet (Tatara)\n\nView the available price feed information on the [Price Feed Addresses](https://docs.chain.link/data-feeds/price-feeds/addresses?network=botanix&page=1) page.",
      "relatedNetworks": ["botanix", "polygonkatana"],
      "title": "Data Feeds Expands to New Blockchains",
      "topic": "Data Feeds"
    },
    {
      "category": "integration",
      "date": "2025-06-29",
      "description": "Newly supported tokens: DEGEN, SolvBTC.BERA, USDT",
      "relatedTokens": [
        {
          "assetName": "Degen Arena",
          "baseAsset": "DEGEN",
          "url": "https://docs.chain.link/ccip/directory/mainnet/token/DEGEN",
          "iconUrl": "https://d2f70xi62kby8n.cloudfront.net/tokens/degen.webp?auto=compress%2Cformat"
        },
        {
          "assetName": "SolvBTC Bera Vault",
          "baseAsset": "SolvBTC.BERA",
          "url": "https://docs.chain.link/ccip/directory/mainnet/token/SolvBTC.BERA",
          "iconUrl": "https://d2f70xi62kby8n.cloudfront.net/tokens/solvbtcbera.webp?auto=compress%2Cformat"
        },
        {
          "assetName": "Tether USD",
          "baseAsset": "USDT",
          "url": "https://docs.chain.link/ccip/directory/mainnet/token/USDT",
          "iconUrl": "https://d2f70xi62kby8n.cloudfront.net/tokens/usdt.webp?auto=compress%2Cformat"
        }
      ],
      "title": "Cross-chain token (CCT) standard: Added support for new tokens",
      "topic": "CCIP"
    },
    {
      "category": "integration",
      "date": "2025-06-29",
      "description": "New Data Feeds available:",
      "relatedNetworks": ["arbitrum", "ethereum"],
      "relatedTokens": [
        {
          "assetName": "Aptos",
          "baseAsset": "APT",
          "quoteAsset": "USD",
          "network": "arbitrum",
          "url": "https://data.chain.link/feeds/arbitrum/mainnet/apt-usd",
          "iconUrl": "https://d2f70xi62kby8n.cloudfront.net/tokens/apt.webp"
        },
        {
          "assetName": "Staked Falcon USD",
          "baseAsset": "sUSDf",
          "quoteAsset": "USDf",
          "network": "ethereum",
          "url": "https://data.chain.link/feeds/ethereum/mainnet/susdf-usdf-exchange-rate",
          "iconUrl": "https://d2f70xi62kby8n.cloudfront.net/tokens/susdf.webp"
        }
      ],
      "title": "Added support to Data Feeds",
      "topic": "Data Feeds"
    },
    {
      "category": "integration",
      "date": "2025-06-27",
      "description": "Chainlink CCIP expands support to Hyperliquid Mainnet. Note: Before using or integrating Hyperliquid on CCIP, it is recommended to review [Network-Specific Service Limits](/ccip/service-limits/network-specific-limits).",
      "newNetworks": [
        {
          "displayName": "Hyperliquid Mainnet",
          "network": "hyperliquid",
          "url": "https://docs.chain.link/ccip/directory/mainnet/chain/hyperliquid-mainnet"
        }
      ],
      "relatedNetworks": ["hyperliquid"],
      "title": "CCIP on Hyperliquid Mainnet",
      "topic": "CCIP"
    },
    {
      "category": "integration",
      "date": "2025-06-22",
      "description": "Newly supported tokens: EmCH, SDM, WLD, xSILO",
      "relatedTokens": [
        {
          "assetName": "EmGEMx Switzerland",
          "baseAsset": "EmCH",
          "url": "https://docs.chain.link/ccip/directory/mainnet/token/EmCH",
          "iconUrl": "https://d2f70xi62kby8n.cloudfront.net/tokens/emch.webp?auto=compress%2Cformat"
        },
        {
          "assetName": "Diamondz Shadow Movies",
          "baseAsset": "SDM",
          "url": "https://docs.chain.link/ccip/directory/mainnet/token/SDM",
          "iconUrl": "https://d2f70xi62kby8n.cloudfront.net/tokens/sdm.webp?auto=compress%2Cformat"
        },
        {
          "assetName": "Worldcoin",
          "baseAsset": "WLD",
          "url": "https://docs.chain.link/ccip/directory/mainnet/token/WLD",
          "iconUrl": "https://d2f70xi62kby8n.cloudfront.net/tokens/wld.webp?auto=compress%2Cformat"
        },
        {
          "assetName": "xSILO",
          "baseAsset": "xSILO",
          "url": "https://docs.chain.link/ccip/directory/mainnet/token/xSILO",
          "iconUrl": "https://d2f70xi62kby8n.cloudfront.net/tokens/xsilo.webp?auto=compress%2Cformat"
        }
      ],
      "title": "Cross-chain token (CCT) standard: Added support for new tokens",
      "topic": "CCIP"
    },
    {
      "category": "integration",
      "date": "2025-06-22",
      "description": "New Data Feeds available:",
      "relatedNetworks": ["base", "arbitrum", "ethereum"],
      "relatedTokens": [
        {
          "assetName": "British Pound",
          "baseAsset": "GBP",
          "quoteAsset": "USD",
          "network": "base",
          "url": "https://data.chain.link/feeds/base/base/gbp-usd",
          "iconUrl": "https://d2f70xi62kby8n.cloudfront.net/tokens/gbp.webp"
        },
        {
          "assetName": "Gas",
          "baseAsset": "GAS",
          "quoteAsset": "USD",
          "network": "arbitrum",
          "url": "https://data.chain.link/feeds/arbitrum/mainnet/gas-usd",
          "iconUrl": "https://d2f70xi62kby8n.cloudfront.net/tokens/gas.webp"
        },
        {
          "assetName": "Liquid Staked ETH",
          "baseAsset": "LSETH",
          "quoteAsset": "ETH",
          "network": "ethereum",
          "url": "https://data.chain.link/feeds/ethereum/mainnet/lseth-eth-exchange-rate",
          "iconUrl": "https://d2f70xi62kby8n.cloudfront.net/tokens/lseth.webp"
        },
        {
          "assetName": "Swiss Franc",
          "baseAsset": "CHF",
          "quoteAsset": "USD",
          "network": "base",
          "url": "https://data.chain.link/feeds/base/base/chf-usd",
          "iconUrl": "https://d2f70xi62kby8n.cloudfront.net/tokens/chf.webp"
        }
      ],
      "title": "Added support to Data Feeds",
      "topic": "Data Feeds"
    },
    {
      "category": "integration",
      "date": "2025-06-19",
      "description": "Chainlink Automation expands support to new blockchains:\n\n- ZkSync\n\nVisit the [Supported Networks](https://docs.chain.link/chainlink-automation/overview/supported-networks) page for more information.",
      "relatedNetworks": ["zksync"],
      "title": "Automation Expands to New Blockchains",
      "topic": "Automation"
    },
    {
      "category": "release",
      "date": "2025-06-17",
      "title": "Chainlink Universal Search + AI",
      "topic": "General",
      "description": "We’ve launched Chainlink Universal Search — an AI-powered experience that helps developers instantly find what they need across all Chainlink web properties.\n\n**What You Can Search:**\n- Data Feeds & Streams\n- CCIP Networks, Lanes & Tokens\n- LINK Token Contracts\n- Faucets\n- Resources:\n  - Technical Documentation\n  - Quickstarts\n  - Tutorials\n  - Tech Talks\n  - Blogs\n  - Videos\n  - Case Studies\n- Changelog\n\n**Features:**\n- **Ask or Search:** Use natural language or keyword input\n- **Smart Previews:** Hover to copy key values or open block explorers\n- **Direct Links:** Jump to faucets, changelogs, and integration guides instantly\n\n**Access It Anywhere:**\n- Available across *.chain.link\n- Launch with `Cmd+K` or tap the **Ask AI** button\n\nUniversal Search puts all Chainlink resources at your fingertips—fast, focused, and built for devs."
    },
    {
      "category": "integration",
      "date": "2025-06-17",
      "description": "Newly supported tokens: EmCH, xSILO",
      "relatedTokens": [
        {
          "assetName": "EmGEMx Switzerland",
          "baseAsset": "EmCH",
          "url": "https://docs.chain.link/ccip/directory/mainnet/token/EmCH",
          "iconUrl": "https://d2f70xi62kby8n.cloudfront.net/tokens/emch.webp?auto=compress%2Cformat"
        },
        {
          "assetName": "xSILO",
          "baseAsset": "xSILO",
          "url": "https://docs.chain.link/ccip/directory/mainnet/token/xSILO",
          "iconUrl": "https://d2f70xi62kby8n.cloudfront.net/tokens/xsilo.webp?auto=compress%2Cformat"
        }
      ],
      "title": "Cross-chain token (CCT) standard: Added support for new tokens",
      "topic": "CCIP"
    },
    {
      "category": "integration",
      "date": "2025-06-15",
      "description": "New Data Streams available on all [supported networks](https://docs.chain.link/data-streams/crypto-streams):",
      "relatedNetworks": [
        "apechain",
        "arbitrum",
        "avalanche",
        "base",
        "berachain",
        "bitlayer",
        "blast",
        "bnb-chain",
        "bob",
        "celo",
        "ethereum",
        "gnosis-chain",
        "gravity",
        "hashkey",
        "hyperliquid",
        "ink",
        "lens",
        "linea",
        "mantle",
        "opbnb",
        "optimism",
        "polygon",
        "ronin",
        "scroll",
        "shibarium",
        "soneium",
        "sonic",
        "solana",
        "taiko",
        "unichain",
        "worldchain",
        "zksync"
      ],
      "relatedTokens": [
        {
          "assetName": "Maple Finance",
          "baseAsset": "SYRUP",
          "quoteAsset": "USD",
          "url": "https://data.chain.link/streams/syrup-usd",
          "iconUrl": "https://d2f70xi62kby8n.cloudfront.net/tokens/syrup.webp"
        },
        {
          "assetName": "zkLink",
          "baseAsset": "ZKL",
          "quoteAsset": "USD",
          "url": "https://data.chain.link/streams/zkl-usd",
          "iconUrl": "https://d2f70xi62kby8n.cloudfront.net/tokens/zkl.webp"
        }
      ],
      "title": "Added support to Data Streams",
      "topic": "Data Streams"
    },
    {
      "category": "integration",
      "date": "2025-06-15",
      "description": "New Data Feeds available:",
      "relatedNetworks": ["base", "arbitrum"],
      "relatedTokens": [
        {
          "assetName": "Cardano",
          "baseAsset": "ADA",
          "quoteAsset": "USD",
          "network": "base",
          "url": "https://data.chain.link/feeds/base/base/ada-usd",
          "iconUrl": "https://d2f70xi62kby8n.cloudfront.net/tokens/ada.webp"
        },
        {
          "assetName": "Litecoin",
          "baseAsset": "LTC",
          "quoteAsset": "USD",
          "network": "base",
          "url": "https://data.chain.link/feeds/base/base/ltc-usd",
          "iconUrl": "https://d2f70xi62kby8n.cloudfront.net/tokens/ltc.webp"
        },
        {
          "assetName": "Super OETH",
          "baseAsset": "SUPEROETHB",
          "quoteAsset": "ETH",
          "network": "base",
          "url": "https://data.chain.link/feeds/base/base/superoethb-eth",
          "iconUrl": "https://d2f70xi62kby8n.cloudfront.net/tokens/superoethb.webp"
        },
        {
          "assetName": "XRP",
          "baseAsset": "XRP",
          "quoteAsset": "USD",
          "network": "base",
          "url": "https://data.chain.link/feeds/base/base/xrp-usd",
          "iconUrl": "https://d2f70xi62kby8n.cloudfront.net/tokens/xrp.webp"
        },
        {
          "assetName": "yUSD / USD Exchange Rate",
          "baseAsset": "yUSD",
          "quoteAsset": "USD",
          "network": "arbitrum",
          "url": "https://data.chain.link/feeds/arbitrum/mainnet/yusd-usd-exchange-rate",
          "iconUrl": "https://d2f70xi62kby8n.cloudfront.net/tokens/yusd.webp"
        }
      ],
      "title": "Added support to Data Feeds",
      "topic": "Data Feeds"
    },
    {
      "category": "integration",
      "date": "2025-06-08",
      "description": "New Data Streams available on all [supported networks](https://docs.chain.link/data-streams/crypto-streams):",
      "relatedNetworks": [
        "apechain",
        "arbitrum",
        "avalanche",
        "base",
        "berachain",
        "bitlayer",
        "blast",
        "bnb-chain",
        "bob",
        "celo",
        "ethereum",
        "gnosis-chain",
        "gravity",
        "hashkey",
        "hyperliquid",
        "ink",
        "lens",
        "linea",
        "mantle",
        "opbnb",
        "optimism",
        "polygon",
        "ronin",
        "scroll",
        "shibarium",
        "soneium",
        "sonic",
        "solana",
        "taiko",
        "unichain",
        "worldchain",
        "zksync"
      ],
      "relatedTokens": [
        {
          "assetName": "SyrupUSDC / USDC Exchange Rate",
          "baseAsset": "SyrupUSDC",
          "quoteAsset": "USDC",
          "url": "https://data.chain.link/streams/syrupusdc-usdc",
          "iconUrl": "https://d2f70xi62kby8n.cloudfront.net/tokens/syrupusdc.webp"
        }
      ],
      "title": "Added support to Data Streams",
      "topic": "Data Streams"
    },
    {
      "category": "integration",
      "date": "2025-06-08",
      "description": "New Data Feeds available:",
      "relatedNetworks": ["base", "zksync"],
      "relatedTokens": [
        {
          "assetName": "rETH",
          "baseAsset": "rETH",
          "quoteAsset": "ETH",
          "network": "base",
          "url": "https://data.chain.link/feeds/base/base/reth-eth-exchange-rate",
          "iconUrl": "https://d2f70xi62kby8n.cloudfront.net/tokens/reth.webp"
        },
        {
          "assetName": "Wrapped rsETH",
          "baseAsset": "wrsETH",
          "quoteAsset": "rsETH",
          "network": "zksync",
          "url": "https://data.chain.link/feeds/zksync/zksync/wrseth-eth-exchange-rate-eth",
          "iconUrl": "https://d2f70xi62kby8n.cloudfront.net/tokens/wrseth.webp"
        }
      ],
      "title": "Added support to Data Feeds",
      "topic": "Data Feeds"
    },
    {
      "category": "integration",
      "date": "2025-06-04",
      "description": "Chainlink Data Streams is available on Celo. The verifier proxy addresses and stream IDs are available on the [Stream Addresses](https://docs.chain.link/data-streams/crypto-streams) page.",
      "relatedNetworks": ["celo"],
      "title": "Data Streams on Celo",
      "topic": "Data Streams"
    },
    {
      "category": "integration",
      "date": "2025-06-03",
      "description": "Chainlink CCIP expands support to new blockchains:",
      "newNetworks": [
        {
          "displayName": "Janction Testnet",
          "network": "janction",
          "url": "https://docs.chain.link/ccip/directory/testnet/chain/janction-testnet-sepolia"
        },
        {
          "displayName": "Polygon Katana Testnet",
          "network": "polygonkatana",
          "url": "https://docs.chain.link/ccip/directory/testnet/chain/polygon-testnet-tatara"
        },
        {
          "displayName": "0G Testnet",
          "network": "0g",
          "url": "https://docs.chain.link/ccip/directory/testnet/chain/0g-testnet-galileo"
        }
      ],
      "relatedNetworks": ["janction", "polygonkatana", "0g"],
      "title": "CCIP on Janction, Polygon Katana, and 0G Testnets",
      "topic": "CCIP"
    },
    {
      "category": "integration",
      "date": "2025-06-01",
      "description": "Newly supported tokens: STABUL, USDO, rsETH",
      "relatedTokens": [
        {
          "assetName": "Stabull Finance",
          "baseAsset": "STABUL",
          "url": "https://docs.chain.link/ccip/directory/mainnet/token/STABUL",
          "iconUrl": "https://d2f70xi62kby8n.cloudfront.net/tokens/stabul.webp?auto=compress%2Cformat"
        },
        {
          "assetName": "OpenEden Open Dollar",
          "baseAsset": "USDO",
          "url": "https://docs.chain.link/ccip/directory/mainnet/token/USDO",
          "iconUrl": "https://d2f70xi62kby8n.cloudfront.net/tokens/usdo.webp?auto=compress%2Cformat"
        },
        {
          "assetName": "rsETH",
          "baseAsset": "rsETH",
          "url": "https://docs.chain.link/ccip/directory/mainnet/token/rsETH",
          "iconUrl": "https://d2f70xi62kby8n.cloudfront.net/tokens/rseth.webp?auto=compress%2Cformat"
        }
      ],
      "title": "Cross-chain token (CCT) standard: Added support for new tokens",
      "topic": "CCIP"
    },
    {
      "category": "integration",
      "date": "2025-06-01",
      "description": "New Data Streams available on all [supported networks](https://docs.chain.link/data-streams/crypto-streams):",
      "relatedNetworks": [
        "apechain",
        "arbitrum",
        "avalanche",
        "base",
        "berachain",
        "bitlayer",
        "blast",
        "bnb-chain",
        "bob",
        "ethereum",
        "gnosis-chain",
        "gravity",
        "hashkey",
        "hyperliquid",
        "ink",
        "lens",
        "linea",
        "mantle",
        "opbnb",
        "optimism",
        "polygon",
        "ronin",
        "scroll",
        "shibarium",
        "soneium",
        "sonic",
        "solana",
        "taiko",
        "unichain",
        "worldchain",
        "zksync"
      ],
      "relatedTokens": [
        {
          "assetName": "Bybit Staked SOL",
          "baseAsset": "BBSOL",
          "quoteAsset": "USD",
          "url": "https://data.chain.link/streams/bbsol-usd",
          "iconUrl": "https://d2f70xi62kby8n.cloudfront.net/tokens/bbsol.webp"
        },
        {
          "assetName": "Cronos",
          "baseAsset": "CRO",
          "quoteAsset": "USD",
          "url": "https://data.chain.link/streams/cro-usd",
          "iconUrl": "https://d2f70xi62kby8n.cloudfront.net/tokens/cro.webp"
        },
        {
          "assetName": "GATE",
          "baseAsset": "GT",
          "quoteAsset": "USD",
          "url": "https://data.chain.link/streams/gt-usd",
          "iconUrl": "https://d2f70xi62kby8n.cloudfront.net/tokens/gt.webp"
        },
        {
          "assetName": "KAITO",
          "baseAsset": "KAITO",
          "quoteAsset": "USD",
          "url": "https://data.chain.link/streams/kaito-usd",
          "iconUrl": "https://d2f70xi62kby8n.cloudfront.net/tokens/kaito.webp"
        },
        {
          "assetName": "Kaspa",
          "baseAsset": "KAS",
          "quoteAsset": "USD",
          "url": "https://data.chain.link/streams/kas-usd",
          "iconUrl": "https://d2f70xi62kby8n.cloudfront.net/tokens/kas.webp"
        },
        {
          "assetName": "Liquid Staking Token",
          "baseAsset": "LST",
          "quoteAsset": "USD",
          "url": "https://data.chain.link/streams/lst-usd",
          "iconUrl": "https://d2f70xi62kby8n.cloudfront.net/tokens/lst.webp"
        },
        {
          "assetName": "Oasis",
          "baseAsset": "ROSE",
          "quoteAsset": "USD",
          "url": "https://data.chain.link/streams/rose-usd",
          "iconUrl": "https://d2f70xi62kby8n.cloudfront.net/tokens/rose.webp"
        },
        {
          "assetName": "SolanaHub staked SOL",
          "baseAsset": "HUBSOL",
          "quoteAsset": "USD",
          "url": "https://data.chain.link/streams/hubsol-usd",
          "iconUrl": "https://d2f70xi62kby8n.cloudfront.net/tokens/hubsol.webp"
        },
        {
          "assetName": "Toshi",
          "baseAsset": "TOSHI",
          "quoteAsset": "USD",
          "url": "https://data.chain.link/streams/toshi-usd",
          "iconUrl": "https://d2f70xi62kby8n.cloudfront.net/tokens/toshi.webp"
        },
        {
          "assetName": "Trust Wallet",
          "baseAsset": "TWT",
          "quoteAsset": "USD",
          "url": "https://data.chain.link/streams/twt-usd",
          "iconUrl": "https://d2f70xi62kby8n.cloudfront.net/tokens/twt.webp"
        },
        {
          "assetName": "USD1",
          "baseAsset": "USD1",
          "quoteAsset": "USD",
          "url": "https://data.chain.link/streams/usd1-usd",
          "iconUrl": "https://d2f70xi62kby8n.cloudfront.net/tokens/usd1.webp"
        }
      ],
      "title": "Added support to Data Streams",
      "topic": "Data Streams"
    },
    {
      "category": "integration",
      "date": "2025-06-01",
      "description": "New SmartData Feeds available:",
      "relatedNetworks": ["avalanche"],
      "relatedTokens": [
        {
          "assetName": "EmCH",
          "baseAsset": "EmCH",
          "network": "avalanche",
          "productTypeCode": "PoR",
          "url": "https://data.chain.link/feeds/avalanche/mainnet/emch-reserves",
          "iconUrl": "https://d2f70xi62kby8n.cloudfront.net/tokens/emch.webp"
        }
      ],
      "title": "Added support to SmartData",
      "topic": "SmartData"
    },
    {
      "category": "integration",
      "date": "2025-06-01",
      "description": "New Data Feeds available:",
      "relatedNetworks": ["aptos", "mantle", "ethereum", "sonic"],
      "relatedTokens": [
        {
          "assetName": "World Liberty Financial USD",
          "baseAsset": "USD1",
          "quoteAsset": "USD",
          "network": "mantle",
          "url": "https://data.chain.link/feeds/mantle/mantle/usd1-usd",
          "iconUrl": "https://d2f70xi62kby8n.cloudfront.net/tokens/usd1.webp"
        },
        {
          "assetName": "Wrapped Ampleforth",
          "baseAsset": "wAMPL",
          "quoteAsset": "USD",
          "network": "ethereum",
          "url": "https://data.chain.link/feeds/ethereum/mainnet/wampl-usd",
          "iconUrl": "https://d2f70xi62kby8n.cloudfront.net/tokens/wampl.webp"
        },
        {
          "assetName": "wstkscBTC / stkscBTC Exchange Rate",
          "baseAsset": "wstkscBTC",
          "quoteAsset": "stkscBTC",
          "network": "sonic",
          "url": "https://data.chain.link/feeds/sonic/sonic/wstkscbtc-stkscbtc-exchange-rate",
          "iconUrl": "https://d2f70xi62kby8n.cloudfront.net/tokens/wstkscbtc.webp"
        },
        {
          "assetName": "wstkscETH / stkscETH Exchange Rate",
          "baseAsset": "wstkscETH",
          "quoteAsset": "stkscETH",
          "network": "sonic",
          "url": "https://data.chain.link/feeds/sonic/sonic/wstksceth-stksceth-exchange-rate",
          "iconUrl": "https://d2f70xi62kby8n.cloudfront.net/tokens/wstksceth.webp"
        },
        {
          "assetName": "wstkscUSD / stkscUSD Exchange Rate",
          "baseAsset": "wstkscUSD",
          "quoteAsset": "stkscUSD",
          "network": "sonic",
          "url": "https://data.chain.link/feeds/sonic/sonic/wstkscusd-stkscusd-exchange-rate",
          "iconUrl": "https://d2f70xi62kby8n.cloudfront.net/tokens/wstkscusd.webp"
        },
        {
          "assetName": "PancakeSwap",
          "baseAsset": "CAKE",
          "quoteAsset": "USD",
          "network": "aptos",
          "url": "https://docs.chain.link/data-feeds/price-feeds/addresses?page=1&testnetPage=1&network=aptos&search=cake#aptos-mainnet",
          "iconUrl": "https://d2f70xi62kby8n.cloudfront.net/tokens/cake.webp"
        },
        {
          "assetName": "sUSDe-USDe Exchange Rate",
          "baseAsset": "sUSDe",
          "quoteAsset": "USDe",
          "network": "aptos",
          "url": "https://docs.chain.link/data-feeds/price-feeds/addresses?page=1&testnetPage=1&network=aptos&search=sUSDe-USDe#aptos-mainnet",
          "iconUrl": "https://d2f70xi62kby8n.cloudfront.net/tokens/susde.webp"
        }
      ],
      "title": "Added support to Data Feeds",
      "topic": "Data Feeds"
    },
    {
      "category": "release",
      "date": "2025-05-29",
      "description": "Chainlink Node v2.24.0 is now available. See the [Release Notes](https://github.com/smartcontractkit/chainlink/releases/tag/v2.24.0) for details.",
      "title": "Chainlink Node v2.24.0",
      "topic": "Nodes"
    },
    {
      "category": "integration",
      "date": "2025-05-25",
      "description": "Newly supported tokens: 1XMM, BOLD, CHIKA, DAMN, FEED, LsETH, NEKO, PFVS, SolvBTC.JUP, WOW, deUSD, syrupUSDC, zBTC",
      "relatedTokens": [
        {
          "assetName": "One-XMM Token",
          "baseAsset": "1XMM",
          "url": "https://docs.chain.link/ccip/directory/mainnet/token/1XMM",
          "iconUrl": "https://d2f70xi62kby8n.cloudfront.net/tokens/1xmm.webp?auto=compress%2Cformat"
        },
        {
          "assetName": "BOLD Stablecoin",
          "baseAsset": "BOLD",
          "url": "https://docs.chain.link/ccip/directory/mainnet/token/BOLD",
          "iconUrl": "https://d2f70xi62kby8n.cloudfront.net/tokens/bold.webp?auto=compress%2Cformat"
        },
        {
          "assetName": "Chiikawa",
          "baseAsset": "CHIKA",
          "url": "https://docs.chain.link/ccip/directory/mainnet/token/CHIKA",
          "iconUrl": "https://d2f70xi62kby8n.cloudfront.net/tokens/chika.webp?auto=compress%2Cformat"
        },
        {
          "assetName": "Sol Killer",
          "baseAsset": "DAMN",
          "url": "https://docs.chain.link/ccip/directory/mainnet/token/DAMN",
          "iconUrl": "https://d2f70xi62kby8n.cloudfront.net/tokens/damn.webp?auto=compress%2Cformat"
        },
        {
          "assetName": "FEED",
          "baseAsset": "FEED",
          "url": "https://docs.chain.link/ccip/directory/mainnet/token/FEED",
          "iconUrl": "https://d2f70xi62kby8n.cloudfront.net/tokens/feed.webp?auto=compress%2Cformat"
        },
        {
          "assetName": "Liquid Staked ETH",
          "baseAsset": "LsETH",
          "url": "https://docs.chain.link/ccip/directory/mainnet/token/LsETH",
          "iconUrl": "https://d2f70xi62kby8n.cloudfront.net/tokens/lseth.webp?auto=compress%2Cformat"
        },
        {
          "assetName": "Neko",
          "baseAsset": "NEKO",
          "url": "https://docs.chain.link/ccip/directory/mainnet/token/NEKO",
          "iconUrl": "https://d2f70xi62kby8n.cloudfront.net/tokens/neko.webp?auto=compress%2Cformat"
        },
        {
          "assetName": "Puffverse Token",
          "baseAsset": "PFVS",
          "url": "https://docs.chain.link/ccip/directory/mainnet/token/PFVS",
          "iconUrl": "https://d2f70xi62kby8n.cloudfront.net/tokens/pfvs.webp?auto=compress%2Cformat"
        },
        {
          "assetName": "SolvBTC Jupiter",
          "baseAsset": "SolvBTC.JUP",
          "url": "https://docs.chain.link/ccip/directory/mainnet/token/SolvBTC.JUP",
          "iconUrl": "https://d2f70xi62kby8n.cloudfront.net/tokens/solvbtcjup.webp?auto=compress%2Cformat"
        },
        {
          "assetName": "WOW",
          "baseAsset": "WOW",
          "url": "https://docs.chain.link/ccip/directory/mainnet/token/WOW",
          "iconUrl": "https://d2f70xi62kby8n.cloudfront.net/tokens/wow.webp?auto=compress%2Cformat"
        },
        {
          "assetName": "deUSD",
          "baseAsset": "deUSD",
          "url": "https://docs.chain.link/ccip/directory/mainnet/token/deUSD",
          "iconUrl": "https://d2f70xi62kby8n.cloudfront.net/tokens/deusd.webp?auto=compress%2Cformat"
        },
        {
          "assetName": "Syrup USDC",
          "baseAsset": "syrupUSDC",
          "url": "https://docs.chain.link/ccip/directory/mainnet/token/syrupUSDC",
          "iconUrl": "https://d2f70xi62kby8n.cloudfront.net/tokens/syrupusdc.webp?auto=compress%2Cformat"
        },
        {
          "assetName": "zBTC",
          "baseAsset": "zBTC",
          "url": "https://docs.chain.link/ccip/directory/mainnet/token/zBTC",
          "iconUrl": "https://d2f70xi62kby8n.cloudfront.net/tokens/zbtc.webp?auto=compress%2Cformat"
        }
      ],
      "title": "Cross-chain token (CCT) standard: Added support for new tokens",
      "topic": "CCIP"
    },
    {
      "category": "integration",
      "date": "2025-05-25",
      "description": "New SmartData Feeds available:",
      "relatedNetworks": ["arbitrum", "solana"],
      "relatedTokens": [
        {
          "assetName": "Bitcoin (BTC)",
          "baseAsset": "zBTC",
          "network": "arbitrum",
          "productTypeCode": "PoR",
          "url": "https://data.chain.link/feeds/arbitrum/mainnet/zbtc-por",
          "iconUrl": "https://d2f70xi62kby8n.cloudfront.net/tokens/zbtc.webp"
        },
        {
          "assetName": "Bitcoin (BTC)",
          "baseAsset": "zBTC",
          "network": "solana",
          "productTypeCode": "PoR",
          "url": "https://docs.chain.link/data-feeds/smartdata/addresses?page=1&network=solana&search=zbtc",
          "iconUrl": "https://d2f70xi62kby8n.cloudfront.net/tokens/zbtc.webp"
        }
      ],
      "title": "Added support to SmartData",
      "topic": "SmartData"
    },
    {
      "category": "integration",
      "date": "2025-05-25",
      "description": "New Data Feeds available:",
      "relatedNetworks": ["aptos", "arbitrum", "optimism", "soneium", "sonic"],
      "relatedTokens": [
        {
          "assetName": "PancakeSwap",
          "baseAsset": "CAKE",
          "quoteAsset": "USD",
          "network": "aptos",
          "url": "https://docs.chain.link/data-feeds/price-feeds/addresses?page=1&network=aptos&search=CAKE",
          "iconUrl": "https://d2f70xi62kby8n.cloudfront.net/tokens/cake.webp"
        },
        {
          "assetName": "World Liberty Financial USD",
          "baseAsset": "USD1",
          "quoteAsset": "USD",
          "network": "arbitrum",
          "url": "https://data.chain.link/feeds/arbitrum/mainnet/usd1-usd",
          "iconUrl": "https://d2f70xi62kby8n.cloudfront.net/tokens/usd1.webp"
        },
        {
          "assetName": "World Liberty Financial USD",
          "baseAsset": "USD1",
          "quoteAsset": "USD",
          "network": "optimism",
          "url": "https://data.chain.link/feeds/optimism/mainnet/usd1-usd",
          "iconUrl": "https://d2f70xi62kby8n.cloudfront.net/tokens/usd1.webp"
        },
        {
          "assetName": "World Liberty Financial USD",
          "baseAsset": "USD1",
          "quoteAsset": "USD",
          "network": "soneium",
          "url": "https://data.chain.link/feeds/soneium/soneium/usd1-usd",
          "iconUrl": "https://d2f70xi62kby8n.cloudfront.net/tokens/usd1.webp"
        },
        {
          "assetName": "World Liberty Financial USD",
          "baseAsset": "USD1",
          "quoteAsset": "USD",
          "network": "sonic",
          "url": "https://data.chain.link/feeds/sonic/sonic/usd1-usd",
          "iconUrl": "https://d2f70xi62kby8n.cloudfront.net/tokens/usd1.webp"
        }
      ],
      "title": "Added support to Data Feeds",
      "topic": "Data Feeds"
    },
    {
      "category": "integration",
      "date": "2025-05-22",
      "description": "Chainlink CCIP expands support to new blockchains:",
      "newNetworks": [
        {
          "displayName": "opBNB Mainnet",
          "network": "opbnb",
          "url": "https://docs.chain.link/ccip/directory/mainnet/chain/binance-smart-chain-mainnet-opbnb-1"
        },
        {
          "displayName": "opBNB Testnet",
          "network": "opbnb",
          "url": "https://docs.chain.link/ccip/directory/testnet/chain/binance-smart-chain-testnet-opbnb-1"
        }
      ],
      "relatedNetworks": ["opbnb"],
      "title": "CCIP on opBNB",
      "topic": "CCIP"
    },
    {
      "category": "integration",
      "date": "2025-05-21",
      "description": "Chainlink Data Streams is available on Bitlayer. The verifier proxy addresses and stream IDs are available on the [Stream Addresses](https://docs.chain.link/data-streams/crypto-streams) page.",
      "relatedNetworks": ["bitlayer"],
      "title": "Data Streams on Bitlayer",
      "topic": "Data Streams"
    },
    {
      "category": "integration",
      "date": "2025-05-19",
      "description": "Chainlink Functions is available on ZKSync Mainnet and Testnet. Visit the [Supported Networks](https://docs.chain.link/chainlink-functions/supported-networks#zksync) page for more information.",
      "relatedNetworks": ["zksync"],
      "title": "Functions on ZkSync",
      "topic": "Functions"
    },
    {
      "category": "integration",
      "date": "2025-05-19",
      "description": "- This release expands CCIP to non-EVMs, starting with Solana. \n - Solana is now interoperable with 6 EVM chains: Ethereum, BNB, Arbitrum, Optimism, BASE and Sonic using an upgraded [CCIP v1.6 architecture](https://docs.chain.link/ccip/concepts/architecture). \n - More lanes to/from Solana will be added in coming weeks. \n - No change to any existing EVM Router addresses. \n - Solana CCIP details can be seen on the [CCIP Directory](https://docs.chain.link/ccip/directory).",
      "newNetworks": [
        {
          "displayName": "Solana Mainnet",
          "network": "solana",
          "url": "https://docs.chain.link/ccip/directory/mainnet/chain/solana-mainnet"
        },
        {
          "displayName": "Solana Devnet",
          "network": "solana",
          "url": "https://docs.chain.link/ccip/directory/testnet/chain/solana-devnet"
        }
      ],
      "relatedNetworks": ["solana"],
      "title": "CCIP v1.6 on Solana",
      "topic": "CCIP"
    },
    {
      "category": "integration",
      "date": "2025-05-19",
      "description": "Newly supported tokens: FLUID, NXPC, SXT, USD1, syrupUSDC, zBTC",
      "relatedTokens": [
        {
          "assetName": "Fluid",
          "baseAsset": "FLUID",
          "url": "https://docs.chain.link/ccip/directory/mainnet/token/FLUID",
          "iconUrl": "https://d2f70xi62kby8n.cloudfront.net/tokens/fluid.webp?auto=compress%2Cformat"
        },
        {
          "assetName": "NXPC",
          "baseAsset": "NXPC",
          "url": "https://docs.chain.link/ccip/directory/mainnet/token/NXPC",
          "iconUrl": "https://d2f70xi62kby8n.cloudfront.net/tokens/nxpc.webp?auto=compress%2Cformat"
        },
        {
          "assetName": "Space and Time",
          "baseAsset": "SXT",
          "url": "https://docs.chain.link/ccip/directory/mainnet/token/SXT",
          "iconUrl": "https://d2f70xi62kby8n.cloudfront.net/tokens/sxt.webp?auto=compress%2Cformat"
        },
        {
          "assetName": "World Liberty Financial USD",
          "baseAsset": "USD1",
          "url": "https://docs.chain.link/ccip/directory/mainnet/token/USD1",
          "iconUrl": "https://d2f70xi62kby8n.cloudfront.net/tokens/usd1.webp?auto=compress%2Cformat"
        },
        {
          "assetName": "Syrup USDC",
          "baseAsset": "syrupUSDC",
          "url": "https://docs.chain.link/ccip/directory/mainnet/token/syrupUSDC",
          "iconUrl": "https://d2f70xi62kby8n.cloudfront.net/tokens/syrupusdc.webp?auto=compress%2Cformat"
        },
        {
          "assetName": "zBTC",
          "baseAsset": "zBTC",
          "url": "https://docs.chain.link/ccip/directory/mainnet/token/zBTC",
          "iconUrl": "https://d2f70xi62kby8n.cloudfront.net/tokens/zbtc.webp?auto=compress%2Cformat"
        }
      ],
      "title": "Cross-chain token (CCT) standard: Added support for new tokens",
      "topic": "CCIP"
    },
    {
      "category": "integration",
      "date": "2025-05-18",
      "description": "New Data Feeds available:",
      "relatedNetworks": [
        "base",
        "celo",
        "soneium",
        "ronin",
        "ethereum",
        "sonic",
        "linea",
        "xlayer",
        "avalanche",
        "optimism",
        "mantle",
        "arbitrum",
        "zksync",
        "bnb-chain",
        "scroll"
      ],
      "relatedTokens": [
        {
          "assetName": "Aave",
          "baseAsset": "AAVE",
          "quoteAsset": "USD",
          "network": "base",
          "url": "https://data.chain.link/feeds/base/base/aave-usd",
          "iconUrl": "https://d2f70xi62kby8n.cloudfront.net/tokens/aave.webp"
        },
        {
          "assetName": "Amp",
          "baseAsset": "AMP",
          "quoteAsset": "USD",
          "network": "base",
          "url": "https://data.chain.link/feeds/base/base/amp-usd",
          "iconUrl": "https://d2f70xi62kby8n.cloudfront.net/tokens/amp.webp"
        },
        {
          "assetName": "Australian Dollar",
          "baseAsset": "AUD",
          "quoteAsset": "USD",
          "network": "celo",
          "url": "https://data.chain.link/feeds/celo/mainnet/aud-usd",
          "iconUrl": "https://d2f70xi62kby8n.cloudfront.net/tokens/aud.webp"
        },
        {
          "assetName": "Avail",
          "baseAsset": "AVAIL",
          "quoteAsset": "USD",
          "network": "base",
          "url": "https://data.chain.link/feeds/base/base/avail-usd",
          "iconUrl": "https://d2f70xi62kby8n.cloudfront.net/tokens/avail.webp"
        },
        {
          "assetName": "Canadian Dollar",
          "baseAsset": "CAD",
          "quoteAsset": "USD",
          "network": "base",
          "url": "https://data.chain.link/feeds/base/base/cad-usd",
          "iconUrl": "https://d2f70xi62kby8n.cloudfront.net/tokens/cad.webp"
        },
        {
          "assetName": "Canadian Dollar",
          "baseAsset": "CAD",
          "quoteAsset": "USD",
          "network": "celo",
          "url": "https://data.chain.link/feeds/celo/mainnet/cad-usd",
          "iconUrl": "https://d2f70xi62kby8n.cloudfront.net/tokens/cad.webp"
        },
        {
          "assetName": "Chainlink",
          "baseAsset": "LINK",
          "quoteAsset": "ETH",
          "network": "soneium",
          "url": "https://data.chain.link/feeds/soneium/soneium/link-eth",
          "iconUrl": "https://d2f70xi62kby8n.cloudfront.net/tokens/link.webp"
        },
        {
          "assetName": "Chainlink",
          "baseAsset": "LINK",
          "quoteAsset": "RON",
          "network": "ronin",
          "url": "https://data.chain.link/feeds/ronin/ronin/link-ron",
          "iconUrl": "https://d2f70xi62kby8n.cloudfront.net/tokens/link.webp"
        },
        {
          "assetName": "Circle EUR",
          "baseAsset": "EURC",
          "quoteAsset": "USD",
          "network": "ethereum",
          "url": "https://data.chain.link/feeds/ethereum/mainnet/eurc-usd",
          "iconUrl": "https://d2f70xi62kby8n.cloudfront.net/tokens/eurc.webp"
        },
        {
          "assetName": "Circle EUR",
          "baseAsset": "EURC",
          "quoteAsset": "USD",
          "network": "sonic",
          "url": "https://data.chain.link/feeds/sonic/sonic/eurc-usd",
          "iconUrl": "https://d2f70xi62kby8n.cloudfront.net/tokens/eurc.webp"
        },
        {
          "assetName": "Compound",
          "baseAsset": "COMP",
          "quoteAsset": "USD",
          "network": "linea",
          "url": "https://data.chain.link/feeds/linea/mainnet/comp-usd",
          "iconUrl": "https://d2f70xi62kby8n.cloudfront.net/tokens/comp.webp"
        },
        {
          "assetName": "Compound",
          "baseAsset": "COMP",
          "quoteAsset": "USD",
          "network": "ronin",
          "url": "https://data.chain.link/feeds/ronin/ronin/comp-usd",
          "iconUrl": "https://d2f70xi62kby8n.cloudfront.net/tokens/comp.webp"
        },
        {
          "assetName": "Compounding OpenDollar",
          "baseAsset": "CUSDO",
          "quoteAsset": "USD",
          "network": "base",
          "url": "https://data.chain.link/feeds/base/base/cusdo-usd",
          "iconUrl": "https://d2f70xi62kby8n.cloudfront.net/tokens/cusdo.webp"
        },
        {
          "assetName": "Cryptex Finance",
          "baseAsset": "CTX",
          "quoteAsset": "USD",
          "network": "base",
          "url": "https://data.chain.link/feeds/base/base/ctx-usd",
          "iconUrl": "https://d2f70xi62kby8n.cloudfront.net/tokens/ctx.webp"
        },
        {
          "assetName": "DAI",
          "baseAsset": "DAI",
          "quoteAsset": "USD",
          "network": "xlayer",
          "url": "https://data.chain.link/feeds/xlayer/xlayer/dai-usd",
          "iconUrl": "https://d2f70xi62kby8n.cloudfront.net/tokens/dai.webp"
        },
        {
          "assetName": "Elixir deUSD",
          "baseAsset": "DEUSD",
          "quoteAsset": "USD",
          "network": "ethereum",
          "url": "https://data.chain.link/feeds/ethereum/mainnet/deusd-usd",
          "iconUrl": "https://d2f70xi62kby8n.cloudfront.net/tokens/deusd.webp"
        },
        {
          "assetName": "Elixir deUSD",
          "baseAsset": "DEUSD",
          "quoteAsset": "USD",
          "network": "avalanche",
          "url": "https://data.chain.link/feeds/avalanche/mainnet/deusd-usd",
          "iconUrl": "https://d2f70xi62kby8n.cloudfront.net/tokens/deusd.webp"
        },
        {
          "assetName": "Elixir deUSD",
          "baseAsset": "DEUSD",
          "quoteAsset": "USD",
          "network": "optimism",
          "url": "https://data.chain.link/feeds/optimism/mainnet/deusd-usd",
          "iconUrl": "https://d2f70xi62kby8n.cloudfront.net/tokens/deusd.webp"
        },
        {
          "assetName": "Ethena Staked USDe",
          "baseAsset": "SUSDE",
          "quoteAsset": "USD",
          "network": "mantle",
          "url": "https://data.chain.link/feeds/mantle/mantle/susde-usd",
          "iconUrl": "https://d2f70xi62kby8n.cloudfront.net/tokens/susde.webp"
        },
        {
          "assetName": "Euro",
          "baseAsset": "EUR",
          "quoteAsset": "USD",
          "network": "sonic",
          "url": "https://data.chain.link/feeds/sonic/sonic/eur-usd",
          "iconUrl": "https://d2f70xi62kby8n.cloudfront.net/tokens/eur.webp"
        },
        {
          "assetName": "FBTC / BTC Exchange Rate",
          "baseAsset": "FBTC",
          "quoteAsset": "BTC",
          "network": "mantle",
          "url": "https://data.chain.link/feeds/mantle/mantle/fbtc-btc-exchange-rate",
          "iconUrl": "https://d2f70xi62kby8n.cloudfront.net/tokens/fbtc.webp"
        },
        {
          "assetName": "Frax USD",
          "baseAsset": "FRXUSD",
          "quoteAsset": "USD",
          "network": "ethereum",
          "url": "https://data.chain.link/feeds/ethereum/mainnet/frxusd-usd",
          "iconUrl": "https://d2f70xi62kby8n.cloudfront.net/tokens/frxusd.webp"
        },
        {
          "assetName": "Function ƒBTC",
          "baseAsset": "FBTC",
          "quoteAsset": "USD",
          "network": "mantle",
          "url": "https://data.chain.link/feeds/mantle/mantle/calculated-fbtc-usd",
          "iconUrl": "https://d2f70xi62kby8n.cloudfront.net/tokens/fbtc.webp"
        },
        {
          "assetName": "Hey Anon",
          "baseAsset": "ANON",
          "quoteAsset": "USD",
          "network": "optimism",
          "url": "https://data.chain.link/feeds/optimism/mainnet/anon-usd",
          "iconUrl": "https://d2f70xi62kby8n.cloudfront.net/tokens/anon.webp"
        },
        {
          "assetName": "Hey Anon",
          "baseAsset": "ANON",
          "quoteAsset": "USD",
          "network": "base",
          "url": "https://data.chain.link/feeds/base/base/anon-usd",
          "iconUrl": "https://d2f70xi62kby8n.cloudfront.net/tokens/anon.webp"
        },
        {
          "assetName": "Hong Kong Dollar",
          "baseAsset": "HKD",
          "quoteAsset": "USD",
          "network": "arbitrum",
          "url": "https://data.chain.link/feeds/arbitrum/mainnet/hkd-usd",
          "iconUrl": "https://d2f70xi62kby8n.cloudfront.net/tokens/hkd.webp"
        },
        {
          "assetName": "Kelp DAO Restaked ETH",
          "baseAsset": "RSETH",
          "quoteAsset": "ETH",
          "network": "arbitrum",
          "url": "https://data.chain.link/feeds/arbitrum/mainnet/rseth-eth-exchange-rate",
          "iconUrl": "https://d2f70xi62kby8n.cloudfront.net/tokens/rseth.webp"
        },
        {
          "assetName": "Kelp DAO Restaked ETH",
          "baseAsset": "RSETH",
          "quoteAsset": "ETH",
          "network": "zksync",
          "url": "https://data.chain.link/feeds/zksync/zksync/rseth-eth-exchange-rate",
          "iconUrl": "https://d2f70xi62kby8n.cloudfront.net/tokens/rseth.webp"
        },
        {
          "assetName": "Korean Won",
          "baseAsset": "KRW",
          "quoteAsset": "USD",
          "network": "celo",
          "url": "https://data.chain.link/feeds/celo/mainnet/krw-usd",
          "iconUrl": "https://d2f70xi62kby8n.cloudfront.net/tokens/krw.webp"
        },
        {
          "assetName": "LBTC / BTC",
          "baseAsset": "LBTC",
          "quoteAsset": "BTC",
          "network": "bnb-chain",
          "url": "https://data.chain.link/feeds/bsc/mainnet/lbtc-btc",
          "iconUrl": "https://d2f70xi62kby8n.cloudfront.net/tokens/lbtc.webp"
        },
        {
          "assetName": "Lido Staked ETH",
          "baseAsset": "STETH",
          "quoteAsset": "ETH",
          "network": "soneium",
          "url": "https://data.chain.link/feeds/soneium/soneium/steth-eth",
          "iconUrl": "https://d2f70xi62kby8n.cloudfront.net/tokens/steth.webp"
        },
        {
          "assetName": "Lido wstETH",
          "baseAsset": "WSTETH",
          "quoteAsset": "USD",
          "network": "avalanche",
          "url": "https://data.chain.link/feeds/avalanche/mainnet/wsteth-usd",
          "iconUrl": "https://d2f70xi62kby8n.cloudfront.net/tokens/wsteth.webp"
        },
        {
          "assetName": "Lista DAO",
          "baseAsset": "LISTA",
          "quoteAsset": "USD",
          "network": "bnb-chain",
          "url": "https://data.chain.link/feeds/bsc/mainnet/lista-usd",
          "iconUrl": "https://d2f70xi62kby8n.cloudfront.net/tokens/lista.webp"
        },
        {
          "assetName": "Lombard Staked BTC",
          "baseAsset": "LBTC",
          "quoteAsset": "USD",
          "network": "base",
          "url": "https://data.chain.link/feeds/base/base/lbtc-usd",
          "iconUrl": "https://d2f70xi62kby8n.cloudfront.net/tokens/lbtc.webp"
        },
        {
          "assetName": "MAG7.ssi",
          "baseAsset": "MAG7.SSI",
          "quoteAsset": "USD",
          "network": "base",
          "url": "https://data.chain.link/feeds/base/base/mag7.ssi-usd",
          "iconUrl": "https://d2f70xi62kby8n.cloudfront.net/tokens/mag7.ssi.webp"
        },
        {
          "assetName": "Mantle Staked Ether",
          "baseAsset": "mETH",
          "quoteAsset": "USD",
          "network": "mantle",
          "url": "https://data.chain.link/feeds/mantle/mantle/calculated-meth-usd",
          "iconUrl": "https://d2f70xi62kby8n.cloudfront.net/tokens/meth.webp"
        },
        {
          "assetName": "Mantle Staked Ether",
          "baseAsset": "METH",
          "quoteAsset": "USD",
          "network": "mantle",
          "url": "https://data.chain.link/feeds/mantle/mantle/meth-eth",
          "iconUrl": "https://d2f70xi62kby8n.cloudfront.net/tokens/meth.webp"
        },
        {
          "assetName": "Mexican Peso",
          "baseAsset": "MXN",
          "quoteAsset": "USD",
          "network": "base",
          "url": "https://data.chain.link/feeds/base/base/mxn-usd",
          "iconUrl": "https://d2f70xi62kby8n.cloudfront.net/tokens/mxn.webp"
        },
        {
          "assetName": "Morpho",
          "baseAsset": "MORPHO",
          "quoteAsset": "USD",
          "network": "base",
          "url": "https://data.chain.link/feeds/base/base/morpho-usd",
          "iconUrl": "https://d2f70xi62kby8n.cloudfront.net/tokens/morpho.webp"
        },
        {
          "assetName": "New Zealand Dollar",
          "baseAsset": "NZD",
          "quoteAsset": "USD",
          "network": "base",
          "url": "https://data.chain.link/feeds/base/base/nzd-usd",
          "iconUrl": "https://d2f70xi62kby8n.cloudfront.net/tokens/nzd.webp"
        },
        {
          "assetName": "Nigerian Naira",
          "baseAsset": "NGN",
          "quoteAsset": "USD",
          "network": "base",
          "url": "https://data.chain.link/feeds/base/base/ngn-usd",
          "iconUrl": "https://d2f70xi62kby8n.cloudfront.net/tokens/ngn.webp"
        },
        {
          "assetName": "Official Trump",
          "baseAsset": "TRUMP",
          "quoteAsset": "USD",
          "network": "ethereum",
          "url": "https://data.chain.link/feeds/ethereum/mainnet/trump-usd",
          "iconUrl": "https://d2f70xi62kby8n.cloudfront.net/tokens/trump.webp"
        },
        {
          "assetName": "OpenUSDT",
          "baseAsset": "OUSDT",
          "quoteAsset": "USD",
          "network": "ethereum",
          "url": "https://data.chain.link/feeds/ethereum/mainnet/ousdt-usd",
          "iconUrl": "https://d2f70xi62kby8n.cloudfront.net/tokens/ousdt.webp"
        },
        {
          "assetName": "OpenUSDT",
          "baseAsset": "OUSDT",
          "quoteAsset": "USD",
          "network": "optimism",
          "url": "https://data.chain.link/feeds/optimism/mainnet/ousdt-usd",
          "iconUrl": "https://d2f70xi62kby8n.cloudfront.net/tokens/ousdt.webp"
        },
        {
          "assetName": "OpenUSDT",
          "baseAsset": "OUSDT",
          "quoteAsset": "USD",
          "network": "base",
          "url": "https://data.chain.link/feeds/base/base/ousdt-usd",
          "iconUrl": "https://d2f70xi62kby8n.cloudfront.net/tokens/ousdt.webp"
        },
        {
          "assetName": "OpenUSDT",
          "baseAsset": "OUSDT",
          "quoteAsset": "USD",
          "network": "soneium",
          "url": "https://data.chain.link/feeds/soneium/soneium/ousdt-usd",
          "iconUrl": "https://d2f70xi62kby8n.cloudfront.net/tokens/ousdt.webp"
        },
        {
          "assetName": "OpenUSDT",
          "baseAsset": "OUSDT",
          "quoteAsset": "USD",
          "network": "mantle",
          "url": "https://data.chain.link/feeds/mantle/mantle/ousdt-usd",
          "iconUrl": "https://d2f70xi62kby8n.cloudfront.net/tokens/ousdt.webp"
        },
        {
          "assetName": "OpenUSDT",
          "baseAsset": "OUSDT",
          "quoteAsset": "USD",
          "network": "ronin",
          "url": "https://data.chain.link/feeds/ronin/ronin/ousdt-usd",
          "iconUrl": "https://d2f70xi62kby8n.cloudfront.net/tokens/ousdt.webp"
        },
        {
          "assetName": "Origin Sonic",
          "baseAsset": "OS",
          "quoteAsset": "S",
          "network": "sonic",
          "url": "https://data.chain.link/feeds/sonic/sonic/os-s",
          "iconUrl": "https://d2f70xi62kby8n.cloudfront.net/tokens/os.webp"
        },
        {
          "assetName": "Philippines Peso",
          "baseAsset": "PHP",
          "quoteAsset": "USD",
          "network": "ethereum",
          "url": "https://data.chain.link/feeds/ethereum/mainnet/php-usd",
          "iconUrl": "https://d2f70xi62kby8n.cloudfront.net/tokens/php.webp"
        },
        {
          "assetName": "Pound Sterling",
          "baseAsset": "GBP",
          "quoteAsset": "USD",
          "network": "celo",
          "url": "https://data.chain.link/feeds/celo/mainnet/gbp-usd",
          "iconUrl": "https://d2f70xi62kby8n.cloudfront.net/tokens/gbp.webp"
        },
        {
          "assetName": "pufETH",
          "baseAsset": "PUFETH",
          "quoteAsset": "ETH",
          "network": "soneium",
          "url": "https://data.chain.link/feeds/soneium/soneium/pufeth-eth",
          "iconUrl": "https://d2f70xi62kby8n.cloudfront.net/tokens/pufeth.webp"
        },
        {
          "assetName": "PumpBTC / BTC Exchange Rate",
          "baseAsset": "PumpBTC",
          "quoteAsset": "BTC",
          "network": "sonic",
          "url": "https://data.chain.link/feeds/sonic/sonic/pumpbtc-btc-exchange-rate",
          "iconUrl": "https://d2f70xi62kby8n.cloudfront.net/tokens/pumpbtc.webp"
        },
        {
          "assetName": "Resolv USR",
          "baseAsset": "USR",
          "quoteAsset": "USD",
          "network": "bnb-chain",
          "url": "https://data.chain.link/feeds/bsc/mainnet/usr-usd",
          "iconUrl": "https://d2f70xi62kby8n.cloudfront.net/tokens/usr.webp"
        },
        {
          "assetName": "Resolv USR",
          "baseAsset": "USR",
          "quoteAsset": "USD",
          "network": "optimism",
          "url": "https://data.chain.link/feeds/optimism/mainnet/usr-usd",
          "iconUrl": "https://d2f70xi62kby8n.cloudfront.net/tokens/usr.webp"
        },
        {
          "assetName": "Resolv wstUSR",
          "baseAsset": "wstUSR",
          "quoteAsset": "stUSR",
          "network": "arbitrum",
          "url": "https://data.chain.link/feeds/arbitrum/mainnet/wstusr-stusr-exchange-rate",
          "iconUrl": "https://d2f70xi62kby8n.cloudfront.net/tokens/wstusr.webp"
        },
        {
          "assetName": "Resolv wstUSR",
          "baseAsset": "wstUSR",
          "quoteAsset": "stUSR",
          "network": "optimism",
          "url": "https://data.chain.link/feeds/optimism/mainnet/wstusr-stusr-exchange-rate",
          "iconUrl": "https://d2f70xi62kby8n.cloudfront.net/tokens/wstusr.webp"
        },
        {
          "assetName": "Resolv wstUSR",
          "baseAsset": "wstUSR",
          "quoteAsset": "stUSR",
          "network": "base",
          "url": "https://data.chain.link/feeds/base/base/wstusr-stusr-exchange-rate",
          "iconUrl": "https://d2f70xi62kby8n.cloudfront.net/tokens/wstusr.webp"
        },
        {
          "assetName": "Shiba Inu",
          "baseAsset": "SHIB",
          "quoteAsset": "USD",
          "network": "avalanche",
          "url": "https://data.chain.link/feeds/avalanche/mainnet/shib-usd",
          "iconUrl": "https://d2f70xi62kby8n.cloudfront.net/tokens/shib.webp"
        },
        {
          "assetName": "SolvBTC.BBN / SolvBTC Exchange Rate",
          "baseAsset": "SolvBTC.BBN",
          "quoteAsset": "SolvBTC",
          "network": "soneium",
          "url": "https://data.chain.link/feeds/soneium/soneium/solvbtc.bbn-solvbtc-exchange-rate",
          "iconUrl": "https://d2f70xi62kby8n.cloudfront.net/tokens/solvbtc.bbn.webp"
        },
        {
          "assetName": "South African Rand",
          "baseAsset": "ZAR",
          "quoteAsset": "USD",
          "network": "base",
          "url": "https://data.chain.link/feeds/base/base/zar-usd",
          "iconUrl": "https://d2f70xi62kby8n.cloudfront.net/tokens/zar.webp"
        },
        {
          "assetName": "South African Rand",
          "baseAsset": "ZAR",
          "quoteAsset": "USD",
          "network": "celo",
          "url": "https://data.chain.link/feeds/celo/mainnet/zar-usd",
          "iconUrl": "https://d2f70xi62kby8n.cloudfront.net/tokens/zar.webp"
        },
        {
          "assetName": "Staked USD0",
          "baseAsset": "USD0++",
          "quoteAsset": "USD",
          "network": "ethereum",
          "url": "https://data.chain.link/feeds/ethereum/mainnet/usd0++-usd",
          "iconUrl": "https://d2f70xi62kby8n.cloudfront.net/tokens/usd0++.webp"
        },
        {
          "assetName": "sUSDS / USDS Exchange Rate",
          "baseAsset": "sUSDS",
          "quoteAsset": "sUSDS",
          "network": "arbitrum",
          "url": "https://data.chain.link/feeds/arbitrum/mainnet/susds-usds-exchange-rate",
          "iconUrl": "https://d2f70xi62kby8n.cloudfront.net/tokens/susds.webp"
        },
        {
          "assetName": "Treehouse ETH",
          "baseAsset": "tETH",
          "quoteAsset": "wstETH",
          "network": "base",
          "url": "https://data.chain.link/feeds/base/base/teth-wsteth-exchange-rate",
          "iconUrl": "https://d2f70xi62kby8n.cloudfront.net/tokens/teth.webp"
        },
        {
          "assetName": "Turkish Lira",
          "baseAsset": "TRY",
          "quoteAsset": "USD",
          "network": "base",
          "url": "https://data.chain.link/feeds/base/base/try-usd",
          "iconUrl": "https://d2f70xi62kby8n.cloudfront.net/tokens/try.webp"
        },
        {
          "assetName": "Venice Token",
          "baseAsset": "VVV",
          "quoteAsset": "USD",
          "network": "base",
          "url": "https://data.chain.link/feeds/base/base/vvv-usd",
          "iconUrl": "https://d2f70xi62kby8n.cloudfront.net/tokens/vvv.webp"
        },
        {
          "assetName": "Virtuals Protocol",
          "baseAsset": "VIRTUAL",
          "quoteAsset": "USD",
          "network": "base",
          "url": "https://data.chain.link/feeds/base/base/virtual-usd",
          "iconUrl": "https://d2f70xi62kby8n.cloudfront.net/tokens/virtual.webp"
        },
        {
          "assetName": "World Liberty Financial USD",
          "baseAsset": "USD1",
          "quoteAsset": "USD",
          "network": "ethereum",
          "url": "https://data.chain.link/feeds/ethereum/mainnet/usd1-usd",
          "iconUrl": "https://d2f70xi62kby8n.cloudfront.net/tokens/usd1.webp"
        },
        {
          "assetName": "World Mobile Token",
          "baseAsset": "WMTx",
          "quoteAsset": "USD",
          "network": "base",
          "url": "https://data.chain.link/feeds/base/base/wmtx-usd",
          "iconUrl": "https://d2f70xi62kby8n.cloudfront.net/tokens/wmtx.webp"
        },
        {
          "assetName": "Wrapped stETH",
          "baseAsset": "WSTETH",
          "quoteAsset": "ETH",
          "network": "soneium",
          "url": "https://data.chain.link/feeds/soneium/soneium/wsteth-eth",
          "iconUrl": "https://d2f70xi62kby8n.cloudfront.net/tokens/wsteth.webp"
        },
        {
          "assetName": "ynETH MAX",
          "baseAsset": "ynETHx",
          "quoteAsset": "ynETHx",
          "network": "arbitrum",
          "url": "https://data.chain.link/feeds/arbitrum/mainnet/ynethx-eth-exchange-rate",
          "iconUrl": "https://d2f70xi62kby8n.cloudfront.net/tokens/ynethx.webp"
        },
        {
          "assetName": "ynETH MAX",
          "baseAsset": "ynETHx",
          "quoteAsset": "ynETHx",
          "network": "optimism",
          "url": "https://data.chain.link/feeds/optimism/mainnet/ynethx-eth-exchange-rate",
          "iconUrl": "https://d2f70xi62kby8n.cloudfront.net/tokens/ynethx.webp"
        },
        {
          "assetName": "ynETH MAX",
          "baseAsset": "ynETHx",
          "quoteAsset": "ynETHx",
          "network": "base",
          "url": "https://data.chain.link/feeds/base/base/ynethx-eth-exchange-rate",
          "iconUrl": "https://d2f70xi62kby8n.cloudfront.net/tokens/ynethx.webp"
        },
        {
          "assetName": "ynETH MAX",
          "baseAsset": "ynETHx",
          "quoteAsset": "ynETHx",
          "network": "scroll",
          "url": "https://data.chain.link/feeds/scroll/mainnet/ynethx-eth-exchange-rate",
          "iconUrl": "https://d2f70xi62kby8n.cloudfront.net/tokens/ynethx.webp"
        },
        {
          "assetName": "ynETH MAX",
          "baseAsset": "ynETHx",
          "quoteAsset": "ynETHx",
          "network": "mantle",
          "url": "https://data.chain.link/feeds/mantle/mantle/ynethx-eth-exchange-rate",
          "iconUrl": "https://d2f70xi62kby8n.cloudfront.net/tokens/ynethx.webp"
        }
      ],
      "title": "Added support to Data Feeds",
      "topic": "Data Feeds"
    },
    {
      "category": "integration",
      "date": "2025-05-13",
      "description": "Chainlink CCIP expands support to new blockchains:",
      "newNetworks": [
        {
          "displayName": "Rootstock Mainnet",
          "network": "rootstock",
          "url": "https://docs.chain.link/ccip/directory/mainnet/chain/rootstock-mainnet"
        }
      ],
      "relatedNetworks": ["rootstock"],
      "title": "CCIP on new blockchains",
      "topic": "CCIP"
    },
    {
      "category": "integration",
      "date": "2025-05-11",
      "description": "Newly supported tokens: BR, CANNED, CRTV, FHE, GEN, LUISA, SHIPA, SHIRO, SILO, SNOW, TRADE, USAGI, ZeUSD, brBTC, xRPL, xrETH",
      "relatedTokens": [
        {
          "assetName": "Bedrock",
          "baseAsset": "BR",
          "url": "https://docs.chain.link/ccip/directory/mainnet/token/BR",
          "iconUrl": "https://d2f70xi62kby8n.cloudfront.net/tokens/br.webp?auto=compress%2Cformat"
        },
        {
          "assetName": "Canned dog",
          "baseAsset": "CANNED",
          "url": "https://docs.chain.link/ccip/directory/mainnet/token/CANNED",
          "iconUrl": "https://d2f70xi62kby8n.cloudfront.net/tokens/canned.webp?auto=compress%2Cformat"
        },
        {
          "assetName": "Creative Token",
          "baseAsset": "CRTV",
          "url": "https://docs.chain.link/ccip/directory/mainnet/token/CRTV",
          "iconUrl": "https://d2f70xi62kby8n.cloudfront.net/tokens/crtv.webp?auto=compress%2Cformat"
        },
        {
          "assetName": "MindNetwork FHE Token",
          "baseAsset": "FHE",
          "url": "https://docs.chain.link/ccip/directory/mainnet/token/FHE",
          "iconUrl": "https://d2f70xi62kby8n.cloudfront.net/tokens/fhe.webp?auto=compress%2Cformat"
        },
        {
          "assetName": "Generative Protocol",
          "baseAsset": "GEN",
          "url": "https://docs.chain.link/ccip/directory/mainnet/token/GEN",
          "iconUrl": "https://d2f70xi62kby8n.cloudfront.net/tokens/gen.webp?auto=compress%2Cformat"
        },
        {
          "assetName": "Luisa",
          "baseAsset": "LUISA",
          "url": "https://docs.chain.link/ccip/directory/mainnet/token/LUISA",
          "iconUrl": "https://d2f70xi62kby8n.cloudfront.net/tokens/luisa.webp?auto=compress%2Cformat"
        },
        {
          "assetName": "Shipa",
          "baseAsset": "SHIPA",
          "url": "https://docs.chain.link/ccip/directory/mainnet/token/SHIPA",
          "iconUrl": "https://d2f70xi62kby8n.cloudfront.net/tokens/shipa.webp?auto=compress%2Cformat"
        },
        {
          "assetName": "Shiro Neko",
          "baseAsset": "SHIRO",
          "url": "https://docs.chain.link/ccip/directory/mainnet/token/SHIRO",
          "iconUrl": "https://d2f70xi62kby8n.cloudfront.net/tokens/shiro.webp?auto=compress%2Cformat"
        },
        {
          "assetName": "Silo Token",
          "baseAsset": "SILO",
          "url": "https://docs.chain.link/ccip/directory/mainnet/token/SILO",
          "iconUrl": "https://d2f70xi62kby8n.cloudfront.net/tokens/silo.webp?auto=compress%2Cformat"
        },
        {
          "assetName": "Snow Ball",
          "baseAsset": "SNOW",
          "url": "https://docs.chain.link/ccip/directory/mainnet/token/SNOW",
          "iconUrl": "https://d2f70xi62kby8n.cloudfront.net/tokens/snow.webp?auto=compress%2Cformat"
        },
        {
          "assetName": "Polytrade",
          "baseAsset": "TRADE",
          "url": "https://docs.chain.link/ccip/directory/mainnet/token/TRADE",
          "iconUrl": "https://d2f70xi62kby8n.cloudfront.net/tokens/trade.webp?auto=compress%2Cformat"
        },
        {
          "assetName": "Usagi",
          "baseAsset": "USAGI",
          "url": "https://docs.chain.link/ccip/directory/mainnet/token/USAGI",
          "iconUrl": "https://d2f70xi62kby8n.cloudfront.net/tokens/usagi.webp?auto=compress%2Cformat"
        },
        {
          "assetName": "ZeUSD",
          "baseAsset": "ZeUSD",
          "url": "https://docs.chain.link/ccip/directory/mainnet/token/ZeUSD",
          "iconUrl": "https://d2f70xi62kby8n.cloudfront.net/tokens/zeusd.webp?auto=compress%2Cformat"
        },
        {
          "assetName": "brBTC",
          "baseAsset": "brBTC",
          "url": "https://docs.chain.link/ccip/directory/mainnet/token/brBTC",
          "iconUrl": "https://d2f70xi62kby8n.cloudfront.net/tokens/brbtc.webp?auto=compress%2Cformat"
        },
        {
          "assetName": "Constellation RPL",
          "baseAsset": "xRPL",
          "url": "https://docs.chain.link/ccip/directory/mainnet/token/xRPL",
          "iconUrl": "https://d2f70xi62kby8n.cloudfront.net/tokens/xrpl.webp?auto=compress%2Cformat"
        },
        {
          "assetName": "Constellation ETH",
          "baseAsset": "xrETH",
          "url": "https://docs.chain.link/ccip/directory/mainnet/token/xrETH",
          "iconUrl": "https://d2f70xi62kby8n.cloudfront.net/tokens/xreth.webp?auto=compress%2Cformat"
        }
      ],
      "title": "Cross-chain token (CCT) standard: Added support for new tokens",
      "topic": "CCIP"
    },
    {
      "category": "integration",
      "date": "2025-05-11",
      "description": "New Data Streams available on all [supported networks](https://docs.chain.link/data-streams/crypto-streams):",
      "relatedNetworks": [
        "apechain",
        "arbitrum",
        "avalanche",
        "base",
        "berachain",
        "blast",
        "bnb-chain",
        "bob",
        "ethereum",
        "gnosis-chain",
        "gravity",
        "hashkey",
        "hyperliquid",
        "ink",
        "lens",
        "linea",
        "mantle",
        "opbnb",
        "optimism",
        "polygon",
        "ronin",
        "scroll",
        "shibarium",
        "soneium",
        "sonic",
        "solana",
        "taiko",
        "unichain",
        "worldchain",
        "zksync"
      ],
      "relatedTokens": [
        {
          "assetName": "Zeus Network ZBTC",
          "baseAsset": "ZBTC",
          "quoteAsset": "USD",
          "url": "https://data.chain.link/streams/zbtc-usd",
          "iconUrl": "https://d2f70xi62kby8n.cloudfront.net/tokens/zbtc.webp"
        }
      ],
      "title": "Added support to Data Streams",
      "topic": "Data Streams"
    },
    {
      "category": "integration",
      "date": "2025-05-11",
      "description": "New SmartData Feeds available:",
      "relatedNetworks": ["ethereum", "arbitrum"],
      "relatedTokens": [
        {
          "assetName": "Bitcoin (BTC)",
          "baseAsset": "xSolvBTC",
          "network": "ethereum",
          "productTypeCode": "PoR",
          "url": "https://data.chain.link/feeds/ethereum/mainnet/xsolvbtc-por",
          "iconUrl": "https://d2f70xi62kby8n.cloudfront.net/tokens/xsolvbtc.webp"
        },
        {
          "assetName": "M",
          "baseAsset": "MN",
          "network": "arbitrum",
          "productTypeCode": "NAV",
          "url": "https://data.chain.link/feeds/arbitrum/mainnet/m-nav-arbitrum",
          "iconUrl": "https://d2f70xi62kby8n.cloudfront.net/tokens/mn.webp"
        }
      ],
      "title": "Added support to SmartData",
      "topic": "SmartData"
    },
    {
      "category": "integration",
      "date": "2025-05-11",
      "description": "New Data Feeds available:",
      "relatedNetworks": ["arbitrum", "ethereum", "celo", "sonic", "polygon", "bnb-chain"],
      "relatedTokens": [
        {
          "assetName": "Berachain",
          "baseAsset": "BERA",
          "quoteAsset": "USD",
          "network": "arbitrum",
          "url": "https://data.chain.link/feeds/arbitrum/mainnet/bera-usd",
          "iconUrl": "https://d2f70xi62kby8n.cloudfront.net/tokens/bera.webp"
        },
        {
          "assetName": "Circle EUR",
          "baseAsset": "EURC",
          "quoteAsset": "USD",
          "network": "arbitrum",
          "url": "https://data.chain.link/feeds/arbitrum/mainnet/eurc-usd",
          "iconUrl": "https://d2f70xi62kby8n.cloudfront.net/tokens/eurc.webp"
        },
        {
          "assetName": "Core",
          "baseAsset": "CORE",
          "quoteAsset": "USD",
          "network": "arbitrum",
          "url": "https://data.chain.link/feeds/arbitrum/mainnet/core-usd",
          "iconUrl": "https://d2f70xi62kby8n.cloudfront.net/tokens/core.webp"
        },
        {
          "assetName": "Cronos",
          "baseAsset": "CRO",
          "quoteAsset": "USD",
          "network": "arbitrum",
          "url": "https://data.chain.link/feeds/arbitrum/mainnet/cro-usd",
          "iconUrl": "https://d2f70xi62kby8n.cloudfront.net/tokens/cro.webp"
        },
        {
          "assetName": "Dolomite",
          "baseAsset": "DOLO",
          "quoteAsset": "USD",
          "network": "arbitrum",
          "url": "https://data.chain.link/feeds/arbitrum/mainnet/dolo-usd",
          "iconUrl": "https://d2f70xi62kby8n.cloudfront.net/tokens/dolo.webp"
        },
        {
          "assetName": "Elixir deUSD",
          "baseAsset": "DEUSD",
          "quoteAsset": "USD",
          "network": "arbitrum",
          "url": "https://data.chain.link/feeds/arbitrum/mainnet/deusd-usd",
          "iconUrl": "https://d2f70xi62kby8n.cloudfront.net/tokens/deusd.webp"
        },
        {
          "assetName": "ether.fi",
          "baseAsset": "ETHFI",
          "quoteAsset": "USD",
          "network": "ethereum",
          "url": "https://data.chain.link/feeds/ethereum/mainnet/ethfi-usd",
          "iconUrl": "https://d2f70xi62kby8n.cloudfront.net/tokens/ethfi.webp"
        },
        {
          "assetName": "Falcon USD",
          "baseAsset": "USDf",
          "quoteAsset": "USD",
          "network": "ethereum",
          "url": "https://data.chain.link/feeds/ethereum/mainnet/usdf-usd",
          "iconUrl": "https://d2f70xi62kby8n.cloudfront.net/tokens/usdf.webp"
        },
        {
          "assetName": "Frax USD",
          "baseAsset": "FRXUSD",
          "quoteAsset": "USD",
          "network": "arbitrum",
          "url": "https://data.chain.link/feeds/arbitrum/mainnet/frxusd-usd",
          "iconUrl": "https://d2f70xi62kby8n.cloudfront.net/tokens/frxusd.webp"
        },
        {
          "assetName": "Grass",
          "baseAsset": "GRASS",
          "quoteAsset": "USD",
          "network": "arbitrum",
          "url": "https://data.chain.link/feeds/arbitrum/mainnet/grass-usd",
          "iconUrl": "https://d2f70xi62kby8n.cloudfront.net/tokens/grass.webp"
        },
        {
          "assetName": "Hey Anon",
          "baseAsset": "ANON",
          "quoteAsset": "USD",
          "network": "arbitrum",
          "url": "https://data.chain.link/feeds/arbitrum/mainnet/anon-usd",
          "iconUrl": "https://d2f70xi62kby8n.cloudfront.net/tokens/anon.webp"
        },
        {
          "assetName": "Hyperliquid",
          "baseAsset": "HYPE",
          "quoteAsset": "USD",
          "network": "arbitrum",
          "url": "https://data.chain.link/feeds/arbitrum/mainnet/hype-usd",
          "iconUrl": "https://d2f70xi62kby8n.cloudfront.net/tokens/hype.webp"
        },
        {
          "assetName": "Nigerian Naira",
          "baseAsset": "NGN",
          "quoteAsset": "USD",
          "network": "celo",
          "url": "https://data.chain.link/feeds/celo/mainnet/ngn-usd-fx",
          "iconUrl": "https://d2f70xi62kby8n.cloudfront.net/tokens/ngn.webp"
        },
        {
          "assetName": "Plume",
          "baseAsset": "PLUME",
          "quoteAsset": "USD",
          "network": "arbitrum",
          "url": "https://data.chain.link/feeds/arbitrum/mainnet/plume-usd",
          "iconUrl": "https://d2f70xi62kby8n.cloudfront.net/tokens/plume.webp"
        },
        {
          "assetName": "Resolv USR",
          "baseAsset": "USR",
          "quoteAsset": "USD",
          "network": "arbitrum",
          "url": "https://data.chain.link/feeds/arbitrum/mainnet/usr-usd",
          "iconUrl": "https://d2f70xi62kby8n.cloudfront.net/tokens/usr.webp"
        },
        {
          "assetName": "Shadow Exchange",
          "baseAsset": "SHADOW",
          "quoteAsset": "USD",
          "network": "sonic",
          "url": "https://data.chain.link/feeds/sonic/sonic/shadow-usd",
          "iconUrl": "https://d2f70xi62kby8n.cloudfront.net/tokens/shadow.webp"
        },
        {
          "assetName": "Space and Time",
          "baseAsset": "SXT",
          "quoteAsset": "USD",
          "network": "ethereum",
          "url": "https://data.chain.link/feeds/ethereum/mainnet/sxt-usd",
          "iconUrl": "https://d2f70xi62kby8n.cloudfront.net/tokens/sxt.webp"
        },
        {
          "assetName": "Staked Frax USD",
          "baseAsset": "sfrxUSD",
          "quoteAsset": "USD",
          "network": "sonic",
          "url": "https://data.chain.link/feeds/sonic/sonic/sfrxusd-usd",
          "iconUrl": "https://d2f70xi62kby8n.cloudfront.net/tokens/sfrxusd.webp"
        },
        {
          "assetName": "Tezos",
          "baseAsset": "XTZ",
          "quoteAsset": "USD",
          "network": "arbitrum",
          "url": "https://data.chain.link/feeds/arbitrum/mainnet/xtz-usd",
          "iconUrl": "https://d2f70xi62kby8n.cloudfront.net/tokens/xtz.webp"
        },
        {
          "assetName": "TruFin Staked MATIC",
          "baseAsset": "TRUMATIC",
          "quoteAsset": "MATIC",
          "network": "polygon",
          "url": "https://data.chain.link/feeds/polygon/mainnet/trumatic-matic-exchange-rate",
          "iconUrl": "https://d2f70xi62kby8n.cloudfront.net/tokens/trumatic.webp"
        },
        {
          "assetName": "USDS",
          "baseAsset": "USDS",
          "quoteAsset": "USD",
          "network": "arbitrum",
          "url": "https://data.chain.link/feeds/arbitrum/mainnet/usds-usd",
          "iconUrl": "https://d2f70xi62kby8n.cloudfront.net/tokens/usds.webp"
        },
        {
          "assetName": "World Liberty Financial USD",
          "baseAsset": "USD1",
          "quoteAsset": "USD",
          "network": "bnb-chain",
          "url": "https://data.chain.link/feeds/bsc/mainnet/usd1-usd",
          "iconUrl": "https://d2f70xi62kby8n.cloudfront.net/tokens/usd1.webp"
        }
      ],
      "title": "Added support to Data Feeds",
      "topic": "Data Feeds"
    },
    {
      "category": "release",
      "date": "2025-05-09",
      "description": "This release introduces major improvements to session flexibility, authorization flows, and multi-network deployments. Add or deploy a new token today via [Token Manager](https://tokenmanager.chain.link/).",
      "title": "Token Manager Updates",
      "topic": "General"
    },
    {
      "category": "integration",
      "date": "2025-05-08",
      "description": "Chainlink Data Feeds is available on Monad Testnet. View the available price feed information on the [Price Feed Addresses](https://docs.chain.link/data-feeds/price-feeds/addresses?network=monad&page=1) page.",
      "relatedNetworks": ["monad"],
      "title": "Data Feeds on Monad Testnet",
      "topic": "Data Feeds"
    },
    {
      "category": "integration",
      "date": "2025-05-07",
      "description": "Chainlink VRF 2.5 is available on Ronin Mainnet and Ronin Saigon Testnet. Visit the [Supported Networks](https://docs.chain.link/vrf/v2-5/supported-networks#ronin) page for more information.",
      "relatedNetworks": ["ronin"],
      "title": "VRF 2.5 on Ronin",
      "topic": "VRF"
    },
    {
      "category": "integration",
      "date": "2025-05-07",
      "description": "Chainlink Data Streams is available for new blockchains:\n\n- Polygon Mainnet\n- Polygon Amoy Testnet\n- Gravity Alpha Mainnet\n- Gravity Alpha Testnet Sepolia\n\nThe verifier proxy addresses and stream IDs are available on the [Stream Addresses](https://docs.chain.link/data-streams/crypto-streams) page.",
      "relatedNetworks": ["polygon", "gravity"],
      "title": "Data Streams Expands to New Blockchains",
      "topic": "Data Streams"
    },
    {
      "category": "integration",
      "date": "2025-05-06",
      "description": "Chainlink CCIP expands support to new blockchains:",
      "newNetworks": [
        {
          "displayName": "Rootstock Testnet",
          "network": "rootstock",
          "url": "https://docs.chain.link/ccip/directory/testnet/chain/bitcoin-testnet-rootstock"
        },
        {
          "displayName": "Superseed Mainnet",
          "network": "superseed",
          "url": "https://docs.chain.link/ccip/directory/mainnet/chain/superseed-mainnet"
        },
        {
          "displayName": "Taiko Alethia",
          "network": "taiko",
          "url": "https://docs.chain.link/ccip/directory/mainnet/chain/ethereum-mainnet-taiko-1"
        },
        {
          "displayName": "Zora Mainnet",
          "network": "zora",
          "url": "https://docs.chain.link/ccip/directory/mainnet/chain/zora-mainnet"
        }
      ],
      "relatedNetworks": ["rootstock", "superseed", "taiko", "zora"],
      "title": "CCIP on new blockchains",
      "topic": "CCIP"
    },
    {
      "category": "release",
      "date": "2025-05-05",
      "description": "Chainlink Node v2.23.0 is now available. See the [Release Notes](https://github.com/smartcontractkit/chainlink/releases/tag/v2.23.0) for details.",
      "title": "Chainlink Node v2.23.0",
      "topic": "Nodes"
    },
    {
      "category": "integration",
      "date": "2025-05-04",
      "description": "New Data Streams available on all [supported networks](https://docs.chain.link/data-streams/crypto-streams):",
      "relatedNetworks": [
        "apechain",
        "arbitrum",
        "avalanche",
        "base",
        "berachain",
        "blast",
        "bnb-chain",
        "bob",
        "ethereum",
        "gnosis-chain",
        "hashkey",
        "hyperliquid",
        "ink",
        "lens",
        "linea",
        "mantle",
        "opbnb",
        "optimism",
        "ronin",
        "scroll",
        "shibarium",
        "soneium",
        "sonic",
        "solana",
        "taiko",
        "unichain",
        "worldchain",
        "zksync"
      ],
      "relatedTokens": [
        {
          "assetName": "Dolomite",
          "baseAsset": "DOLO",
          "quoteAsset": "USD",
          "url": "https://data.chain.link/streams/dolo-usd",
          "iconUrl": "https://d2f70xi62kby8n.cloudfront.net/tokens/dolo.webp"
        }
      ],
      "title": "Added support to Data Streams",
      "topic": "Data Streams"
    },
    {
      "category": "integration",
      "date": "2025-04-29",
      "description": "Chainlink CCIP expands support to new blockchains:",
      "newNetworks": [
        {
          "displayName": "Plume Mainnet",
          "network": "plume",
          "url": "https://docs.chain.link/ccip/directory/mainnet/chain/plume-mainnet"
        },
        {
          "displayName": "Plume Testnet",
          "network": "plume",
          "url": "https://docs.chain.link/ccip/directory/testnet/chain/plume-testnet-sepolia"
        },
        {
          "displayName": "Taiko Hekla Testnet",
          "network": "taiko",
          "url": "https://docs.chain.link/ccip/directory/testnet/chain/ethereum-testnet-holesky-taiko-1"
        }
      ],
      "relatedNetworks": ["plume", "taiko"],
      "title": "CCIP on new blockchains",
      "topic": "CCIP"
    },
    {
      "category": "integration",
      "date": "2025-04-28",
      "description": "Chainlink CCIP expands support to new blockchains:",
      "newNetworks": [
        {
          "displayName": "Abstract Mainnet",
          "network": "abstract",
          "url": "https://docs.chain.link/ccip/directory/mainnet/chain/abstract-mainnet"
        },
        {
          "displayName": "Lisk Mainnet",
          "network": "lisk",
          "url": "https://docs.chain.link/ccip/directory/mainnet/chain/lisk-mainnet"
        },
        {
          "displayName": "Metal L2 Mainnet",
          "network": "metal",
          "url": "https://docs.chain.link/ccip/directory/mainnet/chain/metal-mainnet"
        },
        {
          "displayName": "Mint Mainnet",
          "network": "mint",
          "url": "https://docs.chain.link/ccip/directory/mainnet/chain/mint-mainnet"
        }
      ],
      "relatedNetworks": ["abstract", "lisk", "metal", "mint"],
      "title": "CCIP on new blockchains",
      "topic": "CCIP"
    },
    {
      "category": "integration",
      "date": "2025-04-27",
      "description": "Newly supported tokens: ANIMA, APRS, ASTR, AXS, BANANA, DOLO, IXT, LUA, LUAUSD, PIXEL, SKYA, SLP, STBU, WHY, YGG, pufETH",
      "relatedTokens": [
        {
          "assetName": "Anima",
          "baseAsset": "ANIMA",
          "url": "https://docs.chain.link/ccip/directory/mainnet/token/ANIMA",
          "iconUrl": "https://d2f70xi62kby8n.cloudfront.net/tokens/anima.webp?auto=compress%2Cformat"
        },
        {
          "assetName": "Aperios",
          "baseAsset": "APRS",
          "url": "https://docs.chain.link/ccip/directory/mainnet/token/APRS",
          "iconUrl": "https://d2f70xi62kby8n.cloudfront.net/tokens/aprs.webp?auto=compress%2Cformat"
        },
        {
          "assetName": "Astar Token",
          "baseAsset": "ASTR",
          "url": "https://docs.chain.link/ccip/directory/mainnet/token/ASTR",
          "iconUrl": "https://d2f70xi62kby8n.cloudfront.net/tokens/astr.webp?auto=compress%2Cformat"
        },
        {
          "assetName": "Axie Infinity Shard",
          "baseAsset": "AXS",
          "url": "https://docs.chain.link/ccip/directory/mainnet/token/AXS",
          "iconUrl": "https://d2f70xi62kby8n.cloudfront.net/tokens/axs.webp?auto=compress%2Cformat"
        },
        {
          "assetName": "Banana",
          "baseAsset": "BANANA",
          "url": "https://docs.chain.link/ccip/directory/mainnet/token/BANANA",
          "iconUrl": "https://d2f70xi62kby8n.cloudfront.net/tokens/banana.webp?auto=compress%2Cformat"
        },
        {
          "assetName": "Dolomite",
          "baseAsset": "DOLO",
          "url": "https://docs.chain.link/ccip/directory/mainnet/token/DOLO",
          "iconUrl": "https://d2f70xi62kby8n.cloudfront.net/tokens/dolo.webp?auto=compress%2Cformat"
        },
        {
          "assetName": "PlanetIX",
          "baseAsset": "IXT",
          "url": "https://docs.chain.link/ccip/directory/mainnet/token/IXT",
          "iconUrl": "https://d2f70xi62kby8n.cloudfront.net/tokens/ixt.webp?auto=compress%2Cformat"
        },
        {
          "assetName": "Lumi Finance Token",
          "baseAsset": "LUA",
          "url": "https://docs.chain.link/ccip/directory/mainnet/token/LUA",
          "iconUrl": "https://d2f70xi62kby8n.cloudfront.net/tokens/lua.webp?auto=compress%2Cformat"
        },
        {
          "assetName": "Lumi Finance USD",
          "baseAsset": "LUAUSD",
          "url": "https://docs.chain.link/ccip/directory/mainnet/token/LUAUSD",
          "iconUrl": "https://d2f70xi62kby8n.cloudfront.net/tokens/luausd.webp?auto=compress%2Cformat"
        },
        {
          "assetName": "PIXEL",
          "baseAsset": "PIXEL",
          "url": "https://docs.chain.link/ccip/directory/mainnet/token/PIXEL",
          "iconUrl": "https://d2f70xi62kby8n.cloudfront.net/tokens/pixel.webp?auto=compress%2Cformat"
        },
        {
          "assetName": "Sekuya",
          "baseAsset": "SKYA",
          "url": "https://docs.chain.link/ccip/directory/mainnet/token/SKYA",
          "iconUrl": "https://d2f70xi62kby8n.cloudfront.net/tokens/skya.webp?auto=compress%2Cformat"
        },
        {
          "assetName": "Smooth Love Potion",
          "baseAsset": "SLP",
          "url": "https://docs.chain.link/ccip/directory/mainnet/token/SLP",
          "iconUrl": "https://d2f70xi62kby8n.cloudfront.net/tokens/slp.webp?auto=compress%2Cformat"
        },
        {
          "assetName": "Stobox Token v.3",
          "baseAsset": "STBU",
          "url": "https://docs.chain.link/ccip/directory/mainnet/token/STBU",
          "iconUrl": "https://d2f70xi62kby8n.cloudfront.net/tokens/stbu.webp?auto=compress%2Cformat"
        },
        {
          "assetName": "why",
          "baseAsset": "WHY",
          "url": "https://docs.chain.link/ccip/directory/mainnet/token/WHY",
          "iconUrl": "https://d2f70xi62kby8n.cloudfront.net/tokens/why.webp?auto=compress%2Cformat"
        },
        {
          "assetName": "Yield Guild Games Token",
          "baseAsset": "YGG",
          "url": "https://docs.chain.link/ccip/directory/mainnet/token/YGG",
          "iconUrl": "https://d2f70xi62kby8n.cloudfront.net/tokens/ygg.webp?auto=compress%2Cformat"
        },
        {
          "assetName": "pufETH",
          "baseAsset": "pufETH",
          "url": "https://docs.chain.link/ccip/directory/mainnet/token/pufETH",
          "iconUrl": "https://d2f70xi62kby8n.cloudfront.net/tokens/pufeth.webp?auto=compress%2Cformat"
        }
      ],
      "title": "Cross-chain token (CCT) standard: Added support for new tokens",
      "topic": "CCIP"
    },
    {
      "category": "integration",
      "date": "2025-04-27",
      "description": "New Data Streams available on all [supported networks](https://docs.chain.link/data-streams/crypto-streams):",
      "relatedNetworks": [
        "apechain",
        "arbitrum",
        "avalanche",
        "base",
        "berachain",
        "blast",
        "bnb-chain",
        "bob",
        "ethereum",
        "gnosis-chain",
        "hashkey",
        "hyperliquid",
        "ink",
        "lens",
        "linea",
        "mantle",
        "opbnb",
        "optimism",
        "ronin",
        "scroll",
        "shibarium",
        "soneium",
        "sonic",
        "solana",
        "taiko",
        "unichain",
        "worldchain",
        "zksync"
      ],
      "relatedTokens": [
        {
          "assetName": "ANIME",
          "baseAsset": "ANIME",
          "quoteAsset": "USD",
          "url": "https://data.chain.link/streams/anime-usd",
          "iconUrl": "https://d2f70xi62kby8n.cloudfront.net/tokens/anime.webp"
        },
        {
          "assetName": "Binance Staked SOL",
          "baseAsset": "BNSOL",
          "quoteAsset": "USD",
          "url": "https://data.chain.link/streams/bnsol-usd",
          "iconUrl": "https://d2f70xi62kby8n.cloudfront.net/tokens/bnsol.webp"
        },
        {
          "assetName": "BlazeStake Staked SOL",
          "baseAsset": "BSOL",
          "quoteAsset": "USD",
          "url": "https://data.chain.link/streams/bsol-usd",
          "iconUrl": "https://d2f70xi62kby8n.cloudfront.net/tokens/bsol.webp"
        },
        {
          "assetName": "frax",
          "baseAsset": "FRAX",
          "quoteAsset": "USD",
          "url": "https://data.chain.link/streams/frax-usd",
          "iconUrl": "https://d2f70xi62kby8n.cloudfront.net/tokens/frax.webp"
        },
        {
          "assetName": "Helius Staked SOL",
          "baseAsset": "HSOL",
          "quoteAsset": "USD",
          "url": "https://data.chain.link/streams/hsol-usd",
          "iconUrl": "https://d2f70xi62kby8n.cloudfront.net/tokens/hsol.webp"
        },
        {
          "assetName": "Jito Staked SOL",
          "baseAsset": "JITOSOL",
          "quoteAsset": "USD",
          "url": "https://data.chain.link/streams/jitosol-usd",
          "iconUrl": "https://d2f70xi62kby8n.cloudfront.net/tokens/jitosol.webp"
        },
        {
          "assetName": "Marinade Staked SOL",
          "baseAsset": "MSOL",
          "quoteAsset": "USD",
          "url": "https://data.chain.link/streams/msol-usd",
          "iconUrl": "https://d2f70xi62kby8n.cloudfront.net/tokens/msol.webp"
        },
        {
          "assetName": "metis",
          "baseAsset": "METIS",
          "quoteAsset": "USD",
          "url": "https://data.chain.link/streams/metis-usd",
          "iconUrl": "https://d2f70xi62kby8n.cloudfront.net/tokens/metis.webp"
        },
        {
          "assetName": "OMG Network",
          "baseAsset": "OMG",
          "quoteAsset": "USD",
          "url": "https://data.chain.link/streams/omg-usd",
          "iconUrl": "https://d2f70xi62kby8n.cloudfront.net/tokens/omg.webp"
        },
        {
          "assetName": "PayPal USD",
          "baseAsset": "PYUSD",
          "quoteAsset": "USD",
          "url": "https://data.chain.link/streams/pyusd-usd",
          "iconUrl": "https://d2f70xi62kby8n.cloudfront.net/tokens/pyusd.webp"
        },
        {
          "assetName": "Sanctum Inifnity",
          "baseAsset": "INF",
          "quoteAsset": "USD",
          "url": "https://data.chain.link/streams/inf-usd",
          "iconUrl": "https://d2f70xi62kby8n.cloudfront.net/tokens/inf.webp"
        },
        {
          "assetName": "Tether Gold",
          "baseAsset": "XAUT",
          "quoteAsset": "USD",
          "url": "https://data.chain.link/streams/xaut-usd",
          "iconUrl": "https://d2f70xi62kby8n.cloudfront.net/tokens/xaut.webp"
        },
        {
          "assetName": "The Vault Staked SOL",
          "baseAsset": "VSOL",
          "quoteAsset": "USD",
          "url": "https://data.chain.link/streams/vsol-usd",
          "iconUrl": "https://d2f70xi62kby8n.cloudfront.net/tokens/vsol.webp"
        },
        {
          "assetName": "XPR Network",
          "baseAsset": "XPR",
          "quoteAsset": "USD",
          "url": "https://data.chain.link/streams/xpr-usd",
          "iconUrl": "https://d2f70xi62kby8n.cloudfront.net/tokens/xpr.webp"
        }
      ],
      "title": "Added support to Data Streams",
      "topic": "Data Streams"
    },
    {
      "category": "integration",
      "date": "2025-04-27",
      "description": "New Data Feeds available:",
      "relatedNetworks": ["sonic"],
      "relatedTokens": [
        {
          "assetName": "beS / S Exchange Rate",
          "baseAsset": "beS",
          "quoteAsset": "S",
          "network": "sonic",
          "url": "https://data.chain.link/feeds/sonic/sonic/bes-s-exchange-rate",
          "iconUrl": "https://d2f70xi62kby8n.cloudfront.net/tokens/bes.webp"
        },
        {
          "assetName": "GHO",
          "baseAsset": "GHO",
          "quoteAsset": "USD",
          "network": "sonic",
          "url": "https://data.chain.link/feeds/sonic/sonic/gho-usd",
          "iconUrl": "https://d2f70xi62kby8n.cloudfront.net/tokens/gho.webp"
        },
        {
          "assetName": "Hey Anon",
          "baseAsset": "ANON",
          "quoteAsset": "USD",
          "network": "sonic",
          "url": "https://data.chain.link/feeds/sonic/sonic/anon-usd",
          "iconUrl": "https://d2f70xi62kby8n.cloudfront.net/tokens/anon.webp"
        },
        {
          "assetName": "OpenUSDT",
          "baseAsset": "oUSDT",
          "quoteAsset": "USD",
          "network": "sonic",
          "url": "https://data.chain.link/feeds/sonic/sonic/ousdt-usd",
          "iconUrl": "https://d2f70xi62kby8n.cloudfront.net/tokens/ousdt.webp"
        },
        {
          "assetName": "Sonic ETH",
          "baseAsset": "scETH",
          "quoteAsset": "USD",
          "network": "sonic",
          "url": "https://data.chain.link/feeds/sonic/sonic/sceth-usd",
          "iconUrl": "https://d2f70xi62kby8n.cloudfront.net/tokens/sceth.webp"
        },
        {
          "assetName": "Staked Sonic",
          "baseAsset": "stS",
          "quoteAsset": "USD",
          "network": "sonic",
          "url": "https://data.chain.link/feeds/sonic/sonic/sts-usd",
          "iconUrl": "https://d2f70xi62kby8n.cloudfront.net/tokens/sts.webp"
        },
        {
          "assetName": "stS / S Exchange Rate",
          "baseAsset": "stS",
          "quoteAsset": "S",
          "network": "sonic",
          "url": "https://data.chain.link/feeds/sonic/sonic/sts-s-exchange-rate",
          "iconUrl": "https://d2f70xi62kby8n.cloudfront.net/tokens/sts.webp"
        },
        {
          "assetName": "wanS / anS Exchange Rate",
          "baseAsset": "wanS",
          "quoteAsset": "anS",
          "network": "sonic",
          "url": "https://data.chain.link/feeds/sonic/sonic/wans-ans-exchange-rate",
          "iconUrl": "https://d2f70xi62kby8n.cloudfront.net/tokens/wans.webp"
        },
        {
          "assetName": "wOS / OS Exchange Rate",
          "baseAsset": "wOS",
          "quoteAsset": "OS",
          "network": "sonic",
          "url": "https://data.chain.link/feeds/sonic/sonic/wos-os-exchange-rate",
          "iconUrl": "https://d2f70xi62kby8n.cloudfront.net/tokens/wos.webp"
        },
        {
          "assetName": "Wrapped Bitcoin",
          "baseAsset": "WBTC",
          "quoteAsset": "USD",
          "network": "sonic",
          "url": "https://data.chain.link/feeds/sonic/sonic/wbtc-usd",
          "iconUrl": "https://d2f70xi62kby8n.cloudfront.net/tokens/wbtc.webp"
        },
        {
          "assetName": "yUSD / USD Exchange Rate",
          "baseAsset": "yUSD",
          "quoteAsset": "USD",
          "network": "sonic",
          "url": "https://data.chain.link/feeds/sonic/sonic/yusd-usd-exchange-rate",
          "iconUrl": "https://d2f70xi62kby8n.cloudfront.net/tokens/yusd.webp"
        }
      ],
      "title": "Added support to Data Feeds",
      "topic": "Data Feeds"
    },
    {
      "category": "integration",
      "date": "2025-04-25",
      "description": "Chainlink CCIP expands support to new blockchains:",
      "newNetworks": [
        {
          "displayName": "Abstract Sepolia",
          "network": "abstract",
          "url": "https://docs.chain.link/ccip/directory/testnet/chain/abstract-testnet"
        },
        {
          "displayName": "Hemi Mainnet",
          "network": "hemi",
          "url": "https://docs.chain.link/ccip/directory/mainnet/chain/hemi-mainnet"
        },
        {
          "displayName": "Lisk Sepolia",
          "network": "lisk",
          "url": "https://docs.chain.link/ccip/directory/testnet/chain/ethereum-testnet-sepolia-lisk-1"
        },
        {
          "displayName": "Metal L2 Testnet",
          "network": "metal",
          "url": "https://docs.chain.link/ccip/directory/testnet/chain/metal-testnet"
        },
        {
          "displayName": "Mint Sepolia",
          "network": "mint",
          "url": "https://docs.chain.link/ccip/directory/testnet/chain/mint-testnet"
        },
        {
          "displayName": "Superseed Sepolia",
          "network": "superseed",
          "url": "https://docs.chain.link/ccip/directory/testnet/chain/superseed-testnet"
        },
        {
          "displayName": "Zora Sepolia",
          "network": "zora",
          "url": "https://docs.chain.link/ccip/directory/testnet/chain/zora-testnet"
        }
      ],
      "relatedNetworks": ["abstract", "hemi", "lisk", "metal", "mint", "superseed", "zora"],
      "title": "CCIP on new blockchains",
      "topic": "CCIP"
    },
    {
      "category": "integration",
      "date": "2025-04-20",
      "description": "New Data Streams available on all [supported networks](https://docs.chain.link/data-streams/crypto-streams):",
      "relatedNetworks": [
        "apechain",
        "arbitrum",
        "avalanche",
        "base",
        "berachain",
        "blast",
        "bnb-chain",
        "bob",
        "ethereum",
        "gnosis-chain",
        "hashkey",
        "hyperliquid",
        "ink",
        "lens",
        "linea",
        "mantle",
        "opbnb",
        "optimism",
        "ronin",
        "scroll",
        "shibarium",
        "soneium",
        "sonic",
        "solana",
        "taiko",
        "unichain",
        "worldchain",
        "zksync"
      ],
      "relatedTokens": [
        {
          "assetName": "Australian Dollar",
          "baseAsset": "AUD",
          "quoteAsset": "USD",
          "url": "https://data.chain.link/streams/aud-usd",
          "iconUrl": "https://d2f70xi62kby8n.cloudfront.net/tokens/aud.webp"
        },
        {
          "assetName": "Euro",
          "baseAsset": "EUR",
          "quoteAsset": "USD",
          "url": "https://data.chain.link/streams/eur-usd",
          "iconUrl": "https://d2f70xi62kby8n.cloudfront.net/tokens/eur.webp"
        },
        {
          "assetName": "Gold",
          "baseAsset": "XAU",
          "quoteAsset": "USD",
          "url": "https://data.chain.link/streams/xau-usd",
          "iconUrl": "https://d2f70xi62kby8n.cloudfront.net/tokens/xau.webp"
        },
        {
          "assetName": "Pound Sterling",
          "baseAsset": "GBP",
          "quoteAsset": "USD",
          "url": "https://data.chain.link/streams/gbp-usd",
          "iconUrl": "https://d2f70xi62kby8n.cloudfront.net/tokens/gbp.webp"
        },
        {
          "assetName": "Silver",
          "baseAsset": "XAG",
          "quoteAsset": "USD",
          "url": "https://data.chain.link/streams/xag-usd",
          "iconUrl": "https://d2f70xi62kby8n.cloudfront.net/tokens/xag.webp"
        },
        {
          "assetName": "USD",
          "baseAsset": "USD",
          "quoteAsset": "JPY",
          "url": "https://data.chain.link/streams/usd-jpy",
          "iconUrl": "https://d2f70xi62kby8n.cloudfront.net/tokens/usd.webp"
        },
        {
          "assetName": "USD",
          "baseAsset": "USD",
          "quoteAsset": "CHF",
          "url": "https://data.chain.link/streams/usd-chf",
          "iconUrl": "https://d2f70xi62kby8n.cloudfront.net/tokens/usd.webp"
        },
        {
          "assetName": "USD",
          "baseAsset": "USD",
          "quoteAsset": "CAD",
          "url": "https://data.chain.link/streams/usd-cad",
          "iconUrl": "https://d2f70xi62kby8n.cloudfront.net/tokens/usd.webp"
        },
        {
          "assetName": "USD",
          "baseAsset": "USD",
          "quoteAsset": "CNH",
          "url": "https://data.chain.link/streams/usd-cnh",
          "iconUrl": "https://d2f70xi62kby8n.cloudfront.net/tokens/usd.webp"
        }
      ],
      "title": "Added support to Data Streams",
      "topic": "Data Streams"
    },
    {
      "category": "integration",
      "date": "2025-04-20",
      "description": "New Data Feeds available:",
      "relatedNetworks": ["ethereum", "base"],
      "relatedTokens": [
        {
          "assetName": "Resolv USR",
          "baseAsset": "USR",
          "quoteAsset": "USD",
          "network": "ethereum",
          "url": "https://data.chain.link/feeds/ethereum/mainnet/usr-usd",
          "iconUrl": "https://d2f70xi62kby8n.cloudfront.net/tokens/usr.webp"
        },
        {
          "assetName": "Resolv USR",
          "baseAsset": "USR",
          "quoteAsset": "USD",
          "network": "base",
          "url": "https://data.chain.link/feeds/base/base/usr-usd",
          "iconUrl": "https://d2f70xi62kby8n.cloudfront.net/tokens/usr.webp"
        }
      ],
      "title": "Added support to Data Feeds",
      "topic": "Data Feeds"
    },
    {
      "category": "integration",
      "date": "2025-04-17",
      "description": "Chainlink Data Streams is available on Gnosis. The verifier proxy addresses and stream IDs are available on the [Stream Addresses](https://docs.chain.link/data-streams/crypto-streams) page.",
      "relatedNetworks": ["gnosis-chain"],
      "title": "Data Streams on Gnosis",
      "topic": "Data Streams"
    },
    {
      "category": "integration",
      "date": "2025-04-13",
      "description": "Newly supported tokens: MYST, xSolvBTC",
      "relatedTokens": [
        {
          "assetName": "MyStandard",
          "baseAsset": "MYST",
          "url": "https://docs.chain.link/ccip/directory/mainnet/token/MYST",
          "iconUrl": "https://d2f70xi62kby8n.cloudfront.net/tokens/myst.webp?auto=compress%2Cformat"
        },
        {
          "assetName": "SolvBTC Babylon",
          "baseAsset": "xSolvBTC",
          "url": "https://docs.chain.link/ccip/directory/mainnet/token/xSolvBTC",
          "iconUrl": "https://d2f70xi62kby8n.cloudfront.net/tokens/xsolvbtc.webp?auto=compress%2Cformat"
        }
      ],
      "title": "Cross-chain token (CCT) standard: Added support for new tokens",
      "topic": "CCIP"
    },
    {
      "category": "integration",
      "date": "2025-04-13",
      "description": "New Data Streams available on all [supported networks](https://docs.chain.link/data-streams/crypto-streams):",
      "relatedNetworks": [
        "apechain",
        "arbitrum",
        "avalanche",
        "base",
        "berachain",
        "blast",
        "bnb-chain",
        "bob",
        "ethereum",
        "hashkey",
        "hyperliquid",
        "ink",
        "lens",
        "linea",
        "mantle",
        "opbnb",
        "optimism",
        "ronin",
        "scroll",
        "shibarium",
        "soneium",
        "sonic",
        "solana",
        "taiko",
        "unichain",
        "worldchain",
        "zksync"
      ],
      "relatedTokens": [
        {
          "assetName": "Bitcoin SV",
          "baseAsset": "BSV",
          "quoteAsset": "USD",
          "url": "https://data.chain.link/streams/bsv-usd",
          "iconUrl": "https://d2f70xi62kby8n.cloudfront.net/tokens/bsv.webp"
        },
        {
          "assetName": "Coinbase Wrapped BTC",
          "baseAsset": "cbBTC",
          "quoteAsset": "USD",
          "url": "https://data.chain.link/streams/cbbtc-usd",
          "iconUrl": "https://d2f70xi62kby8n.cloudfront.net/tokens/cbbtc.webp"
        },
        {
          "assetName": "Creditcoin",
          "baseAsset": "CTC",
          "quoteAsset": "USD",
          "url": "https://data.chain.link/streams/ctc-usd",
          "iconUrl": "https://d2f70xi62kby8n.cloudfront.net/tokens/ctc.webp"
        },
        {
          "assetName": "Ethena Staked USDE",
          "baseAsset": "SUSDE",
          "quoteAsset": "USD",
          "url": "https://data.chain.link/streams/susde-usd",
          "iconUrl": "https://d2f70xi62kby8n.cloudfront.net/tokens/susde.webp"
        },
        {
          "assetName": "Ethena USDe",
          "baseAsset": "USDe",
          "quoteAsset": "USD",
          "url": "https://data.chain.link/streams/usde-usd",
          "iconUrl": "https://d2f70xi62kby8n.cloudfront.net/tokens/usde.webp"
        },
        {
          "assetName": "First Digital USD",
          "baseAsset": "FDUSD",
          "quoteAsset": "USD",
          "url": "https://data.chain.link/streams/fdusd-usd",
          "iconUrl": "https://d2f70xi62kby8n.cloudfront.net/tokens/fdusd.webp"
        },
        {
          "assetName": "GHO",
          "baseAsset": "GHO",
          "quoteAsset": "USD",
          "url": "https://data.chain.link/streams/gho-usd",
          "iconUrl": "https://d2f70xi62kby8n.cloudfront.net/tokens/gho.webp"
        },
        {
          "assetName": "Grass",
          "baseAsset": "GRASS",
          "quoteAsset": "USD",
          "url": "https://data.chain.link/streams/grass-usd",
          "iconUrl": "https://d2f70xi62kby8n.cloudfront.net/tokens/grass.webp"
        },
        {
          "assetName": "JasmyCoin",
          "baseAsset": "JASMY",
          "quoteAsset": "USD",
          "url": "https://data.chain.link/streams/jasmy-usd",
          "iconUrl": "https://d2f70xi62kby8n.cloudfront.net/tokens/jasmy.webp"
        },
        {
          "assetName": "Jupiter Perpetuals LP token",
          "baseAsset": "JLP",
          "quoteAsset": "USD",
          "url": "https://data.chain.link/streams/jlp-usd",
          "iconUrl": "https://d2f70xi62kby8n.cloudfront.net/tokens/jlp.webp"
        },
        {
          "assetName": "Jupiter Staked SOL",
          "baseAsset": "JUPSOL",
          "quoteAsset": "USD",
          "url": "https://data.chain.link/streams/jupsol-usd",
          "iconUrl": "https://d2f70xi62kby8n.cloudfront.net/tokens/jupsol.webp"
        },
        {
          "assetName": "KuCoin",
          "baseAsset": "KCS",
          "quoteAsset": "USD",
          "url": "https://data.chain.link/streams/kcs-usd",
          "iconUrl": "https://d2f70xi62kby8n.cloudfront.net/tokens/kcs.webp"
        },
        {
          "assetName": "Kudai",
          "baseAsset": "KUDAI",
          "quoteAsset": "USD",
          "url": "https://data.chain.link/streams/kudai-usd",
          "iconUrl": "https://d2f70xi62kby8n.cloudfront.net/tokens/kudai.webp"
        },
        {
          "assetName": "Liquity USD",
          "baseAsset": "LUSD",
          "quoteAsset": "USD",
          "url": "https://data.chain.link/streams/lusd-usd",
          "iconUrl": "https://d2f70xi62kby8n.cloudfront.net/tokens/lusd.webp"
        },
        {
          "assetName": "Livepeer",
          "baseAsset": "LPT",
          "quoteAsset": "USD",
          "url": "https://data.chain.link/streams/lpt-usd",
          "iconUrl": "https://d2f70xi62kby8n.cloudfront.net/tokens/lpt.webp"
        },
        {
          "assetName": "LOMBARD STAKED BTC",
          "baseAsset": "LBTC",
          "quoteAsset": "USD",
          "url": "https://data.chain.link/streams/lbtc-usd",
          "iconUrl": "https://d2f70xi62kby8n.cloudfront.net/tokens/lbtc.webp"
        },
        {
          "assetName": "Loopring",
          "baseAsset": "LRC",
          "quoteAsset": "USD",
          "url": "https://data.chain.link/streams/lrc-usd",
          "iconUrl": "https://d2f70xi62kby8n.cloudfront.net/tokens/lrc.webp"
        },
        {
          "assetName": "Treasure (MAGIC)",
          "baseAsset": "MAGIC",
          "quoteAsset": "USD",
          "url": "https://data.chain.link/streams/magic-usd",
          "iconUrl": "https://d2f70xi62kby8n.cloudfront.net/tokens/magic.webp"
        },
        {
          "assetName": "Mantle",
          "baseAsset": "MNT",
          "quoteAsset": "USD",
          "url": "https://data.chain.link/streams/mnt-usd",
          "iconUrl": "https://d2f70xi62kby8n.cloudfront.net/tokens/mnt.webp"
        },
        {
          "assetName": "Mask Network",
          "baseAsset": "MASK",
          "quoteAsset": "USD",
          "url": "https://data.chain.link/streams/mask-usd",
          "iconUrl": "https://d2f70xi62kby8n.cloudfront.net/tokens/mask.webp"
        },
        {
          "assetName": "Monero",
          "baseAsset": "XMR",
          "quoteAsset": "USD",
          "url": "https://data.chain.link/streams/xmr-usd",
          "iconUrl": "https://d2f70xi62kby8n.cloudfront.net/tokens/xmr.webp"
        },
        {
          "assetName": "Neo",
          "baseAsset": "NEO",
          "quoteAsset": "USD",
          "url": "https://data.chain.link/streams/neo-usd",
          "iconUrl": "https://d2f70xi62kby8n.cloudfront.net/tokens/neo.webp"
        },
        {
          "assetName": "Pi Network",
          "baseAsset": "PI",
          "quoteAsset": "USD",
          "url": "https://data.chain.link/streams/pi-usd",
          "iconUrl": "https://d2f70xi62kby8n.cloudfront.net/tokens/pi.webp"
        },
        {
          "assetName": "Ravencoin",
          "baseAsset": "RVN",
          "quoteAsset": "USD",
          "url": "https://data.chain.link/streams/rvn-usd",
          "iconUrl": "https://d2f70xi62kby8n.cloudfront.net/tokens/rvn.webp"
        },
        {
          "assetName": "Renzo Restaked ETH",
          "baseAsset": "ezETH",
          "quoteAsset": "USD",
          "url": "https://data.chain.link/streams/ezeth-usd",
          "iconUrl": "https://d2f70xi62kby8n.cloudfront.net/tokens/ezeth.webp"
        },
        {
          "assetName": "Safe",
          "baseAsset": "SAFE",
          "quoteAsset": "USD",
          "url": "https://data.chain.link/streams/safe-usd",
          "iconUrl": "https://d2f70xi62kby8n.cloudfront.net/tokens/safe.webp"
        },
        {
          "assetName": "Sky Dollar",
          "baseAsset": "USDS",
          "quoteAsset": "USD",
          "url": "https://data.chain.link/streams/usds-usd",
          "iconUrl": "https://d2f70xi62kby8n.cloudfront.net/tokens/usds.webp"
        },
        {
          "assetName": "SuperVerse",
          "baseAsset": "SUPER",
          "quoteAsset": "USD",
          "url": "https://data.chain.link/streams/super-usd",
          "iconUrl": "https://d2f70xi62kby8n.cloudfront.net/tokens/super.webp"
        },
        {
          "assetName": "tBTC",
          "baseAsset": "TBTC",
          "quoteAsset": "USD",
          "url": "https://data.chain.link/streams/tbtc-usd",
          "iconUrl": "https://d2f70xi62kby8n.cloudfront.net/tokens/tbtc.webp"
        },
        {
          "assetName": "Theta",
          "baseAsset": "THETA",
          "quoteAsset": "USD",
          "url": "https://data.chain.link/streams/theta-usd",
          "iconUrl": "https://d2f70xi62kby8n.cloudfront.net/tokens/theta.webp"
        },
        {
          "assetName": "Thorchain",
          "baseAsset": "RUNE",
          "quoteAsset": "USD",
          "url": "https://data.chain.link/streams/rune-usd",
          "iconUrl": "https://d2f70xi62kby8n.cloudfront.net/tokens/rune.webp"
        },
        {
          "assetName": "Wrapped Bitcoin",
          "baseAsset": "wBTC",
          "quoteAsset": "USD",
          "url": "https://data.chain.link/streams/wbtc-usd",
          "iconUrl": "https://d2f70xi62kby8n.cloudfront.net/tokens/wbtc.webp"
        },
        {
          "assetName": "Wrapped eETH",
          "baseAsset": "WEETH",
          "quoteAsset": "USD",
          "url": "https://data.chain.link/streams/weeth-usd",
          "iconUrl": "https://d2f70xi62kby8n.cloudfront.net/tokens/weeth.webp"
        },
        {
          "assetName": "Wrapped stETH",
          "baseAsset": "WSTETH",
          "quoteAsset": "USD",
          "url": "https://data.chain.link/streams/wsteth-usd",
          "iconUrl": "https://d2f70xi62kby8n.cloudfront.net/tokens/wsteth.webp"
        },
        {
          "assetName": "Yearn Finance",
          "baseAsset": "YFI",
          "quoteAsset": "USD",
          "url": "https://data.chain.link/streams/yfi-usd",
          "iconUrl": "https://d2f70xi62kby8n.cloudfront.net/tokens/yfi.webp"
        },
        {
          "assetName": "Zetachain",
          "baseAsset": "ZETA",
          "quoteAsset": "USD",
          "url": "https://data.chain.link/streams/zeta-usd",
          "iconUrl": "https://d2f70xi62kby8n.cloudfront.net/tokens/zeta.webp"
        }
      ],
      "title": "Added support to Data Streams",
      "topic": "Data Streams"
    },
    {
      "category": "integration",
      "date": "2025-04-13",
      "description": "New SmartData Feeds available:",
      "relatedNetworks": ["base"],
      "relatedTokens": [
        {
          "assetName": "OpenEden OpenDollar",
          "baseAsset": "USDO",
          "network": "base",
          "productTypeCode": "PoR",
          "url": "https://data.chain.link/feeds/base/base/usdo-por",
          "iconUrl": "https://d2f70xi62kby8n.cloudfront.net/tokens/usdo.webp"
        }
      ],
      "title": "Added support to SmartData",
      "topic": "SmartData"
    },
    {
      "category": "integration",
      "date": "2025-04-13",
      "description": "New Data Feeds available:",
      "relatedNetworks": ["celo", "tron"],
      "relatedTokens": [
        {
          "assetName": "Japanese Yen",
          "baseAsset": "JPY",
          "quoteAsset": "USD",
          "network": "celo",
          "url": "https://data.chain.link/feeds/celo/mainnet/jpy-usd-fx",
          "iconUrl": "https://d2f70xi62kby8n.cloudfront.net/tokens/jpy.webp"
        },
        {
          "assetName": "Staked TRX",
          "baseAsset": "STRX",
          "quoteAsset": "TRX",
          "network": "tron",
          "url": "https://docs.chain.link/data-feeds/price-feeds/addresses?page=1&network=tron&search=strx",
          "iconUrl": "https://d2f70xi62kby8n.cloudfront.net/tokens/strx.webp"
        }
      ],
      "title": "Added support to Data Feeds",
      "topic": "Data Feeds"
    },
    {
      "category": "integration",
      "date": "2025-04-11",
      "description": "Chainlink CCIP expands support to MegaEth Testnet:",
      "newNetworks": [
        {
          "displayName": "MegaEth Testnet",
          "network": "megaeth",
          "url": "https://docs.chain.link/ccip/directory/testnet/chain/megaeth-testnet"
        }
      ],
      "relatedNetworks": ["megaeth"],
      "title": "CCIP on MegaEth Testnet",
      "topic": "CCIP"
    },
    {
      "category": "integration",
      "date": "2025-04-10",
      "description": "Chainlink Data Streams is available for new blockchains:\n\n- Apechain Mainnet\n- Apechain Testnet\n- Taiko Alethia (Mainnet)\n- Taiko Hekla (Testnet)\n\nThe verifier proxy addresses and stream IDs are available on the [Stream Addresses](https://docs.chain.link/data-streams/crypto-streams) page.",
      "relatedNetworks": ["apechain", "taiko"],
      "title": "Data Streams Expands to New Blockchains",
      "topic": "Data Streams"
    },
    {
      "category": "integration",
      "date": "2025-04-06",
      "description": "New Data Feeds available:",
      "relatedNetworks": ["bnb-chain"],
      "relatedTokens": [
        {
          "assetName": "Ethena Staked USDe",
          "baseAsset": "SUSDE",
          "quoteAsset": "USDE",
          "network": "bnb-chain",
          "url": "https://data.chain.link/feeds/bsc/mainnet/susde-usde-exchange-rate",
          "iconUrl": "https://d2f70xi62kby8n.cloudfront.net/tokens/susde.webp"
        },
        {
          "assetName": "Ethena USDe",
          "baseAsset": "USDE",
          "quoteAsset": "USD",
          "network": "bnb-chain",
          "url": "https://data.chain.link/feeds/bsc/mainnet/usde-usd",
          "iconUrl": "https://d2f70xi62kby8n.cloudfront.net/tokens/usde.webp"
        }
      ],
      "title": "Added support to Data Feeds",
      "topic": "Data Feeds"
    },
    {
      "category": "integration",
      "date": "2025-04-04",
      "description": "Chainlink CCIP expands support to Lens Mainnet:",
      "newNetworks": [
        {
          "displayName": "Lens Mainnet",
          "network": "lens",
          "url": "https://docs.chain.link/ccip/directory/mainnet/chain/lens-mainnet"
        }
      ],
      "relatedNetworks": ["lens"],
      "title": "CCIP on Lens Mainnet",
      "topic": "CCIP"
    },
    {
      "category": "integration",
      "date": "2025-04-04",
      "description": "Chainlink Data Streams is available on Lens. The verifier proxy addresses and stream IDs are available on the [Stream Addresses](https://docs.chain.link/data-streams/crypto-streams) page.",
      "relatedNetworks": ["lens"],
      "title": "Data Streams on Lens",
      "topic": "Data Streams"
    },
    {
      "category": "integration",
      "date": "2025-04-01",
      "description": "New SmartData Feeds available:",
      "relatedNetworks": ["ethereum"],
      "relatedTokens": [
        {
          "assetName": "Bitcoin (BTC)",
          "baseAsset": "SolvBTC",
          "network": "ethereum",
          "productTypeCode": "PoR",
          "url": "https://data.chain.link/feeds/ethereum/mainnet/solvbtc-por",
          "iconUrl": "https://d2f70xi62kby8n.cloudfront.net/tokens/solvbtc.webp"
        }
      ],
      "title": "Added support to SmartData",
      "topic": "SmartData"
    },
    {
      "category": "integration",
      "date": "2025-04-01",
      "description": "Chainlink VRF 2.5 is available on Soneium Mainnet. Visit the [Supported Networks](https://docs.chain.link/vrf/v2-5/supported-networks#soneium-mainnet) page for more information.",
      "relatedNetworks": ["soneium"],
      "title": "VRF 2.5 on Soneium Mainnet",
      "topic": "VRF"
    },
    {
      "category": "integration",
      "date": "2025-04-01",
      "description": "Chainlink Functions is available on Soneium Mainnet. Visit the [Supported Networks](https://docs.chain.link/chainlink-functions/supported-networks#soneium) page for more information.",
      "relatedNetworks": ["soneium"],
      "title": "Functions on Soneium",
      "topic": "Functions"
    },
    {
      "category": "integration",
      "date": "2025-03-30",
      "description": "Newly supported tokens: NPC",
      "relatedTokens": [
        {
          "assetName": "Non-Playable Coin",
          "baseAsset": "NPC",
          "url": "https://docs.chain.link/ccip/directory/mainnet/token/NPC",
          "iconUrl": "https://d2f70xi62kby8n.cloudfront.net/tokens/npc.webp?auto=compress%2Cformat"
        }
      ],
      "title": "Cross-chain token (CCT) standard: Added support for new tokens",
      "topic": "CCIP"
    },
    {
      "category": "integration",
      "date": "2025-03-30",
      "description": "New Data Streams available on all [supported networks](https://docs.chain.link/data-streams/crypto-streams):",
      "relatedNetworks": [
        "arbitrum",
        "avalanche",
        "base",
        "berachain",
        "blast",
        "bnb-chain",
        "bob",
        "ethereum",
        "hashkey",
        "hyperliquid",
        "ink",
        "linea",
        "mantle",
        "opbnb",
        "optimism",
        "ronin",
        "scroll",
        "shibarium",
        "soneium",
        "sonic",
        "solana",
        "unichain",
        "worldchain",
        "zksync"
      ],
      "relatedTokens": [
        {
          "assetName": "Balancer",
          "baseAsset": "BAL",
          "quoteAsset": "USD",
          "url": "https://data.chain.link/streams/bal-usd",
          "iconUrl": "https://d2f70xi62kby8n.cloudfront.net/tokens/bal.webp"
        },
        {
          "assetName": "Beam",
          "baseAsset": "BEAM",
          "quoteAsset": "USD",
          "url": "https://data.chain.link/streams/beam-usd",
          "iconUrl": "https://d2f70xi62kby8n.cloudfront.net/tokens/beam.webp"
        },
        {
          "assetName": "Bitget Token",
          "baseAsset": "BGB",
          "quoteAsset": "USD",
          "url": "https://data.chain.link/streams/bgb-usd",
          "iconUrl": "https://d2f70xi62kby8n.cloudfront.net/tokens/bgb.webp"
        },
        {
          "assetName": "BitTorrent",
          "baseAsset": "BTT",
          "quoteAsset": "USD",
          "url": "https://data.chain.link/streams/btt-usd",
          "iconUrl": "https://d2f70xi62kby8n.cloudfront.net/tokens/btt.webp"
        },
        {
          "assetName": "Conflux",
          "baseAsset": "CFX",
          "quoteAsset": "USD",
          "url": "https://data.chain.link/streams/cfx-usd",
          "iconUrl": "https://d2f70xi62kby8n.cloudfront.net/tokens/cfx.webp"
        },
        {
          "assetName": "Core",
          "baseAsset": "CORE",
          "quoteAsset": "USD",
          "url": "https://data.chain.link/streams/core-usd",
          "iconUrl": "https://d2f70xi62kby8n.cloudfront.net/tokens/core.webp"
        },
        {
          "assetName": "Drift Protocol",
          "baseAsset": "DRIFT",
          "quoteAsset": "USD",
          "url": "https://data.chain.link/streams/drift-usd",
          "iconUrl": "https://d2f70xi62kby8n.cloudfront.net/tokens/drift.webp"
        },
        {
          "assetName": "Flare",
          "baseAsset": "FLR",
          "quoteAsset": "USD",
          "url": "https://data.chain.link/streams/flr-usd",
          "iconUrl": "https://d2f70xi62kby8n.cloudfront.net/tokens/flr.webp"
        },
        {
          "assetName": "Gains Network",
          "baseAsset": "GNS",
          "quoteAsset": "USD",
          "url": "https://data.chain.link/streams/gns-usd",
          "iconUrl": "https://d2f70xi62kby8n.cloudfront.net/tokens/gns.webp"
        },
        {
          "assetName": "Kusama",
          "baseAsset": "KSM",
          "quoteAsset": "USD",
          "url": "https://data.chain.link/streams/ksm-usd",
          "iconUrl": "https://d2f70xi62kby8n.cloudfront.net/tokens/ksm.webp"
        },
        {
          "assetName": "Mina",
          "baseAsset": "MINA",
          "quoteAsset": "USD",
          "url": "https://data.chain.link/streams/mina-usd",
          "iconUrl": "https://d2f70xi62kby8n.cloudfront.net/tokens/mina.webp"
        },
        {
          "assetName": "Orca",
          "baseAsset": "ORCA",
          "quoteAsset": "USD",
          "url": "https://data.chain.link/streams/orca-usd",
          "iconUrl": "https://d2f70xi62kby8n.cloudfront.net/tokens/orca.webp"
        },
        {
          "assetName": "PONKE",
          "baseAsset": "PONKE",
          "quoteAsset": "USD",
          "url": "https://data.chain.link/streams/ponke-usd",
          "iconUrl": "https://d2f70xi62kby8n.cloudfront.net/tokens/ponke.webp"
        },
        {
          "assetName": "Qtum",
          "baseAsset": "QTUM",
          "quoteAsset": "USD",
          "url": "https://data.chain.link/streams/qtum-usd",
          "iconUrl": "https://d2f70xi62kby8n.cloudfront.net/tokens/qtum.webp"
        },
        {
          "assetName": "SKALE",
          "baseAsset": "SKL",
          "quoteAsset": "USD",
          "url": "https://data.chain.link/streams/skl-usd",
          "iconUrl": "https://d2f70xi62kby8n.cloudfront.net/tokens/skl.webp"
        },
        {
          "assetName": "Stepn",
          "baseAsset": "GMT",
          "quoteAsset": "USD",
          "url": "https://data.chain.link/streams/gmt-usd",
          "iconUrl": "https://d2f70xi62kby8n.cloudfront.net/tokens/gmt.webp"
        },
        {
          "assetName": "Storj",
          "baseAsset": "STORJ",
          "quoteAsset": "USD",
          "url": "https://data.chain.link/streams/storj-usd",
          "iconUrl": "https://d2f70xi62kby8n.cloudfront.net/tokens/storj.webp"
        },
        {
          "assetName": "Sushi",
          "baseAsset": "SUSHI",
          "quoteAsset": "USD",
          "url": "https://data.chain.link/streams/sushi-usd",
          "iconUrl": "https://d2f70xi62kby8n.cloudfront.net/tokens/sushi.webp"
        },
        {
          "assetName": "Trader Joe",
          "baseAsset": "JOE",
          "quoteAsset": "USD",
          "url": "https://data.chain.link/streams/joe-usd",
          "iconUrl": "https://d2f70xi62kby8n.cloudfront.net/tokens/joe.webp"
        },
        {
          "assetName": "Zilliqa",
          "baseAsset": "ZIL",
          "quoteAsset": "USD",
          "url": "https://data.chain.link/streams/zil-usd",
          "iconUrl": "https://d2f70xi62kby8n.cloudfront.net/tokens/zil.webp"
        }
      ],
      "title": "Added support to Data Streams",
      "topic": "Data Streams"
    },
    {
      "category": "integration",
      "date": "2025-03-27",
      "description": "Chainlink CCIP expands support to new blockchains:",
      "newNetworks": [
        {
          "displayName": "Apechain Mainnet",
          "network": "apechain",
          "url": "https://docs.chain.link/ccip/directory/mainnet/chain/apechain-mainnet"
        },
        {
          "displayName": "Cronos Mainnet",
          "network": "cronos",
          "url": "https://docs.chain.link/ccip/directory/mainnet/chain/cronos-mainnet"
        },
        {
          "displayName": "Cronos zkEVM Mainnet",
          "network": "cronoszkevm",
          "url": "https://docs.chain.link/ccip/directory/mainnet/chain/cronos-zkevm-mainnet"
        },
        {
          "displayName": "Hedera Mainnet",
          "network": "hedera",
          "url": "https://docs.chain.link/ccip/directory/mainnet/chain/hedera-mainnet"
        }
      ],
      "relatedNetworks": ["apechain", "cronos", "cronoszkevm", "hedera"],
      "title": "CCIP Expands to New Blockchains",
      "topic": "CCIP"
    },
    {
      "category": "release",
      "date": "2025-03-25",
      "description": "Chainlink Node v2.22.0 is now available. See the [Release Notes](https://github.com/smartcontractkit/chainlink/releases/tag/v2.22.0) for details.",
      "title": "Chainlink Node v2.22.0",
      "topic": "Nodes"
    },
    {
      "category": "integration",
      "date": "2025-03-21",
      "description": "Chainlink CCIP expands support to new blockchains:",
      "newNetworks": [
        {
          "displayName": "Mind Network Mainnet",
          "network": "mindnetwork",
          "url": "https://docs.chain.link/ccip/directory/mainnet/chain/mind-mainnet"
        },
        {
          "displayName": "Mind Network Testnet",
          "network": "mindnetwork",
          "url": "https://docs.chain.link/ccip/directory/testnet/chain/mind-testnet"
        }
      ],
      "relatedNetworks": ["mindnetwork"],
      "title": "CCIP on Mind Network",
      "topic": "CCIP"
    },
    {
      "category": "integration",
      "date": "2025-03-19",
      "description": "Chainlink Data Streams is available in Early Access on MegaETH Testnet. The verifier proxy address and stream IDs are available on the [Stream Addresses](https://docs.chain.link/data-streams/crypto-streams) page.",
      "relatedNetworks": ["megaeth"],
      "title": "Data Streams on MegaETH Testnet",
      "topic": "Data Streams"
    },
    {
      "category": "integration",
      "date": "2025-03-18",
      "description": "Chainlink Data Streams is available in Early Access for new blockchains:\n\n- BNB Chain Mainnet\n- BNB Chain Testnet\n- Hyperliquid Mainnet\n- Hyperliquid Testnet\n\nThe verifier proxy addresses and stream IDs are available on the [Stream Addresses](https://docs.chain.link/data-streams/crypto-streams) page.",
      "relatedNetworks": ["bnb-chain", "hyperliquid"],
      "title": "Data Streams Expands to New Blockchains",
      "topic": "Data Streams"
    },
    {
      "category": "integration",
      "date": "2025-03-17",
      "description": "Chainlink CCIP expands support to Hedera Testnet:",
      "newNetworks": [
        {
          "displayName": "Hedera Testnet",
          "network": "hedera",
          "url": "https://docs.chain.link/ccip/directory/testnet/chain/hedera-testnet"
        }
      ],
      "relatedNetworks": ["hedera"],
      "title": "CCIP on Hedera Testnet",
      "topic": "CCIP"
    },
    {
      "category": "release",
      "date": "2025-03-11",
      "description": "Chainlink Node v2.21.0 is now available. See the [Release Notes](https://github.com/smartcontractkit/chainlink/releases/tag/v2.21.0) for details.",
      "title": "Chainlink Node v2.21.0",
      "topic": "Nodes"
    },
    {
      "category": "integration",
      "date": "2025-03-06",
      "description": "Chainlink Data Feeds is available on TRON Mainnet. View the available price feed information on the [Price Feed Addresses](https://docs.chain.link/data-feeds/price-feeds/addresses?network=tron&page=1) page.",
      "relatedNetworks": ["tron"],
      "title": "Data Feeds on TRON Mainnet",
      "topic": "Data Feeds"
    },
    {
      "category": "integration",
      "date": "2025-03-05",
      "description": "Chainlink CCIP expands support to new blockchains:",
      "newNetworks": [
        {
          "displayName": "Apechain Curtis",
          "network": "apechain",
          "url": "https://docs.chain.link/ccip/directory/testnet/chain/apechain-testnet-curtis"
        },
        {
          "displayName": "Cronos Testnet",
          "network": "cronos",
          "url": "https://docs.chain.link/ccip/directory/testnet/chain/cronos-testnet"
        },
        {
          "displayName": "Cronos zkEVM Testnet",
          "network": "cronoszkevm",
          "url": "https://docs.chain.link/ccip/directory/testnet/chain/cronos-zkevm-testnet-sepolia"
        },
        {
          "displayName": "Hemi Sepolia",
          "network": "hemi",
          "url": "https://docs.chain.link/ccip/directory/testnet/chain/hemi-testnet-sepolia"
        }
      ],
      "relatedNetworks": ["apechain", "cronos", "cronoszkevm", "hemi"],
      "title": "CCIP Expands to New Blockchains",
      "topic": "CCIP"
    },
    {
      "category": "integration",
      "date": "2025-02-20",
      "description": "Chainlink Data Feeds expands support to new blockchains:\n\n- Mantle testnet\n- Ronin Saigon testnet\n- Sonic Blaze testnet\n\nView the available price feed information on the [Price Feed Addresses](https://docs.chain.link/data-feeds/price-feeds/addresses?network=mantle&page=1) page.",
      "relatedNetworks": ["mantle", "ronin", "sonic"],
      "title": "Data Feeds Expands to New Blockchains",
      "topic": "Data Feeds"
    },
    {
      "category": "integration",
      "date": "2025-02-19",
      "description": "Chainlink Data Streams is available in Early Access for new blockchains:\n\n- Bob Mainnet\n- Bob Sepolia Testnet\n- Linea Mainnet\n- Linea Sepolia Testnet\n- Unichain Mainnet\n- Unichain Sepolia Testnet\n\nThe verifier proxy addresses and stream IDs are available on the [Stream Addresses](https://docs.chain.link/data-streams/crypto-streams) page.",
      "relatedNetworks": ["bob", "linea", "unichain"],
      "title": "Data Streams Expands to New Blockchains",
      "topic": "Data Streams"
    },
    {
      "category": "integration",
      "date": "2025-02-18",
      "description": "Chainlink Data Streams is available in Early Access on Hashkey Chain Testnet. The verifier proxy address and stream IDs are available on the [Stream Addresses](https://docs.chain.link/data-streams/crypto-streams) page.",
      "relatedNetworks": ["hashkey"],
      "title": "Data Streams on Hashkey Chain Testnet",
      "topic": "Data Streams"
    },
    {
      "category": "integration",
      "date": "2025-02-18",
      "description": "Chainlink CCIP expands support to new blockchains:",
      "newNetworks": [
        {
          "displayName": "Merlin Mainnet",
          "network": "merlin",
          "url": "https://docs.chain.link/ccip/directory/mainnet/chain/bitcoin-merlin-mainnet"
        },
        {
          "displayName": "Fraxtal Mainnet",
          "network": "fraxtal",
          "url": "https://docs.chain.link/ccip/directory/mainnet/chain/fraxtal-mainnet"
        },
        {
          "displayName": "Unichain Mainnet",
          "network": "unichain",
          "url": "https://docs.chain.link/ccip/directory/mainnet/chain/ethereum-mainnet-unichain-1"
        },
        {
          "displayName": "Core Mainnet",
          "network": "core",
          "url": "https://docs.chain.link/ccip/directory/mainnet/chain/core-mainnet"
        },
        {
          "displayName": "Berachain Mainnet",
          "network": "berachain",
          "url": "https://docs.chain.link/ccip/directory/mainnet/chain/berachain-mainnet"
        }
      ],
      "relatedNetworks": ["merlin", "fraxtal", "unichain", "core", "berachain"],
      "title": "CCIP Expands to New Blockchains",
      "topic": "CCIP"
    },
    {
      "category": "integration",
      "date": "2025-02-13",
      "description": "Chainlink Data Feeds is available on Botanix Testnet. View the available price feed information on the [Price Feed Addresses](https://docs.chain.link/data-feeds/price-feeds/addresses?network=botanix&page=1) page.",
      "relatedNetworks": ["botanix"],
      "title": "Data Feeds on Botanix Testnet",
      "topic": "Data Feeds"
    },
    {
      "category": "integration",
      "date": "2025-02-12",
      "description": "Chainlink CCIP expands support to new blockchains:",
      "newNetworks": [
        {
          "displayName": "Merlin Testnet",
          "network": "merlin",
          "url": "https://docs.chain.link/ccip/directory/testnet/chain/bitcoin-testnet-merlin"
        },
        {
          "displayName": "Fraxtal Testnet",
          "network": "fraxtal",
          "url": "https://docs.chain.link/ccip/directory/testnet/chain/ethereum-testnet-holesky-fraxtal-1"
        },
        {
          "displayName": "Lens Sepolia",
          "network": "lens",
          "url": "https://docs.chain.link/ccip/directory/testnet/chain/ethereum-testnet-sepolia-lens-1"
        },
        {
          "displayName": "Unichain Sepolia",
          "network": "unichain",
          "url": "https://docs.chain.link/ccip/directory/testnet/chain/ethereum-testnet-sepolia-unichain-1"
        },
        {
          "displayName": "Berachain Bartio",
          "network": "berachain",
          "url": "https://docs.chain.link/ccip/directory/testnet/chain/berachain-testnet-bartio"
        }
      ],
      "relatedNetworks": ["merlin", "fraxtal", "lens", "unichain", "berachain"],
      "title": "CCIP Expands to New Blockchains",
      "topic": "CCIP"
    },
    {
      "category": "integration",
      "date": "2025-02-12",
      "description": "Chainlink Data Streams is available in Early Access for new blockchains:\n\n- Botanix Testnet\n- Ink Sepolia Testnet\n- Monad Testnet\n- World Chain Mainnet\n- World Chain Sepolia Testnet\n\nThe verifier proxy addresses and stream IDs are available on the [Stream Addresses](https://docs.chain.link/data-streams/crypto-streams) page.",
      "relatedNetworks": ["botanix", "ink", "monad", "worldchain"],
      "title": "Data Streams Expands to New Blockchains",
      "topic": "Data Streams"
    },
    {
      "category": "integration",
      "date": "2025-02-11",
      "description": "Chainlink Data Streams is available in Early Access for new blockchains:\n\n- Berachain Mainnet\n- Berachain bArtio Testnet\n- Blast Mainnet\n- Blast Sepolia Testnet\n\nThe verifier proxy addresses and stream IDs are available on the [Stream Addresses](https://docs.chain.link/data-streams/crypto-streams) page.",
      "relatedNetworks": ["berachain", "blast"],
      "title": "Data Streams Expands to New Blockchains",
      "topic": "Data Streams"
    },
    {
      "category": "integration",
      "date": "2025-02-10",
      "description": "Chainlink Data Feeds is available on Unichain Sepolia. View the available price feed information on the [Price Feed Addresses](https://docs.chain.link/data-feeds/price-feeds/addresses?network=unichain&page=1) page.",
      "relatedNetworks": ["unichain"],
      "title": "Data Feeds on Unichain Sepolia",
      "topic": "Data Feeds"
    },
    {
      "category": "integration",
      "date": "2025-02-10",
      "description": "Chainlink Data Streams is available in Early Access for new blockchains:\n\n- Ethereum Mainnet\n- Ethereum Sepolia\n- HashKey Chain Mainnet\n- Ink Mainnet\n- Ronin Mainnet\n- Ronin Saigon Testnet\n\nThe verifier proxy addresses and stream IDs are available on the [Stream Addresses](https://docs.chain.link/data-streams/crypto-streams) page.",
      "relatedNetworks": ["ethereum", "hashkey", "ink", "ronin"],
      "title": "Data Streams Expands to New Blockchains",
      "topic": "Data Streams"
    },
    {
      "category": "integration",
      "date": "2025-02-10",
      "description": "Chainlink CCIP expands support to new blockchains:",
      "newNetworks": [
        {
          "displayName": "Treasure Mainnet",
          "network": "treasure",
          "url": "https://docs.chain.link/ccip/directory/mainnet/chain/treasure-mainnet"
        },
        {
          "displayName": "Treasure Topaz Testnet",
          "network": "treasure",
          "url": "https://docs.chain.link/ccip/directory/testnet/chain/treasure-testnet-topaz"
        }
      ],
      "relatedNetworks": ["treasure"],
      "title": "CCIP on Treasure",
      "topic": "CCIP"
    },
    {
      "category": "integration",
      "date": "2025-02-07",
      "description": "Chainlink CCIP expands support to new blockchains:",
      "newNetworks": [
        {
          "displayName": "Botanix Testnet",
          "network": "botanix",
          "url": "https://docs.chain.link/ccip/directory/testnet/chain/bitcoin-testnet-botanix"
        },
        {
          "displayName": "Corn Network Mainnet",
          "network": "corn",
          "url": "https://docs.chain.link/ccip/directory/mainnet/chain/corn-mainnet"
        },
        {
          "displayName": "Corn Network Testnet",
          "network": "corn",
          "url": "https://docs.chain.link/ccip/directory/testnet/chain/ethereum-testnet-sepolia-corn-1"
        },
        {
          "displayName": "Hashkey Chain",
          "network": "hashkey",
          "url": "https://docs.chain.link/ccip/directory/mainnet/chain/ethereum-mainnet-hashkey-1"
        },
        {
          "displayName": "Hashkey Chain Testnet",
          "network": "hashkey",
          "url": "https://docs.chain.link/ccip/directory/testnet/chain/ethereum-testnet-sepolia-hashkey-1"
        },
        {
          "displayName": "Ink",
          "network": "ink",
          "url": "https://docs.chain.link/ccip/directory/mainnet/chain/ethereum-mainnet-ink-1"
        },
        {
          "displayName": "Ink Sepolia",
          "network": "ink",
          "url": "https://docs.chain.link/ccip/directory/testnet/chain/ink-testnet-sepolia"
        },
        {
          "displayName": "Monad Testnet",
          "network": "monad",
          "url": "https://docs.chain.link/ccip/directory/testnet/chain/monad-testnet"
        },
        {
          "displayName": "Polygon zkEVM",
          "network": "polygonzkevm",
          "url": "https://docs.chain.link/ccip/directory/mainnet/chain/ethereum-mainnet-polygon-zkevm-1"
        },
        {
          "displayName": "Polygon zkEVM Cardona",
          "network": "polygonzkevm",
          "url": "https://docs.chain.link/ccip/directory/testnet/chain/ethereum-testnet-sepolia-polygon-zkevm-1"
        },
        {
          "displayName": "Sei Network",
          "network": "sei",
          "url": "https://docs.chain.link/ccip/directory/mainnet/chain/sei-mainnet"
        },
        {
          "displayName": "Sei Testnet",
          "network": "sei",
          "url": "https://docs.chain.link/ccip/directory/testnet/chain/sei-testnet-atlantic"
        },
        {
          "displayName": "Soneium",
          "network": "soneium",
          "url": "https://docs.chain.link/ccip/directory/mainnet/chain/soneium-mainnet"
        },
        {
          "displayName": "XLayer",
          "network": "xlayer",
          "url": "https://docs.chain.link/ccip/directory/mainnet/chain/ethereum-mainnet-xlayer-1"
        },
        {
          "displayName": "XLayer Testnet",
          "network": "xlayer",
          "url": "https://docs.chain.link/ccip/directory/testnet/chain/ethereum-testnet-sepolia-xlayer-1"
        }
      ],
      "relatedNetworks": ["botanix", "corn", "hashkey", "ink", "polygonzkevm", "sei", "soneium", "xlayer", "monad"],
      "title": "CCIP Expands to New Blockchains",
      "topic": "CCIP"
    },
    {
      "category": "integration",
      "date": "2025-02-07",
      "description": "Chainlink Data Streams is available in Early Access for new blockchains:\n\n- Mantle\n- Soneium\n- zkSync\n\nThe verifier proxy addresses and stream IDs are available on the [Stream Addresses](https://docs.chain.link/data-streams/crypto-streams) page.",
      "relatedNetworks": ["mantle", "soneium", "zksync"],
      "title": "Data Streams Expands to New Blockchains",
      "topic": "Data Streams"
    },
    {
      "category": "integration",
      "date": "2025-02-07",
      "description": "Chainlink Data Feeds expands support to new blockchains:\n\n- Mantle\n- Ronin\n- Soneium\n- XLayer\n\nView the available price feed information on the [Price Feed Addresses](https://docs.chain.link/data-feeds/price-feeds/addresses?network=xlayer&page=1) page.",
      "relatedNetworks": ["mantle", "ronin", "soneium", "xlayer"],
      "title": "Data Feeds Expands to New Blockchains",
      "topic": "Data Feeds"
    },
    {
      "category": "integration",
      "date": "2025-02-07",
      "description": "Chainlink Functions is available on Celo. Visit the [Supported Networks](https://docs.chain.link/chainlink-functions/supported-networks#celo) page for more information.",
      "relatedNetworks": ["celo"],
      "title": "Functions on Celo",
      "topic": "Functions"
    },
    {
      "category": "integration",
      "date": "2025-02-07",
      "description": "Chainlink Automation expands support to new blockchains:\n\n- Polygon zkEVM\n- Scroll\n\nVisit the [Supported Networks](https://docs.chain.link/chainlink-automation/overview/supported-networks) page for more information.",
      "relatedNetworks": ["polygonzkevm", "scroll"],
      "title": "Automation Expands to New Blockchains",
      "topic": "Automation"
    },
    {
      "category": "release",
      "date": "2025-01-30",
      "description": "Chainlink Node v2.20.0 is now available. See the [Release Notes](https://github.com/smartcontractkit/chainlink/releases/tag/v2.20.0) for details.",
      "title": "Chainlink Node v2.20.0",
      "topic": "Nodes"
    },
    {
      "category": "integration",
      "date": "2025-01-30",
      "description": "Chainlink CCIP expands support to new blockchains:",
      "newNetworks": [
        {
          "displayName": "Bitlayer Mainnet",
          "network": "bitlayer",
          "url": "https://docs.chain.link/ccip/directory/mainnet/chain/bitcoin-mainnet-bitlayer-1"
        },
        {
          "displayName": "Bitlayer Testnet",
          "network": "bitlayer",
          "url": "https://docs.chain.link/ccip/directory/testnet/chain/bitcoin-testnet-bitlayer-1"
        }
      ],
      "relatedNetworks": ["bitlayer"],
      "title": "CCIP on Bitlayer",
      "topic": "CCIP"
    },
    {
      "category": "integration",
      "date": "2025-01-29",
      "description": "Chainlink Data Streams is available in Early Access on Scroll. The verifier proxy addresses and stream IDs are available on the [Stream Addresses](https://docs.chain.link/data-streams/crypto-streams) page.",
      "relatedNetworks": ["scroll"],
      "title": "Data Streams on Scroll",
      "topic": "Data Streams"
    },
    {
      "category": "integration",
      "date": "2025-01-23",
      "description": "Chainlink CCIP expands support to new blockchains:",
      "newNetworks": [
        {
          "displayName": "World Chain",
          "network": "worldchain",
          "url": "https://docs.chain.link/ccip/directory/mainnet/chain/ethereum-mainnet-worldchain-1"
        },
        {
          "displayName": "World Chain Sepolia",
          "network": "worldchain",
          "url": "https://docs.chain.link/ccip/directory/testnet/chain/ethereum-testnet-sepolia-worldchain-1"
        }
      ],
      "relatedNetworks": ["worldchain"],
      "title": "CCIP on World Chain",
      "topic": "CCIP"
    },
    {
      "category": "integration",
      "date": "2025-01-22",
      "description": "Chainlink CCIP expands support to new blockchains:",
      "newNetworks": [
        {
          "displayName": "Bob Mainnet",
          "network": "bob",
          "url": "https://docs.chain.link/ccip/directory/mainnet/chain/bitcoin-mainnet-bob-1"
        },
        {
          "displayName": "Bob Sepolia",
          "network": "bob",
          "url": "https://docs.chain.link/ccip/directory/testnet/chain/bitcoin-testnet-sepolia-bob-1"
        },
        {
          "displayName": "Sonic Mainnet",
          "network": "sonic",
          "url": "https://docs.chain.link/ccip/directory/mainnet/chain/sonic-mainnet"
        },
        {
          "displayName": "Sonic Blaze Testnet",
          "network": "sonic",
          "url": "https://docs.chain.link/ccip/directory/testnet/chain/sonic-testnet-blaze"
        }
      ],
      "relatedNetworks": ["sonic", "bob"],
      "title": "CCIP Expands to New Blockchains",
      "topic": "CCIP"
    },
    {
      "category": "feature",
      "date": "2025-01-14",
      "description": "Chainlink CCIP now supports Bridged USDC, addressing the critical challenge of liquidity fragmentation in the multi-chain ecosystem. This enhancement enables:\n\n- **Seamless Liquidity**: Projects can now leverage Bridged USDC to bootstrap initial liquidity on new chains without waiting for native USDC support\n- **Standardized Implementation**: Follows Circle's Bridged USDC Standard, ensuring consistency and reliability across different blockchains\n- **Future-Proof Integration**: Projects can easily transition to native USDC when their blockchain receives CCTP approval, with no disruption to existing integrations\n- **Enhanced DeFi Accessibility**: Accelerates DeFi adoption by providing immediate access to stable, reliable USDC liquidity across emerging blockchain networks\n\nThis implementation maintains CCIP's robust security features while expanding the possibilities for cross-chain token transfers and DeFi applications.\n\nFor more information, see the [USDC tutorial](https://docs.chain.link/ccip/tutorials/evm/usdc).",
      "title": "Bridged USDC Support in CCIP",
      "topic": "CCIP"
    },
    {
      "category": "feature",
      "date": "2025-01-14",
      "description": "The Token Manager is now available to help token developers to deploy, configure, and manage Cross-Chain Tokens (CCTs) in a simplified web interface. Refer to the [Token Manager](https://docs.chain.link/ccip/tutorials/evm/token-manager) guide for more information.",
      "title": "Token Manager",
      "topic": "CCIP"
    },
    {
      "category": "integration",
      "date": "2025-01-14",
      "description": "Chainlink Data Feeds is available on Sonic mainnet. View the available price feed information on the [Price Feed Addresses](https://docs.chain.link/data-feeds/price-feeds/addresses?network=sonic&page=1) page.",
      "relatedNetworks": ["sonic"],
      "title": "Data Feeds on Sonic",
      "topic": "Data Feeds"
    },
    {
      "category": "integration",
      "date": "2025-01-09",
      "description": "Chainlink Data Feeds is available on Aptos mainnet. View the available price feed information on the [Price Feed Addresses](https://docs.chain.link/data-feeds/price-feeds/addresses?network=aptos&page=1) page.",
      "relatedNetworks": ["aptos"],
      "title": "Data Feeds on Aptos",
      "topic": "Data Feeds"
    },
    {
      "category": "release",
      "date": "2025-01-02",
      "description": "Chainlink Node v2.19.0 is now available. See the [Release Notes](https://github.com/smartcontractkit/chainlink/releases/tag/v2.19.0) for details.",
      "title": "Chainlink Node v2.19.0",
      "topic": "Nodes"
    },
    {
      "category": "integration",
      "date": "2024-12-19",
      "description": "Chainlink Data Streams is available in Early Access on Shibarium. The verifier proxy addresses and stream IDs are available on the [Stream Addresses](https://docs.chain.link/data-streams/crypto-streams) page.",
      "relatedNetworks": ["shibarium"],
      "title": "Data Streams on Shibarium",
      "topic": "Data Streams"
    },
    {
      "category": "release",
      "date": "2024-12-17",
      "description": "Onchain Verifier Programs are now available on Solana, providing both onchain and offchain integration approaches while maintaining strong security guarantees.\n\nVerifier Program IDs for both Devnet and Mainnet environments are available on the [Stream Addresses](https://docs.chain.link/data-streams/crypto-streams) page.",
      "relatedNetworks": ["solana"],
      "title": "Data Streams Verifier Programs on Solana",
      "topic": "Data Streams"
    },
    {
      "category": "integration",
      "date": "2024-12-17",
      "description": "Chainlink CCIP expands support to new blockchains. Check the CCIP Directory for more information:",
      "newNetworks": [
        {
          "displayName": "Shibarium Mainnet",
          "network": "shibarium",
          "url": "https://docs.chain.link/ccip/directory/mainnet/chain/shibarium-mainnet"
        },
        {
          "displayName": "Shibarium Puppynet",
          "network": "shibarium",
          "url": "https://docs.chain.link/ccip/directory/testnet/chain/shibarium-testnet-puppynet"
        },
        {
          "displayName": "Bsquared Mainnet",
          "network": "bsquared",
          "url": "https://docs.chain.link/ccip/directory/mainnet/chain/bitcoin-mainnet-bsquared-1"
        },
        {
          "displayName": "Bsquared Testnet",
          "network": "bsquared",
          "url": "https://docs.chain.link/ccip/directory/testnet/chain/bitcoin-testnet-bsquared-1"
        }
      ],
      "relatedNetworks": ["shibarium", "bsquared"],
      "title": "CCIP Expands to New Blockchains",
      "topic": "CCIP"
    },
    {
      "category": "integration",
      "date": "2024-12-16",
      "description": "Chainlink Data Feeds is available on Hedera mainnet. View the available price feed information on the [Price Feed Addresses](https://docs.chain.link/data-feeds/price-feeds/addresses?network=hedera&page=1) page.",
      "relatedNetworks": ["hedera"],
      "title": "Data Feeds on Hedera",
      "topic": "Data Feeds"
    },
    {
      "category": "integration",
      "date": "2024-12-11",
      "description": "Chainlink CCIP expands support to Ronin. Check the CCIP Directory for more information:",
      "newNetworks": [
        {
          "displayName": "Ronin Mainnet",
          "network": "ronin",
          "url": "https://docs.chain.link/ccip/directory/mainnet/chain/ronin-mainnet"
        },
        {
          "displayName": "Ronin Saigon testnet",
          "network": "ronin",
          "url": "https://docs.chain.link/ccip/directory/testnet/chain/ronin-testnet-saigon"
        }
      ],
      "relatedNetworks": ["ronin"],
      "title": "CCIP on Ronin",
      "topic": "CCIP"
    },
    {
      "category": "release",
      "date": "2024-12-12",
      "description": "The [CCIP JavaScript SDK](https://github.com/smartcontractkit/ccip-javascript-sdk) is now available, introducing two packages to simplify management of cross-chain token transfers, and to integrate CCIP with the frontend of your own app.\n\nThe [CCIP JavaScript SDK guide](https://docs.chain.link/ccip/ccip-javascript-sdk) introduces the features of the SDK and shows how to run an example app so you can explore the SDK's capabilities.",
      "title": "CCIP JavaScript SDK",
      "topic": "CCIP"
    },
    {
      "category": "release",
      "date": "2024-12-04",
      "description": "Chainlink CCIP 1.5.1 is now available, introducing several significant enhancements for cross-chain token pool management.\n\n**Enhanced Token Support:**\n- Added support for tokens with different decimals across chains\n- New BurnMintERC20 contract for easy token deployment and cross-chain expansion with configurable decimals and max supply\n\n**Improved Token Pool Management:**\n- Enhanced token pool upgrades to support multiple active pools simultaneously\n- Ensures in-flight messages remain deliverable during pool upgrades\n- Upgraded token pool access control from OwnerIsCreator to Ownable2StepMsgSender for better security\n\nFor detailed implementation guides and examples, visit our [Cross-Chain Token (CCT) documentation](https://docs.chain.link/ccip/concepts/cross-chain-token/overview). For technical details and interfaces, see the [CCIP v1.5.1 API Reference](https://docs.chain.link/ccip/api-reference/evm/v1.5.1).",
      "title": "Chainlink CCIP 1.5.1",
      "topic": "CCIP"
    },
    {
      "category": "integration",
      "date": "2024-12-03",
      "description": "Chainlink CCIP expands support to Mantle. Check the CCIP Directory for more information:",
      "newNetworks": [
        {
          "displayName": "Mantle Mainnet",
          "network": "mantle",
          "url": "https://docs.chain.link/ccip/directory/mainnet/chain/ethereum-mainnet-mantle-1"
        },
        {
          "displayName": "Mantle testnet",
          "network": "mantle",
          "url": "https://docs.chain.link/ccip/directory/testnet/chain/ethereum-testnet-sepolia-mantle-1"
        }
      ],
      "relatedNetworks": ["mantle"],
      "title": "CCIP on Mantle",
      "topic": "CCIP"
    },
    {
      "category": "integration",
      "date": "2024-11-26",
      "description": "Chainlink Functions is available on Optimism mainnet. Visit the [Supported Networks](https://docs.chain.link/chainlink-functions/supported-networks#op-mainnet) page for more information.",
      "relatedNetworks": ["optimism"],
      "title": "Functions on Optimism mainnet",
      "topic": "Functions"
    },
    {
      "category": "integration",
      "date": "2024-11-26",
      "description": "Chainlink VRF 2.5 is available on Optimism mainnet. Visit the [Supported Networks](https://docs.chain.link/vrf/v2-5/supported-networks#op-mainnet) page for more information.",
      "relatedNetworks": ["optimism"],
      "title": "VRF 2.5 on Optimism mainnet",
      "topic": "VRF"
    },
    {
      "category": "integration",
      "date": "2024-11-26",
      "description": "Chainlink Data Streams is available in Early Access on Optimism. The verifier proxy addresses and stream IDs are available on the [Stream Addresses](https://docs.chain.link/data-streams/crypto-streams) page.",
      "relatedNetworks": ["optimism"],
      "title": "Data Streams on Optimism",
      "topic": "Data Streams"
    },
    {
      "category": "integration",
      "date": "2024-11-25",
      "description": "Chainlink CCIP expands support to Zircuit. Check the CCIP Directory for more information:",
      "newNetworks": [
        {
          "displayName": "Zircuit Mainnet",
          "network": "zircuit",
          "url": "https://docs.chain.link/ccip/directory/mainnet/chain/ethereum-mainnet-zircuit-1"
        },
        {
          "displayName": "Zircuit testnet",
          "network": "zircuit",
          "url": "https://docs.chain.link/ccip/directory/testnet/chain/ethereum-testnet-sepolia-zircuit-1"
        }
      ],
      "relatedNetworks": ["zircuit"],
      "title": "CCIP on Zircuit",
      "topic": "CCIP"
    },
    {
      "category": "integration",
      "date": "2024-11-19",
      "description": "Chainlink CCIP expands support to Astar. Check the CCIP Directory for more information:",
      "newNetworks": [
        {
          "displayName": "Astar Mainnet",
          "network": "astar",
          "url": "https://docs.chain.link/ccip/directory/mainnet/chain/polkadot-mainnet-astar"
        },
        {
          "displayName": "Astar Shibuya",
          "network": "astar",
          "url": "https://docs.chain.link/ccip/directory/testnet/chain/polkadot-testnet-astar-shibuya"
        }
      ],
      "relatedNetworks": ["astar"],
      "title": "CCIP on Astar",
      "topic": "CCIP"
    },
    {
      "category": "integration",
      "date": "2024-11-06",
      "description": "Chainlink CCIP expands support to Ethereum Holesky. Check the CCIP Directory for more information:",
      "newNetworks": [
        {
          "displayName": "Ethereum Holesky",
          "network": "ethereum",
          "url": "https://docs.chain.link/ccip/directory/testnet/chain/ethereum-testnet-holesky"
        }
      ],
      "relatedNetworks": ["ethereum"],
      "title": "CCIP on Ethereum Holesky",
      "topic": "CCIP"
    },
    {
      "category": "release",
      "date": "2024-11-01",
      "description": "Chainlink Node v2.18.0 is now available. See the [Release Notes](https://github.com/smartcontractkit/chainlink/releases/tag/v2.18.0) for details.",
      "title": "Chainlink Node v2.18.0",
      "topic": "Nodes"
    },
    {
      "category": "release",
      "date": "2024-10-30",
      "description": "[Chainlink Home](https://home.chain.link) is a new unified dashboard that allows you to monitor your Chainlink Automation, Functions, and VRF usage across all networks in one place. It's now easier than ever to track your costs and create new subscriptions and upkeeps.\n\nYou can still access and use the existing user interfaces for Chainlink Automation, Functions, and VRF.",
      "title": "Chainlink Home",
      "topic": "General"
    },
    {
      "category": "release",
      "date": "2024-10-30",
      "description": "DECO is a foundational zkTLS-oracle technology for authenticating web data in a privacy-preserving manner. The [DECO Sandbox](https://deco.chain.link/sandbox) allows you to:\n\n- **Optimize User Onboarding and Streamline Operations**: Test DECO's streamlined data verification processes to enhance onboarding speed and reduce costs by minimizing duplicate checks and manual processes.\n\n- **Strengthen Compliance Without Data Exposure**: Explore how DECO's privacy-preserving data verification strengthens compliance by improving data protection while helping users meet certain regulatory requirements.\n\n- **Drive Privacy Innovation in Onchain Finance**: Trial how DECO's oracles and zero-knowledge proofs enable cutting-edge privacy-first solutions, opening up new use cases in onchain finance, DeFi, and beyond.",
      "title": "DECO Sandbox",
      "topic": "General"
    },
    {
      "category": "release",
      "date": "2024-10-29",
      "description": "Chainlink SmartData is now available, introducing a suite of onchain data offerings designed to unlock the utility, accessibility, and reliability of tokenized assets through embedded security and essential real-world data such as Net Asset Value (NAV), Assets Under Management (AUM), collateral data, and more.\n\n- Learn more about [SmartData feeds](https://docs.chain.link/data-feeds/smartdata).\n- Visit the [SmartData Feed Addresses](https://docs.chain.link/data-feeds/smartdata/addresses) page for a list of available feeds.\n- View the [SmartData feeds dashboard](https://data.chain.link/smartdata) for the most detailed information on each feed.",
      "title": "Chainlink SmartData",
      "topic": "Data Feeds"
    },
    {
      "category": "release",
      "date": "2024-10-29",
      "description": "The new [CCIP Directory](https://docs.chain.link/ccip/directory) provides access to network, token, and lane configuration details, replacing the former CCIP Supported Networks pages.\n\n The CCIP Explorer has been refreshed with a new home page, and the Transaction Details now load in a side panel. The CCIP Explorer also supports the option to display CCIP Private Transactions.",
      "title": "CCIP Directory and CCIP Explorer",
      "topic": "CCIP"
    },
    {
      "category": "release",
      "date": "2024-10-29",
      "description": "Chainlink's Cross-Chain Token (CCT) standard is now available, introducing a self-service model that allows token developers to enable their tokens in CCIP independently.\n\n- Token developers can deploy, configure, and manage their tokens and token pools in Chainlink's Cross-Chain Interoperability Protocol (CCIP) without requiring manual deployment.\n- Chainlink provides fully audited token pools, supporting either Burn & Mint or Lock & Mint mechanisms, which can be combined to provide different token handling mechanisms.\n- Token developers maintain complete ownership of their token contracts, pools, and implementation logic, including configuration of rate limits for token transfers across multiple blockchains.\n- The CCT standard avoids vendor lock-in and hard-coded functions, ensuring complete autonomy for projects managing cross-chain assets.\n- CCT leverages Chainlink's Decentralized Oracle Networks (DONs) to provide secure cross-chain token operations, supported by the Risk Management Network and configurable rate limits.\n\nRead the CCT [conceptual](https://docs.chain.link/ccip/concepts/cross-chain-token/overview) documentation for more information. To learn how to enable your tokens in CCIP in minutes, follow the CCT [tutorials](https://docs.chain.link/ccip/tutorials/evm/cross-chain-tokens).",
      "title": "Cross-Chain Token (CCT) standard - Self-Service Availability",
      "topic": "CCIP"
    },
    {
      "category": "release",
      "date": "2024-10-29",
      "description": "Real World Asset (RWA) streams are now available on testnet.\n\n- RWA streams use the [V4 report schema](https://docs.chain.link/data-streams/reference/report-schema-v4).\n- Verifier proxy addresses and RWA stream IDs are available on the [Stream Addresses](https://docs.chain.link/data-streams/rwa-streams) page.",
      "title": "Real World Asset streams - Testnet",
      "topic": "Data Streams"
    },
    {
      "category": "integration",
      "date": "2024-10-28",
      "description": "Chainlink Data Streams is available in Early Access on Solana. [Contact us](https://chainlinkcommunity.typeform.com/datastreams?typeform-source=docs.chain.link#ref_id=docs) to talk to an expert about integrating Chainlink Data Streams on Solana.",
      "relatedNetworks": ["solana"],
      "title": "Data Streams on Solana",
      "topic": "Data Streams"
    },
    {
      "category": "integration",
      "date": "2024-10-25",
      "description": "Chainlink Data Streams is available in Early Access on opBNB. The verifier proxy addresses and feed IDs are available on the [Data Streams Feed IDs](https://docs.chain.link/data-streams/stream-ids) page.",
      "relatedNetworks": ["opbnb"],
      "title": "Data Streams on opBNB",
      "topic": "Data Streams"
    },
    {
      "category": "integration",
      "date": "2024-10-22",
      "description": "Chainlink Functions is available on Soneium Minato testnet. Visit the [Supported Networks](https://docs.chain.link/chainlink-functions/supported-networks#soneium-minato-testnet) page for more information.",
      "relatedNetworks": ["soneium"],
      "title": "Functions on Soneium Minato",
      "topic": "Functions"
    },
    {
      "category": "integration",
      "date": "2024-10-22",
      "description": "Chainlink VRF 2.5 is available on Soneium Minato testnet. Visit the [Supported Networks](https://docs.chain.link/vrf/v2-5/supported-networks#soneium-minato-testnet) page for more information.",
      "relatedNetworks": ["soneium"],
      "title": "VRF 2.5 on Soneium Minato",
      "topic": "VRF"
    },
    {
      "category": "integration",
      "date": "2024-10-22",
      "description": "Chainlink CCIP expands support to Soneium Minato Testnet. Check the CCIP Directory for more information:",
      "newNetworks": [
        {
          "displayName": "Soneium Minato Testnet",
          "network": "soneium",
          "url": "https://docs.chain.link/ccip/directory/testnet/chain/ethereum-testnet-sepolia-soneium-1"
        }
      ],
      "relatedNetworks": ["soneium"],
      "title": "CCIP on Soneium Minato",
      "topic": "CCIP"
    },
    {
      "category": "integration",
      "date": "2024-10-22",
      "description": "Chainlink Data Streams is available in Early Access on Soneium Minato. The verifier proxy address and feed IDs are available on the [Data Streams Feed IDs](https://docs.chain.link/data-streams/stream-ids) page.",
      "relatedNetworks": ["soneium"],
      "title": "Data Streams on Soneium Minato",
      "topic": "Data Streams"
    },
    {
      "category": "release",
      "date": "2024-10-10",
      "description": "Chainlink Node v2.17.0 is now available. See the [Release Notes](https://github.com/smartcontractkit/chainlink/releases/tag/v2.17.0) for details.",
      "title": "Chainlink Node v2.17.0",
      "topic": "Nodes"
    },
    {
      "category": "integration",
      "date": "2024-10-10",
      "description": "Chainlink CCIP expands support to Scroll. Check the CCIP Directory for more information:",
      "newNetworks": [
        {
          "displayName": "Scroll Mainnet",
          "network": "scroll",
          "url": "https://docs.chain.link/ccip/directory/mainnet/chain/ethereum-mainnet-scroll-1"
        },
        {
          "displayName": "Scroll Testnet",
          "network": "scroll",
          "url": "https://docs.chain.link/ccip/directory/testnet/chain/ethereum-testnet-sepolia-scroll-1"
        }
      ],
      "relatedNetworks": ["scroll"],
      "title": "CCIP on Scroll",
      "topic": "CCIP"
    },
    {
      "category": "integration",
      "date": "2024-10-08",
      "description": "Chainlink CCIP expands support to Linea. Check the CCIP Directory for more information:",
      "newNetworks": [
        {
          "displayName": "Linea Mainnet",
          "network": "linea",
          "url": "https://docs.chain.link/ccip/directory/mainnet/chain/ethereum-mainnet-linea-1"
        },
        {
          "displayName": "Linea Testnet",
          "network": "linea",
          "url": "https://docs.chain.link/ccip/directory/testnet/chain/ethereum-testnet-sepolia-linea-1"
        }
      ],
      "relatedNetworks": ["linea"],
      "title": "CCIP on Linea",
      "topic": "CCIP"
    },
    {
      "category": "release",
      "date": "2024-10-04",
      "description": "Chainlink CCIP 1.5 is now available on testnet, introducing several new features and enhancements.\n\n**Risk Management Network Coverage:**\nCertain CCIP integrations may not initially include the Risk Management Network (RMN). Blockchains can be integrated with CCIP in a phased approach, starting with the deployment of the Committing and Executing Decentralized Oracle Networks (DONs), followed by the addition of the Risk Management Network in a subsequent update. During a phased deployment, the relevant Commit Stores are configured in the Risk Management contract to always be considered blessed until the Risk Management Network has been deployed for that blockchain. Please refer to the [CCIP Directory](https://docs.chain.link/ccip/directory) to identify which integrations utilize a phased approach, and review the [CCIP Service Responsibility](https://docs.chain.link/ccip/service-responsibility) for more information.\n\n**New Version of `EVMExtraArgs`:**\nChainlink CCIP 1.5 introduces a new version of `EVMExtraArgs`, allowing users to set the `allowOutOfOrderExecution` parameter. This feature enables developers to control the execution order of their messages on the destination blockchain. The `allowOutOfOrderExecution` parameter is part of [`EVMExtraArgsV2`](https://docs.chain.link/ccip/api-reference/client#evmextraargsv2) and is available only on lanes where the **Out of Order Execution** property is set to **Optional** or **Required**. Please consult the [CCIP Directory](https://docs.chain.link/ccip/directory) to determine if your target lane supports this feature.",
      "title": "Chainlink CCIP 1.5 - Testnet",
      "topic": "CCIP"
    },
    {
      "category": "integration",
      "date": "2024-09-27",
      "description": "Chainlink Automation is live on [Base mainnet](https://docs.chain.link/chainlink-automation/overview/supported-networks#base-mainnet).",
      "relatedNetworks": ["base"],
      "title": "Automation on Base mainnet",
      "topic": "Automation"
    },
    {
      "category": "release",
      "date": "2024-09-23",
      "description": "Chainlink Node v2.16.0 is now available. See the [Release Notes](https://github.com/smartcontractkit/chainlink/releases/tag/v2.16.0/) for details.",
      "title": "Chainlink Node v2.16.0",
      "topic": "Nodes"
    },
    {
      "category": "integration",
      "date": "2024-09-16",
      "description": "Chainlink CCIP expands support to ZKsync. Check the CCIP Directory for more information:",
      "newNetworks": [
        {
          "displayName": "ZKsync Mainnet",
          "network": "zksync",
          "url": "https://docs.chain.link/ccip/directory/mainnet/chain/ethereum-mainnet-zksync-1"
        },
        {
          "displayName": "ZKsync Testnet",
          "network": "zksync",
          "url": "https://docs.chain.link/ccip/directory/testnet/chain/ethereum-testnet-sepolia-zksync-1"
        }
      ],
      "relatedNetworks": ["zksync"],
      "title": "CCIP on ZKsync",
      "topic": "CCIP"
    },
    {
      "category": "release",
      "date": "2024-08-14",
      "description": "Chainlink Local is available to enable local development of Chainlink services before you go to testnet. Read the [Chainlink Local Docs](https://docs.chain.link/chainlink-local) to get started.",
      "title": "Chainlink Local",
      "topic": "General"
    },
    {
      "category": "release",
      "date": "2024-08-15",
      "description": "Chainlink Data Streams is available in Early Access on Base Mainnet and Base Sepolia testnet. Verifier proxy addresses and Feed IDs are available on the [Data Streams Feed IDs](https://docs.chain.link/data-streams/stream-ids) page.",
      "relatedNetworks": ["base"],
      "title": "Data Streams on Base",
      "topic": "Data Streams"
    },
    {
      "category": "release",
      "date": "2024-08-02",
      "description": "The [Data Streams SDK](https://docs.chain.link/data-streams/tutorials/streams-direct/) for Go is now available. See the [Fetch and Decode](https://docs.chain.link/data-streams/tutorials/streams-direct/streams-direct-api) guide to get started with the SDK.",
      "title": "Data Streams SDK for Go",
      "topic": "Data Streams"
    },
    {
      "category": "integration",
      "date": "2024-06-27",
      "description": "Chainlink Data Streams is available in Early Access on Avalanche mainnet and Fuji testnet. Verifier proxy addresses and Feed IDs are available on the [Data Streams Feed IDs](https://docs.chain.link/data-streams/stream-ids) page.",
      "relatedNetworks": ["avalanche"],
      "title": "Data Streams on Avalanche",
      "topic": "Data Streams"
    },
    {
      "category": "integration",
      "date": "2024-01-25",
      "description": "Chainlink Data Streams is available in Early Access on Arbitrum Sepolia. Verifier proxy addresses and Feed IDs are available on the [Data Streams Feed IDs](https://docs.chain.link/data-streams/stream-ids) page.",
      "relatedNetworks": ["arbitrum"],
      "title": "Data Streams on Arbitrum Sepolia",
      "topic": "Data Streams"
    },
    {
      "category": "release",
      "date": "2023-10-02",
      "description": "Chainlink Data Streams is available in Early Access on Arbitrum Mainnet and Arbitrum Goerli. [Read the docs](https://docs.chain.link/data-streams/) to get started.",
      "relatedNetworks": ["arbitrum"],
      "title": "Data Streams Early Access",
      "topic": "Data Streams"
    },
    {
      "category": "integration",
      "date": "2024-08-08",
      "description": "Chainlink CCIP expands support to Metis. Check the CCIP Directory for more information:",
      "newNetworks": [
        {
          "displayName": "Metis Andromeda Mainnet",
          "network": "metis",
          "url": "https://docs.chain.link/ccip/directory/mainnet/chain/ethereum-mainnet-andromeda-1"
        },
        {
          "displayName": "Metis Sepolia Testnet",
          "network": "metis",
          "url": "https://docs.chain.link/ccip/directory/testnet/chain/ethereum-testnet-sepolia-andromeda-1"
        }
      ],
      "relatedNetworks": ["metis"],
      "title": "CCIP on Metis",
      "topic": "CCIP"
    },
    {
      "category": "integration",
      "date": "2024-07-09",
      "description": "Chainlink CCIP expands support to Blast. Check the CCIP Directory for more information:",
      "newNetworks": [
        {
          "displayName": "Blast Mainnet",
          "network": "blast",
          "url": "https://docs.chain.link/ccip/directory/mainnet/chain/ethereum-mainnet-blast-1"
        },
        {
          "displayName": "Blast Sepolia Testnet",
          "network": "blast",
          "url": "https://docs.chain.link/ccip/directory/testnet/chain/ethereum-testnet-sepolia-blast-1"
        }
      ],
      "relatedNetworks": ["blast"],
      "title": "CCIP on Blast",
      "topic": "CCIP"
    },
    {
      "category": "integration",
      "date": "2024-06-19",
      "description": "Chainlink CCIP expands support to Mode. Check the CCIP Directory for more information:",
      "newNetworks": [
        {
          "displayName": "Mode Mainnet",
          "network": "mode",
          "url": "https://docs.chain.link/ccip/directory/mainnet/chain/ethereum-mainnet-mode-1"
        },
        {
          "displayName": "Mode Sepolia Testnet",
          "network": "mode",
          "url": "https://docs.chain.link/ccip/directory/testnet/chain/ethereum-testnet-sepolia-mode-1"
        }
      ],
      "relatedNetworks": ["mode"],
      "title": "CCIP on Mode",
      "topic": "CCIP"
    },
    {
      "category": "integration",
      "date": "2024-06-05",
      "description": "Chainlink CCIP expands support to Gnosis Mainnet. Check the CCIP Directory for more information:",
      "newNetworks": [
        {
          "displayName": "Gnosis Mainnet",
          "network": "gnosis-chain",
          "url": "https://docs.chain.link/ccip/directory/mainnet/chain/xdai-mainnet"
        }
      ],
      "relatedNetworks": ["gnosis-chain"],
      "title": "CCIP on Gnosis",
      "topic": "CCIP"
    },
    {
      "category": "integration",
      "date": "2024-05-29",
      "description": "Chainlink CCIP expands support to Celo. Check the CCIP Directory for more information:",
      "newNetworks": [
        {
          "displayName": "Celo Mainnet",
          "network": "celo",
          "url": "https://docs.chain.link/ccip/directory/mainnet/chain/celo-mainnet"
        },
        {
          "displayName": "Celo Alfajores Testnet",
          "network": "celo",
          "url": "https://docs.chain.link/ccip/directory/testnet/chain/celo-testnet-alfajores"
        }
      ],
      "relatedNetworks": ["celo"],
      "title": "CCIP on Celo",
      "topic": "CCIP"
    },
    {
      "category": "integration",
      "date": "2024-05-08",
      "description": "Chainlink CCIP expands support to Polygon Amoy Testnet. Check the CCIP Directory for more information:",
      "newNetworks": [
        {
          "displayName": "Polygon Amoy Testnet",
          "network": "polygon",
          "url": "https://docs.chain.link/ccip/directory/testnet/chain/polygon-testnet-amoy"
        }
      ],
      "relatedNetworks": ["polygon"],
      "title": "CCIP on Polygon Amoy",
      "topic": "CCIP"
    },
    {
      "category": "release",
      "date": "2024-04-24",
      "description": "Chainlink CCIP is now Generally Available (GA) on mainnet and testnet.\n\nTo support your development and implementation needs, we encourage you to reach out to our team of experts for guidance and support. For expert advice, visit the [Chainlink CCIP Contact form](https://chain.link/ccip-contact).\n\nAdditionally, the [Chainlink CCIP local simulator](https://github.com/smartcontractkit/chainlink-local) is available to enhance your development workflow with CCIP. This tool allows you to simulate Chainlink CCIP functionality locally within your Hardhat and Foundry projects. The simulator is designed so you can test your contracts locally and transition smoothly to test networks without any modifications.",
      "title": "Chainlink CCIP GA",
      "topic": "CCIP"
    },
    {
      "category": "feature",
      "date": "2024-04-11",
      "description": "Chainlink's CCIP now supports WETH (Wrapped Ether) transfers through the Lock and Unlock token mechanism. \n\nThis feature allows CCIP to securely lock tokens on the source blockchain and subsequently release an equivalent amount of tokens on the destination blockchain, facilitating seamless cross-chain transfers of WETH. The introduction of this mechanism enables WETH transfers across several key lanes.\n\nFor a specific lane configuration, see the [CCIP Directory](https://docs.chain.link/ccip/directory/mainnet). For more detailed information about the Lock and Unlock mechanism and its applications, read the [Token Pools](https://docs.chain.link/ccip/architecture#token-pools) page.",
      "relatedNetworks": ["ethereum", "arbitrum", "optimism"],
      "title": "WETH and support of Lock and Unlock mechanism",
      "topic": "CCIP"
    },
    {
      "category": "feature",
      "date": "2024-04-11",
      "description": "The maximum [gasLimit](https://docs.chain.link/ccip/api-reference/client#evmextraargsv1) that you can set for CCIP messages on mainnet has been increased to 3,000,000 gas units. The change has been documented in the [Service Limits](https://docs.chain.link/ccip/service-limits) page.",
      "title": "CCIP gas limit increase on Mainnet",
      "topic": "CCIP"
    },
    {
      "category": "deprecation",
      "date": "2024-04-01",
      "description": "CCIP v1.0.0 is no longer supported on mainnet. You must use the new router addresses listed in the [CCIP Directory](https://docs.chain.link/ccip/directory/mainnet) page.",
      "title": "CCIP v1.0.0 deprecated on mainnet",
      "topic": "CCIP"
    },
    {
      "category": "integration",
      "date": "2024-03-11",
      "description": "Chainlink CCIP expands support to new blockchains. Check the CCIP Directory for more information:",
      "newNetworks": [
        {
          "displayName": "Wemix Mainnet",
          "network": "wemix",
          "url": "https://docs.chain.link/ccip/directory/mainnet/chain/wemix-mainnet"
        },
        {
          "displayName": "Wemix Testnet",
          "network": "wemix",
          "url": "https://docs.chain.link/ccip/directory/testnet/chain/wemix-testnet"
        },
        {
          "displayName": "Kroma Mainnet",
          "network": "kroma",
          "url": "https://docs.chain.link/ccip/directory/mainnet/chain/ethereum-mainnet-kroma-1"
        },
        {
          "displayName": "Kroma Sepolia Testnet",
          "network": "kroma",
          "url": "https://docs.chain.link/ccip/directory/testnet/chain/ethereum-testnet-sepolia-kroma-1"
        }
      ],
      "relatedNetworks": ["wemix", "kroma"],
      "title": "CCIP Expands to New Blockchains",
      "topic": "CCIP"
    },
    {
      "category": "deprecation",
      "date": "2024-02-07",
      "description": "CCIP v1.0.0 is no longer supported on **testnet**. You must use the new router addresses listed in the [CCIP Directory](https://docs.chain.link/ccip/directory).",
      "title": "v1.0.0 deprecated on testnet",
      "topic": "CCIP"
    },
    {
      "category": "release",
      "date": "2024-01-15",
      "description": "CCIP v1.0.0 has been deprecated on mainnet. You must use the new router addresses listed in this page **before March 31st, 2024**. Please note that there is no change to the router interface. The CCIP v1.0.0 mainnet routers will continue to function in parallel **until March 31st, 2024**, but we highly recommend switching to the v1.2.0 routers as soon as possible. If you currently use CCIP v1.0.0, use the [@chainlink/contracts-ccip npm package version 0.7.6](https://www.npmjs.com/package/@chainlink/contracts-ccip/v/0.7.6). To migrate to v1.2.0, use [version 1.2.1 of the npm package](https://www.npmjs.com/package/@chainlink/contracts-ccip/v/1.2.1) or later. Please refer to the [release notes](https://docs.chain.link/ccip/release-notes) for a comprehensive overview of the enhancements and new features in v1.2.0.\n\n- There is no change to the router interface, but you must use the new router addresses listed in the [CCIP Directory](https://docs.chain.link/ccip/directory).\n- USDC transfers are currently supported on several lanes. See the the [CCIP Directory](https://docs.chain.link/ccip/directory/mainnet) page to get a specific lane's token addresses and rate limits.\n- The message sequencing process is simplified in CCIP message handling by removing the `strict` sequencing flag from the [extraArgs](https://docs.chain.link/ccip/api-reference/client#evmextraargsv1) field in [CCIP messages](https://docs.chain.link/ccip/api-reference/client#evm2anymessage).\n- The gas limit and maximum message data length for CCIP messages have been adjusted on mainnets. These changes are detailed in the [Service Limits](https://docs.chain.link/ccip/service-limits) documentation.\n- To interact with CCIP v1.2.0, use the [@chainlink/contract-ccip](https://www.npmjs.com/package/@chainlink/contracts-ccip) npm package.",
      "relatedNetworks": ["ethereum", "avalanche", "optimism", "base"],
      "title": "v1.2.0 release on mainnet",
      "topic": "CCIP"
    },
    {
      "category": "integration",
      "date": "2023-12-15",
      "description": "Chainlink CCIP expands support to Arbitrum Sepolia. Check the CCIP Directory for more information:",
      "newNetworks": [
        {
          "displayName": "Arbitrum Sepolia Testnet",
          "network": "arbitrum",
          "url": "https://docs.chain.link/ccip/directory/testnet/chain/ethereum-testnet-sepolia-arbitrum-1"
        }
      ],
      "relatedNetworks": ["arbitrum"],
      "title": "CCIP on Arbitrum Sepolia",
      "topic": "CCIP"
    },
    {
      "category": "release",
      "date": "2023-12-08",
      "description": "CCIP v1.0.0 has been deprecated on testnet. You must use the new router addresses listed in the [CCIP Directory](https://docs.chain.link/ccip/directory/testnet) **before January 31st, 2024**. Please note that there is no change to the router interface. The CCIP v1.0.0 testnet routers will continue to function in parallel **until January 31st, 2024**, but we highly recommend switching to the v1.2.0 routers as soon as possible. If you currently use CCIP v1.0.0, use the [@chainlink/contracts-ccip npm package version 0.7.6](https://www.npmjs.com/package/@chainlink/contracts-ccip/v/0.7.6). To migrate to v1.2.0, use [version 1.2.1 of the npm package](https://www.npmjs.com/package/@chainlink/contracts-ccip/v/1.2.1) or later.\n\n- There is no change to the router interface, but you must use the new router addresses listed in the [CCIP Directory](https://docs.chain.link/ccip/directory/testnet).\nUSDC transfers are currently supported on several lanes. See the the [CCIP Directory](https://docs.chain.link/ccip/directory/testnet) page to get a specific lane's token addresses and rate limits.\n- We've simplified the message sequencing process in our CCIP message handling by removing the `strict` sequencing flag from the [extraArgs](https://docs.chain.link/ccip/api-reference/client#evmextraargsv1) field in [CCIP messages](https://docs.chain.link/ccip/api-reference/client#evm2anymessage).\n- The gas limit and maximum message data length for CCIP messages have been adjusted on testnets. These changes are detailed in the [Service Limits](https://docs.chain.link/ccip/service-limits) documentation.\n- To interact with CCIP v1.2.0, use the [@chainlink/contract-ccip](https://www.npmjs.com/package/@chainlink/contracts-ccip) npm package.",
      "relatedNetworks": ["avalanche", "optimism", "base"],
      "title": "v1.2.0 release on testnet",
      "topic": "CCIP"
    },
    {
      "category": "deprecation",
      "date": "2023-11-17",
      "description": "Arbitrum Goerli is no longer supported. Arbitrum Sepolia support will be added at a later date.",
      "relatedNetworks": ["arbitrum"],
      "title": "CCIP deprecation on Arbitrum Goerli",
      "topic": "CCIP"
    },
    {
      "category": "integration",
      "date": "2023-09-27",
      "description": "Chainlink CCIP expands support to new blockchains. Check the CCIP Directory for more information:",
      "newNetworks": [
        {
          "displayName": "BNB Chain Mainnet",
          "network": "bnb-chain",
          "url": "https://docs.chain.link/ccip/directory/mainnet/chain/bsc-mainnet"
        },
        {
          "displayName": "Base Mainnet",
          "network": "base",
          "url": "https://docs.chain.link/ccip/directory/mainnet/chain/ethereum-mainnet-base-1"
        }
      ],
      "relatedNetworks": ["bnb-chain", "base"],
      "title": "CCIP Expands to New Blockchains",
      "topic": "CCIP"
    },
    {
      "category": "integration",
      "date": "2023-09-21",
      "description": "Chainlink CCIP expands support to Arbitrum Mainnet. Check the CCIP Directory for more information:",
      "newNetworks": [
        {
          "displayName": "Arbitrum Mainnet",
          "network": "arbitrum",
          "url": "https://docs.chain.link/ccip/directory/mainnet/chain/ethereum-mainnet-arbitrum-1"
        }
      ],
      "relatedNetworks": ["arbitrum"],
      "title": "CCIP on Arbitrum Mainnet",
      "topic": "CCIP"
    },
    {
      "category": "integration",
      "date": "2023-08-25",
      "description": "Chainlink CCIP expands support to new blockchains. Check the CCIP Directory for more information:",
      "newNetworks": [
        {
          "displayName": "BNB Chain Testnet",
          "network": "bnb-chain",
          "url": "https://docs.chain.link/ccip/directory/testnet/chain/bsc-testnet"
        },
        {
          "displayName": "Base Sepolia Testnet",
          "network": "base",
          "url": "https://docs.chain.link/ccip/directory/testnet/chain/ethereum-testnet-sepolia-base-1"
        }
      ],
      "relatedNetworks": ["bnb-chain", "base"],
      "title": "CCIP Expands to New Blockchains",
      "topic": "CCIP"
    },
    {
      "category": "release",
      "date": "2023-07-20",
      "description": "Chainlink CCIP is publicly available on the following testnet chains:\n\n- Ethereum Sepolia\n- Optimism Goerli\n- Avalanche Fuji\n- Arbitrum Goerli\n- Polygon Mumbai\n\nSee the [CCIP Directory](https://docs.chain.link/ccip/directory/testnet) page for more information.",
      "relatedNetworks": ["ethereum", "optimism", "avalanche", "arbitrum", "polygon"],
      "title": "CCIP Testnet GA release",
      "topic": "CCIP"
    },
    {
      "category": "release",
      "date": "2023-07-17",
      "description": "Chainlink CCIP is available in early access on the following mainnet chains:\n\n- Ethereum Sepolia\n- Optimism Goerli\n- Avalanche Fuji\n- Arbitrum Goerli\n- Polygon Mumbai\n\nSee the [CCIP Directory](https://docs.chain.link/ccip/directory/testnet) page for more information.",
      "relatedNetworks": ["ethereum", "optimism", "avalanche", "polygon"],
      "title": "CCIP Testnet Early Access",
      "topic": "CCIP"
    },
    {
      "category": "feature",
      "date": "2024-08-21",
      "description": "The [Chainlink Functions Subscription Manager](https://functions.chain.link/) now supports [timing out requests manually](https://docs.chain.link/chainlink-functions/resources/subscriptions#time-out-pending-requests-manually). You can time out requests that are pending for longer than five minutes to unlock your subscription funds.",
      "relatedNetworks": [],
      "relatedTokens": [],
      "title": "Timing out requests manually",
      "topic": "Functions"
    },
    {
      "category": "feature",
      "date": "2024-07-31",
      "description": "Chainlink Functions now uses USD-denominated fixed premium fees on all [supported networks](https://docs.chain.link/chainlink-functions/supported-networks). This means that the premium fees are set in USD, but no USD is ever used. The LINK equivalent of the fee is calculated at request time, and then deducted from your subscription in LINK at response time. See the [example cost calculation](https://docs.chain.link/chainlink-functions/resources/billing#cost-calculation-example) for more information. \nThe networks that have just switched from LINK-denominated premium fees to USD-denominated premium fees are: \n\n- Ethereum mainnet and Sepolia testnet\n- Arbitrum mainnet\n- Avalanche mainnet",
      "relatedNetworks": ["ethereum", "arbitrum", "avalanche"],
      "relatedTokens": [],
      "title": "USD-denominated premium fees on all supported networks",
      "topic": "Functions"
    },
    {
      "category": "integration",
      "date": "2024-04-26",
      "description": "Chainlink Functions is available on [Polygon Amoy](https://docs.chain.link/chainlink-functions/supported-networks#polygon-amoy-testnet).",
      "relatedNetworks": ["polygon"],
      "title": "Polygon Amoy support",
      "topic": "Functions"
    },
    {
      "category": "deprecation",
      "date": "2024-04-13",
      "description": "The Mumbai network has stopped producing blocks, so example code will not function on this network. Check again soon for updates about future testnet support on Polygon.",
      "relatedNetworks": ["polygon"],
      "title": "Polygon testnet support",
      "topic": "Functions"
    },
    {
      "category": "integration",
      "date": "2024-04-09",
      "description": "Chainlink Functions is available on [Base Mainnet](https://docs.chain.link/chainlink-functions/supported-networks#base-mainnet).",
      "relatedNetworks": ["base"],
      "title": "Base Mainnet support",
      "topic": "Functions"
    },
    {
      "category": "integration",
      "date": "2024-03-22",
      "description": "Chainlink Functions is available as an open beta on the [BASE Sepolia](https://docs.chain.link/chainlink-functions/supported-networks#base-sepolia-testnet) and [Optimism Sepolia](https://docs.chain.link/chainlink-functions/supported-networks#op-sepolia) testnets. These networks have USD-denominated fixed premium fees. This means that the premium fees are set in USD, but no USD is ever used. The LINK equivalent of the fee is calculated at request time, and then deducted from your subscription in LINK at response time. See the [example cost calculation](https://docs.chain.link/chainlink-functions/resources/billing#cost-calculation-example) for more information.",
      "relatedNetworks": ["base", "optimism"],
      "title": "USD-denominated premium fees and new testnets",
      "topic": "Functions"
    },
    {
      "category": "feature",
      "date": "2024-01-12",
      "description": "You can use external module imports with Chainlink Functions source code on mainnet networks. See the [Using Imports with Functions](https://docs.chain.link/chainlink-functions/tutorials/importing-packages) tutorial to see an example of how to import and use imported modules with your Functions source code. This feature requires the [Functions Toolkit NPM package](https://www.npmjs.com/package/@chainlink/functions-toolkit/v/0.2.7) `v0.2.7` or later.",
      "title": "Module imports supported on mainnet",
      "topic": "Functions"
    },
    {
      "category": "integration",
      "date": "2024-01-10",
      "description": "Chainlink Functions is available on [Arbitrum Mainnet](https://docs.chain.link/chainlink-functions/supported-networks#arbitrum-mainnet).",
      "relatedNetworks": ["arbitrum"],
      "title": "Arbitrum Mainnet support",
      "topic": "Functions"
    },
    {
      "category": "feature",
      "date": "2023-12-15",
      "description": "You can use external module imports with Chainlink Functions source code on testnet networks. See the [Using Imports with Functions](https://docs.chain.link/chainlink-functions/tutorials/importing-packages) tutorial to see an example of how to import and use imported modules with your Functions source code. This feature requires the [Functions Toolkit NPM package](https://www.npmjs.com/package/@chainlink/functions-toolkit/v/0.2.7) `v0.2.7` or later. This feature is available only on testnets. Modules will not import or execute on Functions requests for mainnet networks at this time.",
      "title": "Module imports for Functions on testnets",
      "topic": "Functions"
    },
    {
      "category": "integration",
      "date": "2023-12-15",
      "description": "Chainlink Functions is available on the [Arbitrum Sepolia](https://docs.chain.link/chainlink-functions/supported-networks#arbitrum-sepolia-testnet) testnet.",
      "relatedNetworks": ["arbitrum"],
      "title": "Functions on Arbitrum Sepolia testnet",
      "topic": "Functions"
    },
    {
      "category": "integration",
      "date": "2023-09-29",
      "description": "Chainlink Functions is available as an open beta on several networks. See the [supported networks](https://docs.chain.link/chainlink-functions/supported-networks) page for more a complete list.\n\nNew features:\n- You must accept the Chainlink Functions Terms of Service (ToS) before using Chainlink Functions. The ToS must be accepted by subscriptions owners. Once accepted, the ToS is transitive to all contracts belong the subscription, so your end-users don't have to accept the ToS to interact with your contracts. Read this [guide](https://docs.chain.link/chainlink-functions/resources/subscriptions#create-a-subscription) to learn more.\n- The Chainlink Functions Subscription Manager is available at [functions.chain.link](https://functions.chain.link/). The Functions Subscription Manager lets you manage your subscriptions.\n- Chainlink Functions uses threshold encryption to handle users' encrypted secrets. Read the [secrets conceptual page](https://docs.chain.link/chainlink-functions/resources/secrets) to learn more.\n- Users can host their encrypted secrets within the DON. This hosting method is called DON-hosted. Read the [secrets conceptual page](https://docs.chain.link/chainlink-functions/resources/secrets) to learn more.\n- JavaScript source code can only use vanilla [Deno](https://deno.land/). Read the [JavaScript code API reference](https://docs.chain.link/chainlink-functions/api-reference/javascript-source) to learn more.\n- Chainlink Functions contracts are part of the [@chainlink/contracts npm package](https://www.npmjs.com/package/@chainlink/contracts). Read the [FunctionsClient](https://docs.chain.link/chainlink-functions/api-reference/functions-client) and [FunctionsRequest](https://docs.chain.link/chainlink-functions/api-reference/functions-request) API references.\n- Use the [Functions npm package](https://www.npmjs.com/package/@chainlink/functions-toolkit) in your own JavaScript or TypeScript project to make requests to the Chainlink Functions Decentralized Oracle Network (DON). Try the [getting-started guide](https://docs.chain.link/chainlink-functions/getting-started) to learn more.\n- Make sure to check the [service limits page](https://docs.chain.link/chainlink-functions/resources/service-limits) as the limits have been adapted. Additionally, you can [contact us](https://chain.link/contact?v=Integrate%20Functions) to increase the limits for your Chainlink Function.",
      "relatedNetworks": ["avalanche", "polygon", "ethereum"],
      "title": "Chainlink Functions Open Beta",
      "topic": "Functions"
    },
    {
      "category": "feature",
      "date": "2023-07-14",
      "description": "The [Functions Playground](https://functions.chain.link/playground) is now available. Use it to simulate Chainlink Functions within your browser.",
      "title": "Functions Playground",
      "topic": "Functions"
    },
    {
      "category": "integration",
      "date": "2023-05-05",
      "description": "Chainlink Functions is now available for the closed beta on [Avalanche Fuji](https://docs.chain.link/chainlink-functions/supported-networks#avalanche-fuji-testnet).",
      "relatedNetworks": ["avalanche"],
      "title": "Chainlink Functions Closed Beta on Avalanche Fuji",
      "topic": "Functions"
    },
    {
      "category": "integration",
      "date": "2023-03-01",
      "description": "Chainlink Functions is available as a closed beta on [Ethereum Sepolia](https://docs.chain.link/chainlink-functions/supported-networks#sepolia-testnet) and Polygon Mumbai.",
      "relatedNetworks": ["ethereum", "polygon"],
      "title": "Chainlink Functions Closed Beta",
      "topic": "Functions"
    },
    {
      "category": "release",
      "date": "2024-08-15",
      "description": "VRF V2.5 is available on [BASE mainnet](https://docs.chain.link/vrf/v2-5/supported-networks#base-mainnet) and [BASE Sepolia testnet](https://docs.chain.link/vrf/v2-5/supported-networks#base-sepolia-testnet). See the [VRF V2.5 Supported Networks](https://docs.chain.link/vrf/v2-5/supported-networks) page to get configuration details for both subscription and direct funding.",
      "relatedNetworks": ["base"],
      "title": "VRF V2.5 on BASE",
      "topic": "VRF"
    },
    {
      "category": "deprecation",
      "date": "2024-07-15",
      "description": "VRF V2 and V1 will be deprecated on November 29, 2024. Please migrate to VRF V2.5 before then. See the migration guides for instructions:\n\n- [Migrating from VRF v2](https://docs.chain.link/vrf/v2-5/migration-from-v2)\n- [Migrating from VRF v1](https://docs.chain.link/vrf/v2-5/migration-from-v1)",
      "title": "VRF V2 and V1 Deprecation Announcement",
      "topic": "VRF"
    },
    {
      "category": "release",
      "date": "2024-05-24",
      "description": "The [`@chainlink/contracts`](https://www.npmjs.com/package/@chainlink/contracts/v/1.1.1) package version 1.1.1 is now available. It includes the updated wrapper and interface contracts for VRF 2.5 direct funding, which had not been included in the `@chainlink/contracts` package version 1.1.0. The `DirectFundingConsumer.sol` example contract has been updated to reflect this.\n\nThe [`@chainlink/contracts`](https://www.npmjs.com/package/@chainlink/contracts/v/1.1.1) also includes an updated function signature for `fulfillRandomWords` in the `VRFConsumerBaseV2Plus` contract, which applies only to subscription users. This function signature has **not** changed in the `VRFV2PlusWrapperConsumerBase`, so this does not affect direct funding users.\n\nWhen using package version 1.1.1 and later, update your `fulfillRandomWords` function signature to match the `VRFConsumerBaseV2Plus` contract, which has changed to: `function fulfillRandomWords(uint256 requestId, uint256[] calldata randomWords)`\n\nIn the `@chainlink/contracts` package version 1.1.0 and earlier, the `randomWords` parameter has a `memory` storage location.",
      "title": "Updated VRF V2.5 contracts",
      "topic": "VRF"
    },
    {
      "category": "release",
      "date": "2024-04-29",
      "description": "VRF V2.5 is available on Ethereum, BNB Chain, Polygon, Avalanche and Arbitrum mainnets and testnets.The new version of Chainlink VRF implements the following changes:\n\n- Support for native gas token billing\n- Easy 1-click migration to future new versions\n- New [billing model](https://docs.chain.link/vrf/v2-5/billing), where the premium is a percentage of the gas costs of the VRF callback instead of a flat fee\n- Gas optimizations\n\nLearn how to [migrate to VRF V2.5](https://docs.chain.link/vrf/v2-5/migration-from-v2).",
      "relatedNetworks": ["ethereum", "bnb-chain", "polygon", "avalanche", "arbitrum"],
      "title": "VRF v2.5",
      "topic": "VRF"
    },
    {
      "category": "deprecation",
      "date": "2024-04-13",
      "description": "The Mumbai network has stopped producing blocks, so example code will not function on this network. Check again soon for updates about future testnet support on Polygon.",
      "relatedNetworks": ["polygon"],
      "title": "Polygon testnet support changed",
      "topic": "VRF"
    },
    {
      "category": "deprecation",
      "date": "2024-03-29",
      "description": "Creating new Fantom subscriptions in the [VRF Subscription Manager](https://vrf.chain.link/) is no longer supported. Existing Fantom subscriptions are still supported.",
      "relatedNetworks": ["fantom"],
      "title": "Fantom support changed",
      "topic": "VRF"
    },
    {
      "category": "release",
      "date": "2023-11-17",
      "description": "Arbitrum Goerli support ends as of November 18, 2023. Support for Arbitrum Sepolia is available for both [subscription](https://docs.chain.link/vrf/v2/subscription/supported-networks#arbitrum-sepolia-testnet) and [direct funding](https://docs.chain.link/vrf/v2/direct-funding/supported-networks#arbitrum-sepolia-testnet).",
      "relatedNetworks": ["arbitrum"],
      "title": "Arbitrum testnet support changed",
      "topic": "VRF"
    },
    {
      "category": "release",
      "date": "2023-10-02",
      "description": "The [Developer Hub](https://dev.chain.link/) has been released. It helps you find resources related to web3 use cases like NFTs and gaming. The Developer Hub includes a comprehensive [VRF Resources](https://dev.chain.link/products/vrf) page that shows a collection of Quickstarts, guides, tutorials, videos, blog posts, courses, documentation, and case studies related to VRF. A new set of Quickstarts has been released. See [all the Quickstarts that involve VRF](https://dev.chain.link/resources/quickstarts?product=VRF).",
      "relatedNetworks": [],
      "title": "VRF Quickstarts and Resources",
      "topic": "VRF"
    },
    {
      "category": "release",
      "date": "2023-10-02",
      "description": "For VRF V2 subscription, the [Sepolia gas lane](https://docs.chain.link/vrf/v2/subscription/supported-networks#sepolia-testnet) has increased from 30 gwei to 150 gwei. The key hash has otherwise remained the same.",
      "relatedNetworks": ["ethereum"],
      "title": "Sepolia gas lane increase",
      "topic": "VRF"
    },
    {
      "category": "feature",
      "date": "2023-07-26",
      "description": "A VRF cost calculator has been added to the [Estimating Costs](https://docs.chain.link/vrf/v2/estimating-costs) page. Use this calculator to estimate costs for both subscription and direct funding.",
      "title": "VRF Cost Calculator",
      "topic": "VRF"
    },
    {
      "category": "integration",
      "date": "2023-06-14",
      "description": "Arbitrum mainnet and Arbitrum Goerli are supported on VRF V2 direct funding. Detailed cost explanations for Arbitrum and a cost estimation code example are available on the [Estimating Costs](https://docs.chain.link/vrf/v2/estimating-costs) page.",
      "relatedNetworks": ["arbitrum"],
      "title": "Arbitrum support and docs expanded",
      "topic": "VRF"
    },
    {
      "category": "integration",
      "date": "2023-05-19",
      "description": "Arbitrum mainnet and Arbitrum Goerli are supported on VRF V2 subscription.",
      "relatedNetworks": ["arbitrum"],
      "title": "VRF support added for Arbitrum",
      "topic": "VRF"
    },
    {
      "category": "deprecation",
      "date": "2023-04-20",
      "description": "Klaytn and Klaytn Baobob are no longer supported networks on VRF.\n\nSee the currently supported networks for [subscription](https://docs.chain.link/vrf/v2/subscription/supported-networks) and [direct funding](https://docs.chain.link/vrf/v2/direct-funding/supported-networks).",
      "title": "Supported network removed",
      "topic": "VRF"
    },
    {
      "category": "feature",
      "date": "2023-04-19",
      "description": "The [VRF Subscription Manager](https://vrf.chain.link/) has a new [Actions menu](https://docs.chain.link/vrf/v2/subscription/ui#actions-menu) that displays actions you can take on a VRF subscription, including funding, cancellation, and adding an email address.",
      "title": "VRF Subscription Manager updated",
      "topic": "VRF"
    },
    {
      "category": "feature",
      "date": "2023-04-12",
      "description": "Billing and cost information for VRF V2 subscription and direct funding has been consolidated into one [Estimating Costs](https://docs.chain.link/vrf/v2/estimating-costs) page. Static cost breakdown examples are available for both funding methods.",
      "title": "VRF Estimating costs page added",
      "topic": "VRF"
    },
    {
      "category": "feature",
      "date": "2023-04-05",
      "description": "Mock contracts for local testing are available for VRF V2 subscription and direct funding:\n\n- [Test VRF V2 subscription locally](https://docs.chain.link/vrf/v2/subscription/examples/test-locally)\n- [Test VRF V2 direct funding locally](https://docs.chain.link/vrf/v2/direct-funding/examples/test-locally)",
      "title": "VRF V2 mock contracts added",
      "topic": "VRF"
    },
    {
      "category": "release",
      "date": "2022-02-16",
      "description": "VRF V2 is Generally Available with new sample contracts for V2.",
      "title": "VRF V2 is Generally Available",
      "topic": "VRF"
    },
    {
      "category": "release",
      "date": "2021-12-14",
      "description": "VRF V2 is available along with guides to help you migrate from V1 to V2:\n\n- [Subscription: Migrating from V1 to V2](https://docs.chain.link/vrf/v2/subscription/migration-from-v1)\n- [Direct funding: Migrating from V1 to V2](https://docs.chain.link/vrf/v2/direct-funding/migration-from-v1)",
      "title": "VRF V2 launched",
      "topic": "VRF"
    },
    {
      "category": "release",
      "date": "2020-10-22",
      "description": "VRF V1 is [available on Ethereum mainnet](https://blog.chain.link/chainlink-vrf-now-live-on-ethereum-mainnet/).",
      "title": "VRF V1 is available",
      "topic": "VRF"
    },
    {
      "category": "feature",
      "date": "2024-09-09",
      "description": "Payment in native gas tokens and approved non-LINK tokens is now available for upkeeps on Automation v2.3 or later. Currently this capability is available on the Base Sepolia testnet.\n\nWhen you register a new upkeep, you can select whether you want to pay in LINK, the native gas token, or an approved non-LINK token for the chain that you are using. After you register the upkeep, the payment setting cannot be updated.\n\nSee the [Supported Networks](https://docs.chain.link/chainlink-automation/overview/supported-networks#base-sepolia-testnet) page to find the contract and config information for Automation on Base Sepolia testnet.",
      "relatedNetworks": ["base"],
      "title": "Native billing on Base Sepolia testnet for Automation",
      "topic": "Automation"
    },
    {
      "category": "feature",
      "date": "2024-08-29",
      "description": "[Log trigger upkeeps](https://docs.chain.link/chainlink-automation/guides/log-trigger) are now generally available. Learn more about [how Chainlink Automation processes logs](https://docs.chain.link/chainlink-automation/concepts/automation-concepts#maximum-logs-processed-for-log-trigger-upkeeps) for log trigger upkeeps.",
      "title": "Automation Log trigger upkeeps are generally available",
      "topic": "Automation"
    },
    {
      "category": "update",
      "date": "2024-07-30",
      "description": "If you have any upkeeps that are not yet migrated to v2.1, using older registries that are paused, the only action you can take is either to migrate these upkeeps or to cancel them. Affected upkeeps will show a **Deprecated** label in the Chainlink Automation App. When you hover over the label, it displays a link you can click to begin the migration process.",
      "title": "Migrating upkeeps on paused registries",
      "topic": "Automation"
    },
    {
      "category": "integration",
      "date": "2024-06-28",
      "description": "Chainlink Automation is live on [Base Sepolia](https://docs.chain.link/chainlink-automation/overview/supported-networks#base-sepolia-testnet).",
      "relatedNetworks": ["base"],
      "title": "Automation on Base Sepolia",
      "topic": "Automation"
    },
    {
      "category": "deprecation",
      "date": "2024-06-24",
      "description": "Existing upkeeps on versions earlier than v2.1 will stop being performed on August 29, 2024. [Migrate your older upkeeps](https://docs.chain.link/chainlink-automation/guides/migrate-to-v2) to the latest version of Automation.\n\nOlder Automation registrars through v2.0 have [already been deprecated](https://docs.chain.link/chainlink-automation/overview/automation-release-notes#2024-06-03---registrar-deprecation-through-v20), so you can't register new upkeeps on versions earlier than v2.1.",
      "title": "Deprecation of older Automation upkeeps",
      "topic": "Automation"
    },
    {
      "category": "integration",
      "date": "2024-06-06",
      "description": "Chainlink Automation is live on [Gnosis](https://docs.chain.link/chainlink-automation/overview/supported-networks#gnosis-chain-xdai).",
      "relatedNetworks": ["gnosis-chain"],
      "title": "Automation on Gnosis",
      "topic": "Automation"
    },
    {
      "category": "deprecation",
      "date": "2024-06-03",
      "description": "Older Automation [registrars](https://docs.chain.link/chainlink-automation/reference/automation-contracts#automationregistrarsol) for v1.0, v1.1, v1.2, v1.3, and v2.0 are deprecated on all [supported networks](https://docs.chain.link/chainlink-automation/overview/supported-networks) (Ethereum, Avalanche, BSC, Polygon, Arbitrum and Optimism). You can no longer register new upkeeps using these older versions. Please [migrate your older upkeeps to Automation 2.1](https://docs.chain.link/chainlink-automation/guides/migrate-to-v2) to ensure they remain operational as we start deprecating older versions.",
      "relatedNetworks": ["ethereum", "avalanche", "bnb-chain", "polygon", "arbitrum", "optimism"],
      "title": "Registrar deprecation through v2.0",
      "topic": "Automation"
    },
    {
      "category": "release",
      "date": "2024-04-23",
      "description": "Chainlink Automation is live on [Polygon Amoy](https://docs.chain.link/chainlink-automation/overview/supported-networks#amoy-testnet).",
      "relatedNetworks": ["polygon"],
      "title": "Automation on Polygon Amoy",
      "topic": "Automation"
    },
    {
      "category": "deprecation",
      "date": "2024-04-13",
      "description": "The Mumbai network has stopped producing blocks, so example code will not function on this network. Check again soon for updates about future testnet support on Polygon.",
      "relatedNetworks": ["polygon"],
      "title": "Polygon Mumbai support removed for Automation",
      "topic": "Automation"
    },
    {
      "category": "feature",
      "date": "2024-03-07",
      "description": "The [Automation StreamsLookup error handler](https://docs.chain.link/chainlink-automation/guides/streams-lookup-error-handler) is available to help you handle potential errors with StreamsLookup upkeeps. When you add the new [`checkErrorHandler`](https://docs.chain.link/chainlink-automation/reference/automation-interfaces#checkerrorhandler-function) function, you can define custom logic to handle some errors offchain and handle other errors onchain in `performUpkeep`.",
      "title": "Automation StreamsLookup error handler",
      "topic": "Automation"
    },
    {
      "category": "integration",
      "date": "2024-02-27",
      "description": "Chainlink Automation is live on [Optimism Sepolia](https://docs.chain.link/chainlink-automation/overview/supported-networks#op-sepolia).",
      "relatedNetworks": ["optimism"],
      "title": "Automation on Optimism Sepolia",
      "topic": "Automation"
    },
    {
      "category": "feature",
      "date": "2024-02-27",
      "description": "The Chainlink [Automation debugging script](https://github.com/smartcontractkit/chainlink/blob/develop/core/scripts/chaincli/DEBUGGING.md) is available to help you debug and diagnose possible issues with registered upkeeps in Automation 2.1 registries. The script can debug custom logic upkeeps, log trigger upkeeps, and upkeeps that use `StreamsLookup`.",
      "title": "Automation debugging script",
      "topic": "Automation"
    },
    {
      "category": "release",
      "date": "2023-12-07",
      "description": "Chainlink Automation is live on [Base](https://docs.chain.link/chainlink-automation/overview/supported-networks#base).",
      "relatedNetworks": ["base"],
      "title": "Automation on Base",
      "topic": "Automation"
    },
    {
      "category": "release",
      "date": "2023-10-02",
      "description": "Automation 2.0 is now live on Ethereum, Binance Smart Chain, Polygon, Avalanche, Arbitrum, and Optimism. Automation 2.0 features include:\n\n- **Verifiable compute**: The Automation DON now leverages a consensus mechanism, via Chainlink OCR3, to give you cryptographically verified compute. Save up to 90% of onchain gas costs by off-loading compute intensive tasks to the Automation DON.\n- **Log triggers**: Natively use log data in your smart contracts with [log triggers](https://docs.chain.link/chainlink-automation/guides/log-trigger). Unlock new connection possibilities.\n- **StreamsLookup**: Seamlessly access and use Chainlink's Low Latency Data in upkeeps via [StreamsLookup](https://docs.chain.link/chainlink-automation/reference/automation-interfaces#streamslookupcompatibleinterface). Build like the best Derivative protocols.\n- **Forwarder**: A unique `msg.Sender` for your `performUpkeep` function so you can lock down sensitive upkeeps. Read more about the [forwarder](https://docs.chain.link/chainlink-automation/guides/forwarder).",
      "relatedNetworks": ["ethereum", "bnb-chain", "polygon", "avalanche", "arbitrum", "optimism"],
      "title": "Automation v2.0 release",
      "topic": "Automation"
    },
    {
      "category": "release",
      "date": "2023-05-15",
      "description": "Chainlink Automation is live on [Optimism](https://docs.chain.link/chainlink-automation/overview/supported-networks#op).",
      "relatedNetworks": ["optimism"],
      "title": "Automation on Optimism",
      "topic": "Automation"
    },
    {
      "category": "release",
      "date": "2024-08-21",
      "description": "Chainlink Node v2.15.0 is now available. See the [Release Notes](https://github.com/smartcontractkit/chainlink/releases/tag/v2.15.0/) for details.",
      "title": "Chainlink Node v2.15.0",
      "topic": "Nodes"
    },
    {
      "category": "release",
      "date": "2024-07-29",
      "description": "Chainlink Node v2.14.0 is now available. See the [Release Notes](https://github.com/smartcontractkit/chainlink/releases/tag/v2.14.0/) for details.",
      "title": "Chainlink Node v2.14.0",
      "topic": "Nodes"
    },
    {
      "category": "release",
      "date": "2024-07-01",
      "description": "Chainlink Node v2.13.0 is now available. See the [Release Notes](https://github.com/smartcontractkit/chainlink/releases/tag/v2.13.0/) for details.",
      "title": "Chainlink Node v2.13.0",
      "topic": "Nodes"
    },
    {
      "category": "release",
      "date": "2024-06-05",
      "description": "Chainlink Node v2.12.0 is now available. See the [Release Notes](https://github.com/smartcontractkit/chainlink/releases/tag/v2.12.0/) for details.",
      "title": "Chainlink Node v2.12.0",
      "topic": "Nodes"
    },
    {
      "category": "release",
      "date": "2024-05-01",
      "description": "Chainlink Node v2.11.0 is now available. See the [Release Notes](https://github.com/smartcontractkit/chainlink/releases/tag/v2.11.0/) for details.",
      "title": "Chainlink Node v2.11.0",
      "topic": "Nodes"
    },
    {
      "category": "release",
      "date": "2024-04-08",
      "description": "Chainlink Node v2.10.0 is now available. See the [Release Notes](https://github.com/smartcontractkit/chainlink/releases/tag/v2.10.0/) for details.",
      "title": "Chainlink Node v2.10.0",
      "topic": "Nodes"
    },
    {
      "category": "release",
      "date": "2024-03-07",
      "description": "Chainlink Node v2.9.1 is now available. See the [Release Notes](https://github.com/smartcontractkit/chainlink/releases/tag/v2.9.1/) for details.",
      "title": "Chainlink Node v2.9.1",
      "topic": "Nodes"
    },
    {
      "category": "release",
      "date": "2024-02-22",
      "description": "Chainlink Node v2.9.0 is now available. See the [Release Notes](https://github.com/smartcontractkit/chainlink/releases/tag/v2.9.0/) for details.",
      "title": "Chainlink Node v2.9.0",
      "topic": "Nodes"
    },
    {
      "category": "release",
      "date": "2024-01-24",
      "description": "Chainlink Node v2.8.0 is now available. See the [Release Notes](https://github.com/smartcontractkit/chainlink/releases/tag/v2.8.0/) for details.",
      "title": "Chainlink Node v2.8.0",
      "topic": "Nodes"
    },
    {
      "category": "release",
      "date": "2023-12-14",
      "description": "Chainlink Node v2.7.2 is now available. See the [Release Notes](https://github.com/smartcontractkit/chainlink/releases/tag/v2.7.2/) for details.",
      "title": "Chainlink Node v2.7.2",
      "topic": "Nodes"
    },
    {
      "category": "release",
      "date": "2023-11-21",
      "description": "Chainlink Node v2.7.1 is now available. See the [Release Notes](https://github.com/smartcontractkit/chainlink/releases/tag/v2.7.1/) for details.",
      "title": "Chainlink Node v2.7.1",
      "topic": "Nodes"
    },
    {
      "category": "release",
      "date": "2023-11-14",
      "description": "Chainlink Node v2.7.0 is now available. See the [Release Notes](https://github.com/smartcontractkit/chainlink/releases/tag/v2.7.0/) for details.",
      "title": "Chainlink Node v2.7.0",
      "topic": "Nodes"
    },
    {
      "category": "release",
      "date": "2023-10-18",
      "description": "Chainlink Node v2.6.0 is now available. See the [Release Notes](https://github.com/smartcontractkit/chainlink/releases/tag/v2.6.0/) for details.",
      "title": "Chainlink Node v2.6.0",
      "topic": "Nodes"
    },
    {
      "category": "release",
      "date": "2023-09-13",
      "description": "Chainlink Node v2.5.0 is now available. See the [Release Notes](https://github.com/smartcontractkit/chainlink/releases/tag/v2.5.0/) for details.",
      "title": "Chainlink Node v2.5.0",
      "topic": "Nodes"
    },
    {
      "category": "release",
      "date": "2023-08-21",
      "description": "Chainlink Node v2.4.0 is now available. See the [Release Notes](https://github.com/smartcontractkit/chainlink/releases/tag/v2.4.0/) for details.",
      "title": "Chainlink Node v2.4.0",
      "topic": "Nodes"
    },
    {
      "category": "release",
      "date": "2023-07-28",
      "description": "Chainlink Node v2.3.0 is now available. See the [Release Notes](https://github.com/smartcontractkit/chainlink/releases/tag/v2.3.0/) for details.",
      "title": "Chainlink Node v2.3.0",
      "topic": "Nodes"
    },
    {
      "category": "release",
      "date": "2023-06-12",
      "description": "Chainlink Node v2.2.0 is now available. See the [Release Notes](https://github.com/smartcontractkit/chainlink/releases/tag/v2.2.0/) for details.",
      "title": "Chainlink Node v2.2.0",
      "topic": "Nodes"
    },
    {
      "category": "release",
      "date": "2023-05-16",
      "description": "Chainlink Node v2.1.0 is now available. See the [Release Notes](https://github.com/smartcontractkit/chainlink/releases/tag/v2.1.0/) for details.",
      "title": "Chainlink Node v2.1.0",
      "topic": "Nodes"
    },
    {
      "category": "release",
      "date": "2023-04-28",
      "description": "Chainlink Node v2.0.0 is now available. See the [Release Notes](https://github.com/smartcontractkit/chainlink/releases/tag/v2.0.0/) for details.",
      "title": "Chainlink Node v2.0.0",
      "topic": "Nodes"
    },
    {
      "category": "release",
      "date": "2024-06-25",
      "description": "Chainlink Node v2.13.0 is now available. See the [Release Notes](https://github.com/smartcontractkit/chainlink/releases/tag/v2.13.0/) for details.",
      "title": "Chainlink Node v2.13.0",
      "topic": "Nodes"
    },
    {
      "category": "release",
      "date": "2024-05-28",
      "description": "Chainlink Node v2.12.0 is now available. See the [Release Notes](https://github.com/smartcontractkit/chainlink/releases/tag/v2.12.0/) for details.",
      "title": "Chainlink Node v2.12.0",
      "topic": "Nodes"
    },
    {
      "category": "release",
      "date": "2024-04-30",
      "description": "Chainlink Node v2.11.0 is now available. See the [Release Notes](https://github.com/smartcontractkit/chainlink/releases/tag/v2.11.0/) for details.",
      "title": "Chainlink Node v2.11.0",
      "topic": "Nodes"
    },
    {
      "category": "release",
      "date": "2024-03-26",
      "description": "Chainlink Node v2.10.0 is now available. See the [Release Notes](https://github.com/smartcontractkit/chainlink/releases/tag/v2.10.0/) for details.",
      "title": "Chainlink Node v2.10.0",
      "topic": "Nodes"
    },
    {
      "category": "release",
      "date": "2024-02-27",
      "description": "Chainlink Node v2.9.0 is now available. See the [Release Notes](https://github.com/smartcontractkit/chainlink/releases/tag/v2.9.0/) for details.",
      "title": "Chainlink Node v2.9.0",
      "topic": "Nodes"
    },
    {
      "category": "release",
      "date": "2024-01-30",
      "description": "Chainlink Node v2.8.0 is now available. See the [Release Notes](https://github.com/smartcontractkit/chainlink/releases/tag/v2.8.0/) for details.",
      "title": "Chainlink Node v2.8.0",
      "topic": "Nodes"
    },
    {
      "category": "release",
      "date": "2023-12-19",
      "description": "Chainlink Node v2.7.0 is now available. See the [Release Notes](https://github.com/smartcontractkit/chainlink/releases/tag/v2.7.0/) for details.",
      "title": "Chainlink Node v2.7.0",
      "topic": "Nodes"
    },
    {
      "category": "release",
      "date": "2023-11-28",
      "description": "Chainlink Node v2.6.0 is now available. See the [Release Notes](https://github.com/smartcontractkit/chainlink/releases/tag/v2.6.0/) for details.",
      "title": "Chainlink Node v2.6.0",
      "topic": "Nodes"
    },
    {
      "category": "release",
      "date": "2023-10-31",
      "description": "Chainlink Node v2.5.0 is now available. See the [Release Notes](https://github.com/smartcontractkit/chainlink/releases/tag/v2.5.0/) for details.",
      "title": "Chainlink Node v2.5.0",
      "topic": "Nodes"
    },
    {
      "category": "release",
      "date": "2023-09-26",
      "description": "Chainlink Node v2.4.0 is now available. See the [Release Notes](https://github.com/smartcontractkit/chainlink/releases/tag/v2.4.0/) for details.",
      "title": "Chainlink Node v2.4.0",
      "topic": "Nodes"
    },
    {
      "category": "release",
      "date": "2023-08-29",
      "description": "Chainlink Node v2.3.0 is now available. See the [Release Notes](https://github.com/smartcontractkit/chainlink/releases/tag/v2.3.0/) for details.",
      "title": "Chainlink Node v2.3.0",
      "topic": "Nodes"
    },
    {
      "category": "release",
      "date": "2023-07-25",
      "description": "Chainlink Node v2.2.0 is now available. See the [Release Notes](https://github.com/smartcontractkit/chainlink/releases/tag/v2.2.0/) for details.",
      "title": "Chainlink Node v2.2.0",
      "topic": "Nodes"
    },
    {
      "category": "release",
      "date": "2023-06-27",
      "description": "Chainlink Node v2.1.0 is now available. See the [Release Notes](https://github.com/smartcontractkit/chainlink/releases/tag/v2.1.0/) for details.",
      "title": "Chainlink Node v2.1.0",
      "topic": "Nodes"
    },
    {
      "category": "release",
      "date": "2023-05-30",
      "description": "Chainlink Node v2.0.0 is now available. See the [Release Notes](https://github.com/smartcontractkit/chainlink/releases/tag/v2.0.0/) for details.",
      "title": "Chainlink Node v2.0.0",
      "topic": "Nodes"
    }
  ]
}<|MERGE_RESOLUTION|>--- conflicted
+++ resolved
@@ -338,7 +338,21 @@
     {
       "category": "integration",
       "date": "2025-10-05",
-<<<<<<< HEAD
+      "description": "Chainlink CCIP expands support to Etherlink Mainnet.",
+      "newNetworks": [
+        {
+          "displayName": "Etherlink Mainnet",
+          "network": "etherlink",
+          "url": "https://docs.chain.link/ccip/directory/mainnet/chain/etherlink-mainnet"
+        }
+      ],
+      "relatedNetworks": ["etherlink"],
+      "title": "CCIP on Etherlink Mainnet",
+      "topic": "CCIP"
+    },
+    {
+      "category": "integration",
+      "date": "2025-10-05",
       "description": "New Data Streams available on all [supported networks](https://docs.chain.link/data-streams/crypto-streams):",
       "relatedNetworks": [
         "0g",
@@ -693,23 +707,6 @@
       ],
       "title": "Added support to Data Feeds",
       "topic": "Data Feeds"
-    },
-    {
-      "category": "integration",
-      "date": "2025-10-05",
-=======
->>>>>>> 7f4cec1c
-      "description": "Chainlink CCIP expands support to Etherlink Mainnet.",
-      "newNetworks": [
-        {
-          "displayName": "Etherlink Mainnet",
-          "network": "etherlink",
-          "url": "https://docs.chain.link/ccip/directory/mainnet/chain/etherlink-mainnet"
-        }
-      ],
-      "relatedNetworks": ["etherlink"],
-      "title": "CCIP on Etherlink Mainnet",
-      "topic": "CCIP"
     },
     {
       "category": "integration",
