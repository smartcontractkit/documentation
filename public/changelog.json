{
  "networks": {
    "0g": {
      "displayName": "0G",
      "iconUrl": "https://docs.chain.link/assets/chains/0g.svg"
    },
    "abstract": {
      "displayName": "Abstract",
      "iconUrl": "https://docs.chain.link/assets/chains/abstract.svg"
    },
    "apechain": {
      "displayName": "Apechain",
      "iconUrl": "https://docs.chain.link/assets/chains/apechain.svg"
    },
    "aptos": {
      "displayName": "Aptos",
      "iconUrl": "https://docs.chain.link/assets/chains/aptos.svg"
    },
    "arbitrum": {
      "displayName": "Arbitrum",
      "iconUrl": "https://docs.chain.link/assets/chains/arbitrum.svg"
    },
    "astar": {
      "displayName": "Astar",
      "iconUrl": "https://docs.chain.link/assets/chains/astar.svg"
    },
    "avalanche": {
      "displayName": "Avalanche",
      "iconUrl": "https://docs.chain.link/assets/chains/avalanche.svg"
    },
    "base": {
      "displayName": "Base",
      "iconUrl": "https://docs.chain.link/assets/chains/base.svg"
    },
    "berachain": {
      "displayName": "Berachain",
      "iconUrl": "https://docs.chain.link/assets/chains/berachain.svg"
    },
    "bnb-chain": {
      "displayName": "BNB Chain",
      "iconUrl": "https://docs.chain.link/assets/chains/bnb-chain.svg"
    },
    "bitlayer": {
      "displayName": "Bitlayer",
      "iconUrl": "https://docs.chain.link/assets/chains/bitlayer.svg"
    },
    "blast": {
      "displayName": "Blast",
      "iconUrl": "https://docs.chain.link/assets/chains/blast.svg"
    },
    "bob": {
      "displayName": "Bob",
      "iconUrl": "https://docs.chain.link/assets/chains/bob.svg"
    },
    "botanix": {
      "displayName": "Botanix",
      "iconUrl": "https://docs.chain.link/assets/chains/botanix.svg"
    },
    "bsquared": {
      "displayName": "B²",
      "iconUrl": "https://docs.chain.link/assets/chains/bsquared.svg"
    },
    "celo": {
      "displayName": "Celo",
      "iconUrl": "https://docs.chain.link/assets/chains/celo.svg"
    },
    "corn": {
      "displayName": "Corn",
      "iconUrl": "https://docs.chain.link/assets/chains/corn.svg"
    },
    "core": {
      "displayName": "Core",
      "iconUrl": "https://docs.chain.link/assets/chains/core.svg"
    },
    "cronos": {
      "displayName": "Cronos",
      "iconUrl": "https://docs.chain.link/assets/chains/cronos.svg"
    },
    "cronoszkevm": {
      "displayName": "Cronos zkEVM",
      "iconUrl": "https://docs.chain.link/assets/chains/cronoszkevm.svg"
    },
    "ethereum": {
      "displayName": "Ethereum",
      "iconUrl": "https://docs.chain.link/assets/chains/ethereum.svg"
    },
    "etherlink": {
      "displayName": "Etherlink",
      "iconUrl": "https://docs.chain.link/assets/chains/etherlink.svg"
    },
    "fantom": {
      "displayName": "Fantom",
      "iconUrl": "https://docs.chain.link/assets/chains/fantom.svg"
    },
    "fraxtal": {
      "displayName": "Fraxtal",
      "iconUrl": "https://docs.chain.link/assets/chains/fraxtal.svg"
    },
    "gnosis-chain": {
      "displayName": "Gnosis Chain",
      "iconUrl": "https://docs.chain.link/assets/chains/gnosis-chain.svg"
    },
    "gravity": {
      "displayName": "Gravity",
      "iconUrl": "https://docs.chain.link/assets/chains/gravity.svg"
    },
    "hashkey": {
      "displayName": "HashKey Chain",
      "iconUrl": "https://docs.chain.link/assets/chains/hashkey.svg"
    },
    "hedera": {
      "displayName": "Hedera",
      "iconUrl": "https://docs.chain.link/assets/chains/hedera.svg"
    },
    "hemi": {
      "displayName": "Hemi",
      "iconUrl": "https://docs.chain.link/assets/chains/hemi.svg"
    },
    "hyperliquid": {
      "displayName": "Hyperliquid",
      "iconUrl": "https://docs.chain.link/assets/chains/hyperliquid.svg"
    },
    "ink": {
      "displayName": "Ink",
      "iconUrl": "https://docs.chain.link/assets/chains/ink.svg"
    },
    "janction": {
      "displayName": "Janction",
      "iconUrl": "https://docs.chain.link/assets/chains/janction.svg"
    },
    "kroma": {
      "displayName": "Kroma",
      "iconUrl": "https://docs.chain.link/assets/chains/kroma.svg"
    },
    "lens": {
      "displayName": "Lens",
      "iconUrl": "https://docs.chain.link/assets/chains/lens.svg"
    },
    "linea": {
      "displayName": "Linea",
      "iconUrl": "https://docs.chain.link/assets/chains/linea.svg"
    },
    "lisk": {
      "displayName": "Lisk",
      "iconUrl": "https://docs.chain.link/assets/chains/lisk.svg"
    },
    "neo-x": {
      "displayName": "Neo X",
      "iconUrl": "https://docs.chain.link/assets/chains/neox.svg"
    },
    "mantle": {
      "displayName": "Mantle",
      "iconUrl": "https://docs.chain.link/assets/chains/mantle.svg"
    },
    "megaeth": {
      "displayName": "MegaETH",
      "iconUrl": "https://docs.chain.link/assets/chains/megaeth.svg"
    },
    "merlin": {
      "displayName": "Merlin",
      "iconUrl": "https://docs.chain.link/assets/chains/merlin.svg"
    },
    "metal": {
      "displayName": "Metal L2",
      "iconUrl": "https://docs.chain.link/assets/chains/metal.svg"
    },
    "metis": {
      "displayName": "Metis",
      "iconUrl": "https://docs.chain.link/assets/chains/metis.svg"
    },
    "mindnetwork": {
      "displayName": "Mind Network",
      "iconUrl": "https://docs.chain.link/assets/chains/mindnetwork.svg"
    },
    "mint": {
      "displayName": "Mint",
      "iconUrl": "https://docs.chain.link/assets/chains/mint.svg"
    },
    "mode": {
      "displayName": "Mode",
      "iconUrl": "https://docs.chain.link/assets/chains/mode.svg"
    },
    "monad": {
      "displayName": "Monad",
      "iconUrl": "https://docs.chain.link/assets/chains/monad.svg"
    },
    "moonbeam": {
      "displayName": "Moonbeam",
      "iconUrl": "https://docs.chain.link/assets/chains/moonbeam.svg"
    },
    "moonriver": {
      "displayName": "Moonriver",
      "iconUrl": "https://docs.chain.link/assets/chains/moonriver.svg"
    },
    "neox": {
      "displayName": "Neo X",
      "iconUrl": "https://docs.chain.link/assets/chains/neox.svg"
    },
    "opbnb": {
      "displayName": "opBNB",
      "iconUrl": "https://docs.chain.link/assets/chains/opbnb.svg"
    },
    "optimism": {
      "displayName": "OP",
      "iconUrl": "https://docs.chain.link/assets/chains/optimism.svg"
    },
    "plume": {
      "displayName": "Plume",
      "iconUrl": "https://docs.chain.link/assets/chains/plume.svg"
    },
    "polygon": {
      "displayName": "Polygon",
      "iconUrl": "https://docs.chain.link/assets/chains/polygon.svg"
    },
    "polygonkatana": {
      "displayName": "Katana",
      "iconUrl": "https://docs.chain.link/assets/chains/polygonkatana.svg"
    },
    "polygonzkevm": {
      "displayName": "Polygon zkEVM",
      "iconUrl": "https://docs.chain.link/assets/chains/polygonzkevm.svg"
    },
    "ronin": {
      "displayName": "Ronin",
      "iconUrl": "https://docs.chain.link/assets/chains/ronin.svg"
    },
    "rootstock": {
      "displayName": "Rootstock",
      "iconUrl": "https://docs.chain.link/assets/chains/rootstock.svg"
    },
    "scroll": {
      "displayName": "Scroll",
      "iconUrl": "https://docs.chain.link/assets/chains/scroll.svg"
    },
    "sei": {
      "displayName": "Sei Network",
      "iconUrl": "https://docs.chain.link/assets/chains/sei.svg"
    },
    "shibarium": {
      "displayName": "Shibarium",
      "iconUrl": "https://docs.chain.link/assets/chains/shibarium.svg"
    },
    "solana": {
      "displayName": "Solana",
      "iconUrl": "https://docs.chain.link/assets/chains/solana.svg"
    },
    "soneium": {
      "displayName": "Soneium",
      "iconUrl": "https://docs.chain.link/assets/chains/soneium.svg"
    },
    "sonic": {
      "displayName": "Sonic",
      "iconUrl": "https://docs.chain.link/assets/chains/sonic.svg"
    },
    "starknet": {
      "displayName": "Starknet",
      "iconUrl": "https://docs.chain.link/assets/chains/starknet.svg"
    },
    "superseed": {
      "displayName": "Superseed",
      "iconUrl": "https://docs.chain.link/assets/chains/superseed.svg"
    },
    "taiko": {
      "displayName": "Taiko",
      "iconUrl": "https://docs.chain.link/assets/chains/taiko.svg"
    },
    "treasure": {
      "displayName": "Treasure",
      "iconUrl": "https://docs.chain.link/assets/chains/treasure.svg"
    },
    "tron": {
      "displayName": "TRON",
      "iconUrl": "https://docs.chain.link/assets/chains/tron.svg"
    },
    "unichain": {
      "displayName": "Unichain",
      "iconUrl": "https://docs.chain.link/assets/chains/unichain.svg"
    },
    "wemix": {
      "displayName": "Wemix",
      "iconUrl": "https://docs.chain.link/assets/chains/wemix.svg"
    },
    "worldchain": {
      "displayName": "World Chain",
      "iconUrl": "https://docs.chain.link/assets/chains/worldchain.svg"
    },
    "xlayer": {
      "displayName": "X Layer",
      "iconUrl": "https://docs.chain.link/assets/chains/xlayer.svg"
    },
    "zircuit": {
      "displayName": "Zircuit",
      "iconUrl": "https://docs.chain.link/assets/chains/zircuit.svg"
    },
    "zksync": {
      "displayName": "ZKsync",
      "iconUrl": "https://docs.chain.link/assets/chains/zksync.svg"
    },
    "zora": {
      "displayName": "Zora",
      "iconUrl": "https://docs.chain.link/assets/chains/zora.svg"
    }
  },
  "data": [
    {
      "category": "integration",
      "date": "2025-07-27",
<<<<<<< HEAD
      "description": "New SmartData Feeds available:",
      "relatedNetworks": ["bnb-chain"],
      "relatedTokens": [
        {
          "assetName": "Bitcoin (BTC)",
          "baseAsset": "enzoBTC",
          "network": "bnb-chain",
          "productTypeCode": "PoR",
          "url": "https://data.chain.link/feeds/bsc/mainnet/enzobtc-por",
          "iconUrl": "https://d2f70xi62kby8n.cloudfront.net/tokens/enzobtc.webp"
        }
      ],
      "title": "Added support to SmartData",
      "topic": "SmartData"
    },
    {
      "category": "integration",
      "date": "2025-07-27",
      "description": "New Data Feeds available:",
      "relatedNetworks": ["bnb-chain", "optimism"],
      "relatedTokens": [
        {
          "assetName": "Bedrock",
          "baseAsset": "BR",
          "quoteAsset": "USD",
          "network": "bnb-chain",
          "url": "https://data.chain.link/feeds/bsc/mainnet/br-usd",
          "iconUrl": "https://d2f70xi62kby8n.cloudfront.net/tokens/br.webp"
        },
        {
          "assetName": "yUSD / USD Exchange Rate",
          "baseAsset": "yUSD",
          "quoteAsset": "USD",
          "network": "optimism",
          "url": "https://data.chain.link/feeds/optimism/mainnet/yUSD-USD",
          "iconUrl": "https://d2f70xi62kby8n.cloudfront.net/tokens/yusd.webp"
        }
      ],
      "title": "Added support to Data Feeds",
      "topic": "Data Feeds"
=======
      "description": "Newly supported tokens: BTR, ILMT, MICHI, RIZE, TREE, USD0, USELESS, YBTC.B, stBTC",
      "relatedTokens": [
        {
          "assetName": "BTR Token",
          "baseAsset": "BTR",
          "url": "https://docs.chain.link/ccip/directory/mainnet/token/BTR",
          "iconUrl": "https://d2f70xi62kby8n.cloudfront.net/tokens/btr.webp?auto=compress%2Cformat"
        },
        {
          "assetName": "Iluminary Token",
          "baseAsset": "ILMT",
          "url": "https://docs.chain.link/ccip/directory/mainnet/token/ILMT",
          "iconUrl": "https://d2f70xi62kby8n.cloudfront.net/tokens/ilmt.webp?auto=compress%2Cformat"
        },
        {
          "assetName": "michi",
          "baseAsset": "MICHI",
          "url": "https://docs.chain.link/ccip/directory/mainnet/token/MICHI",
          "iconUrl": "https://d2f70xi62kby8n.cloudfront.net/tokens/michi.webp?auto=compress%2Cformat"
        },
        {
          "assetName": "RIZE",
          "baseAsset": "RIZE",
          "url": "https://docs.chain.link/ccip/directory/mainnet/token/RIZE",
          "iconUrl": "https://d2f70xi62kby8n.cloudfront.net/tokens/rize.webp?auto=compress%2Cformat"
        },
        {
          "assetName": "Treehouse Token",
          "baseAsset": "TREE",
          "url": "https://docs.chain.link/ccip/directory/mainnet/token/TREE",
          "iconUrl": "https://d2f70xi62kby8n.cloudfront.net/tokens/tree.webp?auto=compress%2Cformat"
        },
        {
          "assetName": "Usual USD",
          "baseAsset": "USD0",
          "url": "https://docs.chain.link/ccip/directory/mainnet/token/USD0",
          "iconUrl": "https://d2f70xi62kby8n.cloudfront.net/tokens/usd0.webp?auto=compress%2Cformat"
        },
        {
          "assetName": "USELESS COIN",
          "baseAsset": "USELESS",
          "url": "https://docs.chain.link/ccip/directory/mainnet/token/USELESS",
          "iconUrl": "https://d2f70xi62kby8n.cloudfront.net/tokens/useless.webp?auto=compress%2Cformat"
        },
        {
          "assetName": "Yield BTC.B",
          "baseAsset": "YBTC.B",
          "url": "https://docs.chain.link/ccip/directory/mainnet/token/YBTC.B",
          "iconUrl": "https://d2f70xi62kby8n.cloudfront.net/tokens/ybtcb.webp?auto=compress%2Cformat"
        },
        {
          "assetName": "Lorenzo stBTC",
          "baseAsset": "stBTC",
          "url": "https://docs.chain.link/ccip/directory/mainnet/token/stBTC",
          "iconUrl": "https://d2f70xi62kby8n.cloudfront.net/tokens/stbtc.webp?auto=compress%2Cformat"
        }
      ],
      "title": "Cross-chain token (CCT) standard: Added support for new tokens",
      "topic": "CCIP"
>>>>>>> 5012531e
    },
    {
      "category": "integration",
      "date": "2025-07-21",
      "description": "Newly supported tokens: BTR, ILMT, USELESS, YBTC.B, stBTC",
      "relatedTokens": [
        {
          "assetName": "BTR Token",
          "baseAsset": "BTR",
          "url": "https://docs.chain.link/ccip/directory/mainnet/token/BTR",
          "iconUrl": "https://d2f70xi62kby8n.cloudfront.net/tokens/btr.webp?auto=compress%2Cformat"
        },
        {
          "assetName": "Iluminary Token",
          "baseAsset": "ILMT",
          "url": "https://docs.chain.link/ccip/directory/mainnet/token/ILMT",
          "iconUrl": "https://d2f70xi62kby8n.cloudfront.net/tokens/ilmt.webp?auto=compress%2Cformat"
        },
        {
          "assetName": "USELESS COIN",
          "baseAsset": "USELESS",
          "url": "https://docs.chain.link/ccip/directory/mainnet/token/USELESS",
          "iconUrl": "https://d2f70xi62kby8n.cloudfront.net/tokens/useless.webp?auto=compress%2Cformat"
        },
        {
          "assetName": "Yield BTC.B",
          "baseAsset": "YBTC.B",
          "url": "https://docs.chain.link/ccip/directory/mainnet/token/YBTC.B",
          "iconUrl": "https://d2f70xi62kby8n.cloudfront.net/tokens/ybtcb.webp?auto=compress%2Cformat"
        },
        {
          "assetName": "Lorenzo stBTC",
          "baseAsset": "stBTC",
          "url": "https://docs.chain.link/ccip/directory/mainnet/token/stBTC",
          "iconUrl": "https://d2f70xi62kby8n.cloudfront.net/tokens/stbtc.webp?auto=compress%2Cformat"
        }
      ],
      "title": "Cross-chain token (CCT) standard: Added support for new tokens",
      "topic": "CCIP"
    },
    {
      "category": "integration",
      "date": "2025-07-20",
      "description": "New Data Streams available on all [supported networks](https://docs.chain.link/data-streams/crypto-streams):",
      "relatedNetworks": [
        "apechain",
        "arbitrum",
        "avalanche",
        "base",
        "berachain",
        "bitlayer",
        "blast",
        "bnb-chain",
        "bob",
        "botanix",
        "celo",
        "ethereum",
        "gnosis-chain",
        "gravity",
        "hashkey",
        "hyperliquid",
        "ink",
        "katana",
        "lens",
        "linea",
        "mantle",
        "metis",
        "opbnb",
        "optimism",
        "polygon",
        "ronin",
        "scroll",
        "shibarium",
        "soneium",
        "sonic",
        "solana",
        "taiko",
        "unichain",
        "worldchain",
        "zksync"
      ],
      "relatedTokens": [
        {
          "assetName": "Pump.fun",
          "baseAsset": "PUMP",
          "quoteAsset": "USD",
          "url": "https://data.chain.link/streams/pump-usd",
          "iconUrl": "https://d2f70xi62kby8n.cloudfront.net/tokens/pump.webp"
        }
      ],
      "title": "Added support to Data Streams",
      "topic": "Data Streams"
    },
    {
      "category": "integration",
      "date": "2025-07-20",
      "description": "New Data Feeds available:",
      "relatedNetworks": ["arbitrum"],
      "relatedTokens": [
        {
          "assetName": "Pump",
          "baseAsset": "PUMP",
          "quoteAsset": "USD",
          "network": "arbitrum",
          "url": "https://data.chain.link/feeds/arbitrum/mainnet/pump-usd",
          "iconUrl": "https://d2f70xi62kby8n.cloudfront.net/tokens/pump.webp"
        }
      ],
      "title": "Added support to Data Feeds",
      "topic": "Data Feeds"
    },
    {
      "category": "integration",
      "date": "2025-07-13",
      "description": "New Data Feeds available:",
      "relatedNetworks": ["botanix", "polygonkatana", "base", "bob"],
      "relatedTokens": [
        {
          "assetName": "AUSD",
          "baseAsset": "AUSD",
          "quoteAsset": "USD",
          "network": "botanix",
          "url": "https://data.chain.link/feeds/botanix/mainnet/ausd-usd",
          "iconUrl": "https://d2f70xi62kby8n.cloudfront.net/tokens/ausd.webp"
        },
        {
          "assetName": "AUSD",
          "baseAsset": "AUSD",
          "quoteAsset": "USD",
          "network": "polygonkatana",
          "url": "https://data.chain.link/feeds/katana/polygon-mainnet-katana/ausd-usd",
          "iconUrl": "https://d2f70xi62kby8n.cloudfront.net/tokens/ausd.webp"
        },
        {
          "assetName": "Australian Dollar",
          "baseAsset": "AUD",
          "quoteAsset": "USD",
          "network": "base",
          "url": "https://data.chain.link/feeds/base/base/aud-usd",
          "iconUrl": "https://d2f70xi62kby8n.cloudfront.net/tokens/aud.webp"
        },
        {
          "assetName": "Bitcoin",
          "baseAsset": "BTC",
          "quoteAsset": "USD",
          "network": "botanix",
          "url": "https://data.chain.link/feeds/botanix/mainnet/btc-usd",
          "iconUrl": "https://d2f70xi62kby8n.cloudfront.net/tokens/btc.webp"
        },
        {
          "assetName": "Bitcoin",
          "baseAsset": "BTC",
          "quoteAsset": "USD",
          "network": "polygonkatana",
          "url": "https://data.chain.link/feeds/katana/polygon-mainnet-katana/btc-usd",
          "iconUrl": "https://d2f70xi62kby8n.cloudfront.net/tokens/btc.webp"
        },
        {
          "assetName": "Bitcoin",
          "baseAsset": "BTC",
          "quoteAsset": "USD",
          "network": "bob",
          "url": "https://data.chain.link/feeds/bob/mainnet/btc-usd",
          "iconUrl": "https://d2f70xi62kby8n.cloudfront.net/tokens/btc.webp"
        },
        {
          "assetName": "Chainlink",
          "baseAsset": "LINK",
          "quoteAsset": "USD",
          "network": "botanix",
          "url": "https://data.chain.link/feeds/botanix/mainnet/link-usd",
          "iconUrl": "https://d2f70xi62kby8n.cloudfront.net/tokens/link.webp"
        },
        {
          "assetName": "Chainlink",
          "baseAsset": "LINK",
          "quoteAsset": "USD",
          "network": "polygonkatana",
          "url": "https://data.chain.link/feeds/katana/polygon-mainnet-katana/link-usd",
          "iconUrl": "https://d2f70xi62kby8n.cloudfront.net/tokens/link.webp"
        },
        {
          "assetName": "Chainlink",
          "baseAsset": "LINK",
          "quoteAsset": "USD",
          "network": "bob",
          "url": "https://data.chain.link/feeds/bob/mainnet/link-usd",
          "iconUrl": "https://d2f70xi62kby8n.cloudfront.net/tokens/link.webp"
        },
        {
          "assetName": "Circle USD",
          "baseAsset": "USDC",
          "quoteAsset": "USD",
          "network": "botanix",
          "url": "https://data.chain.link/feeds/botanix/mainnet/usdc-usd",
          "iconUrl": "https://d2f70xi62kby8n.cloudfront.net/tokens/usdc.webp"
        },
        {
          "assetName": "Circle USD",
          "baseAsset": "USDC",
          "quoteAsset": "USD",
          "network": "polygonkatana",
          "url": "https://data.chain.link/feeds/katana/polygon-mainnet-katana/usdc-usd",
          "iconUrl": "https://d2f70xi62kby8n.cloudfront.net/tokens/usdc.webp"
        },
        {
          "assetName": "Circle USD",
          "baseAsset": "USDC",
          "quoteAsset": "USD",
          "network": "bob",
          "url": "https://data.chain.link/feeds/bob/mainnet/usdc-usd",
          "iconUrl": "https://d2f70xi62kby8n.cloudfront.net/tokens/usdc.webp"
        },
        {
          "assetName": "Ethereum",
          "baseAsset": "ETH",
          "quoteAsset": "USD",
          "network": "botanix",
          "url": "https://data.chain.link/feeds/botanix/mainnet/eth-usd",
          "iconUrl": "https://d2f70xi62kby8n.cloudfront.net/tokens/eth.webp"
        },
        {
          "assetName": "Ethereum",
          "baseAsset": "ETH",
          "quoteAsset": "USD",
          "network": "polygonkatana",
          "url": "https://data.chain.link/feeds/katana/polygon-mainnet-katana/eth-usd",
          "iconUrl": "https://d2f70xi62kby8n.cloudfront.net/tokens/eth.webp"
        },
        {
          "assetName": "Ethereum",
          "baseAsset": "ETH",
          "quoteAsset": "USD",
          "network": "bob",
          "url": "https://data.chain.link/feeds/bob/mainnet/eth-usd",
          "iconUrl": "https://d2f70xi62kby8n.cloudfront.net/tokens/eth.webp"
        },
        {
          "assetName": "Jito Staked SOL",
          "baseAsset": "JITOSOL",
          "quoteAsset": "USD",
          "network": "polygonkatana",
          "url": "https://data.chain.link/feeds/katana/polygon-mainnet-katana/jitosol-usd",
          "iconUrl": "https://d2f70xi62kby8n.cloudfront.net/tokens/jitosol.webp"
        },
        {
          "assetName": "Jito Staked SOL",
          "baseAsset": "JITOSOL",
          "quoteAsset": "SOL",
          "network": "polygonkatana",
          "url": "https://data.chain.link/feeds/katana/polygon-mainnet-katana/jitosol-sol",
          "iconUrl": "https://d2f70xi62kby8n.cloudfront.net/tokens/jitosol.webp"
        },
        {
          "assetName": "LBTC / BTC",
          "baseAsset": "LBTC",
          "quoteAsset": "BTC",
          "network": "polygonkatana",
          "url": "https://data.chain.link/feeds/katana/polygon-mainnet-katana/lbtc-btc",
          "iconUrl": "https://d2f70xi62kby8n.cloudfront.net/tokens/lbtc.webp"
        },
        {
          "assetName": "Lombard Staked BTC",
          "baseAsset": "LBTC",
          "quoteAsset": "USD",
          "network": "polygonkatana",
          "url": "https://data.chain.link/feeds/katana/polygon-mainnet-katana/lbtc-usd",
          "iconUrl": "https://d2f70xi62kby8n.cloudfront.net/tokens/lbtc.webp"
        },
        {
          "assetName": "Morpho",
          "baseAsset": "MORPHO",
          "quoteAsset": "USD",
          "network": "polygonkatana",
          "url": "https://data.chain.link/feeds/katana/polygon-mainnet-katana/morpho-usd",
          "iconUrl": "https://d2f70xi62kby8n.cloudfront.net/tokens/morpho.webp"
        },
        {
          "assetName": "Philippine Peso",
          "baseAsset": "PHP",
          "quoteAsset": "USD",
          "network": "base",
          "url": "https://data.chain.link/feeds/base/base/php-usd",
          "iconUrl": "https://d2f70xi62kby8n.cloudfront.net/tokens/php.webp"
        },
        {
          "assetName": "POL",
          "baseAsset": "POL",
          "quoteAsset": "USD",
          "network": "polygonkatana",
          "url": "https://data.chain.link/feeds/katana/polygon-mainnet-katana/pol-usd",
          "iconUrl": "https://d2f70xi62kby8n.cloudfront.net/tokens/pol.webp"
        },
        {
          "assetName": "Singapore Dollar",
          "baseAsset": "SGD",
          "quoteAsset": "USD",
          "network": "base",
          "url": "https://data.chain.link/feeds/base/base/sgd-usd",
          "iconUrl": "https://d2f70xi62kby8n.cloudfront.net/tokens/sgd.webp"
        },
        {
          "assetName": "Solana",
          "baseAsset": "SOL",
          "quoteAsset": "USD",
          "network": "polygonkatana",
          "url": "https://data.chain.link/feeds/katana/polygon-mainnet-katana/sol-usd",
          "iconUrl": "https://d2f70xi62kby8n.cloudfront.net/tokens/sol.webp"
        },
        {
          "assetName": "stBTC / BTC Exchange Rate",
          "baseAsset": "stBTC",
          "quoteAsset": "BTC",
          "network": "botanix",
          "url": "https://data.chain.link/feeds/botanix/mainnet/stbtc-btc-exchange-rate",
          "iconUrl": "https://d2f70xi62kby8n.cloudfront.net/tokens/stbtc.webp"
        },
        {
          "assetName": "Sushi",
          "baseAsset": "SUSHI",
          "quoteAsset": "USD",
          "network": "polygonkatana",
          "url": "https://data.chain.link/feeds/katana/polygon-mainnet-katana/sushi-usd",
          "iconUrl": "https://d2f70xi62kby8n.cloudfront.net/tokens/sushi.webp"
        },
        {
          "assetName": "Tether USD",
          "baseAsset": "USDT",
          "quoteAsset": "USD",
          "network": "botanix",
          "url": "https://data.chain.link/feeds/botanix/mainnet/usdt-usd",
          "iconUrl": "https://d2f70xi62kby8n.cloudfront.net/tokens/usdt.webp"
        },
        {
          "assetName": "Tether USD",
          "baseAsset": "USDT",
          "quoteAsset": "USD",
          "network": "polygonkatana",
          "url": "https://data.chain.link/feeds/katana/polygon-mainnet-katana/usdt-usd",
          "iconUrl": "https://d2f70xi62kby8n.cloudfront.net/tokens/usdt.webp"
        },
        {
          "assetName": "Tether USD",
          "baseAsset": "USDT",
          "quoteAsset": "USD",
          "network": "bob",
          "url": "https://data.chain.link/feeds/bob/mainnet/usdt-usd",
          "iconUrl": "https://d2f70xi62kby8n.cloudfront.net/tokens/usdt.webp"
        },
        {
          "assetName": "USDS",
          "baseAsset": "USDS",
          "quoteAsset": "USD",
          "network": "polygonkatana",
          "url": "https://data.chain.link/feeds/katana/polygon-mainnet-katana/usds-usd",
          "iconUrl": "https://d2f70xi62kby8n.cloudfront.net/tokens/usds.webp"
        },
        {
          "assetName": "World Liberty Financial USD",
          "baseAsset": "USD1",
          "quoteAsset": "USD",
          "network": "botanix",
          "url": "https://data.chain.link/feeds/botanix/mainnet/usd1-usd",
          "iconUrl": "https://d2f70xi62kby8n.cloudfront.net/tokens/usd1.webp"
        },
        {
          "assetName": "Wrapped Bitcoin",
          "baseAsset": "WBTC",
          "quoteAsset": "BTC",
          "network": "polygonkatana",
          "url": "https://data.chain.link/feeds/katana/polygon-mainnet-katana/wbtc-btc",
          "iconUrl": "https://d2f70xi62kby8n.cloudfront.net/tokens/wbtc.webp"
        },
        {
          "assetName": "Wrapped Bitcoin",
          "baseAsset": "WBTC",
          "quoteAsset": "BTC",
          "network": "polygonkatana",
          "url": "https://data.chain.link/feeds/katana/polygon-mainnet-katana/wbtc-usd",
          "iconUrl": "https://d2f70xi62kby8n.cloudfront.net/tokens/wbtc.webp"
        },
        {
          "assetName": "Wrapped Bitcoin",
          "baseAsset": "WBTC",
          "quoteAsset": "BTC",
          "network": "bob",
          "url": "https://data.chain.link/feeds/bob/mainnet/wbtc-btc",
          "iconUrl": "https://d2f70xi62kby8n.cloudfront.net/tokens/wbtc.webp"
        },
        {
          "assetName": "Wrapped eETH",
          "baseAsset": "weETH",
          "quoteAsset": "USD",
          "network": "polygonkatana",
          "url": "https://data.chain.link/feeds/katana/polygon-mainnet-katana/weeth-eth",
          "iconUrl": "https://d2f70xi62kby8n.cloudfront.net/tokens/weeth.webp"
        },
        {
          "assetName": "Wrapped stETH",
          "baseAsset": "WSTETH",
          "quoteAsset": "ETH",
          "network": "polygonkatana",
          "url": "https://data.chain.link/feeds/katana/polygon-mainnet-katana/wsteth-eth",
          "iconUrl": "https://d2f70xi62kby8n.cloudfront.net/tokens/wsteth.webp"
        },
        {
          "assetName": "Yearn Finance",
          "baseAsset": "YFI",
          "quoteAsset": "USD",
          "network": "polygonkatana",
          "url": "https://data.chain.link/feeds/katana/polygon-mainnet-katana/yfi-usd",
          "iconUrl": "https://d2f70xi62kby8n.cloudfront.net/tokens/yfi.webp"
        },
        {
          "assetName": "yUSD / USD Exchange Rate",
          "baseAsset": "yUSD",
          "quoteAsset": "USD",
          "network": "polygonkatana",
          "url": "https://data.chain.link/feeds/katana/polygon-mainnet-katana/yusd-usd-exchange-rate",
          "iconUrl": "https://d2f70xi62kby8n.cloudfront.net/tokens/yusd.webp"
        }
      ],
      "title": "Added support to Data Feeds",
      "topic": "Data Feeds"
    },
    {
      "category": "integration",
      "date": "2025-07-09",
      "description": "Chainlink CCIP expands support to Etherlink Testnet.",
      "newNetworks": [
        {
          "displayName": "Etherlink Testnet",
          "network": "etherlink",
          "url": "https://docs.chain.link/ccip/directory/testnet/chain/etherlink-testnet"
        }
      ],
      "relatedNetworks": ["etherlink"],
      "title": "CCIP on Etherlink Testnet",
      "topic": "CCIP"
    },
    {
      "category": "integration",
      "date": "2025-07-08",
      "description": "Chainlink Data Feeds is available on BOB Mainnet. View the available price feed information on the [Price Feed Addresses](https://docs.chain.link/data-feeds/price-feeds/addresses?network=bob&page=1) page.",
      "relatedNetworks": ["bob"],
      "title": "Data Feeds Expands to BOB Mainnet",
      "topic": "Data Feeds"
    },
    {
      "category": "integration",
      "date": "2025-07-06",
      "description": "Newly supported tokens: MEW",
      "relatedTokens": [
        {
          "assetName": "cat in a dogs world",
          "baseAsset": "MEW",
          "url": "https://docs.chain.link/ccip/directory/mainnet/token/MEW",
          "iconUrl": "https://d2f70xi62kby8n.cloudfront.net/tokens/mew.webp?auto=compress%2Cformat"
        }
      ],
      "title": "Cross-chain token (CCT) standard: Added support for new tokens",
      "topic": "CCIP"
    },
    {
      "category": "integration",
      "date": "2025-07-02",
      "description": "Chainlink Data Streams is available for new blockchains:\n\n- Metis Andromeda Mainnet\n- Metis Sepolia Testnet\n\nThe verifier proxy addresses and stream IDs are available on the [Stream Addresses](https://docs.chain.link/data-streams/crypto-streams) page.",
      "relatedNetworks": ["metis"],
      "title": "Data Streams Expands to Metis",
      "topic": "Data Streams"
    },
    {
      "category": "integration",
      "date": "2025-07-01",
      "description": "Chainlink CCIP expands support to Katana Mainnet and Botanix Mainnet.",
      "newNetworks": [
        {
          "displayName": "Katana Mainnet",
          "network": "polygonkatana",
          "url": "https://docs.chain.link/ccip/directory/mainnet/chain/polygon-mainnet-katana"
        },
        {
          "displayName": "Botanix Mainnet",
          "network": "botanix",
          "url": "https://docs.chain.link/ccip/directory/mainnet/chain/bitcoin-mainnet-botanix"
        }
      ],
      "relatedNetworks": ["polygonkatana", "botanix"],
      "title": "CCIP on Katana Mainnet and Botanix Mainnet",
      "topic": "CCIP"
    },
    {
      "category": "integration",
      "date": "2025-06-30",
      "description": "Chainlink Data Streams is available for new blockchains:\n\n- Botanix Mainnet\n- Katana Mainnet\n- Katana Testnet (Tatara)\n\nThe verifier proxy addresses and stream IDs are available on the [Stream Addresses](https://docs.chain.link/data-streams/crypto-streams) page.",
      "relatedNetworks": ["botanix", "polygonkatana"],
      "title": "Data Streams Expands to New Blockchains",
      "topic": "Data Streams"
    },
    {
      "category": "integration",
      "date": "2025-06-30",
      "description": "Chainlink Data Feeds expands support to new blockchains:\n\n- Botanix Mainnet\n- Katana Mainnet\n- Katana Testnet (Tatara)\n\nView the available price feed information on the [Price Feed Addresses](https://docs.chain.link/data-feeds/price-feeds/addresses?network=botanix&page=1) page.",
      "relatedNetworks": ["botanix", "polygonkatana"],
      "title": "Data Feeds Expands to New Blockchains",
      "topic": "Data Feeds"
    },
    {
      "category": "integration",
      "date": "2025-06-29",
      "description": "Newly supported tokens: DEGEN, SolvBTC.BERA, USDT",
      "relatedTokens": [
        {
          "assetName": "Degen Arena",
          "baseAsset": "DEGEN",
          "url": "https://docs.chain.link/ccip/directory/mainnet/token/DEGEN",
          "iconUrl": "https://d2f70xi62kby8n.cloudfront.net/tokens/degen.webp?auto=compress%2Cformat"
        },
        {
          "assetName": "SolvBTC Bera Vault",
          "baseAsset": "SolvBTC.BERA",
          "url": "https://docs.chain.link/ccip/directory/mainnet/token/SolvBTC.BERA",
          "iconUrl": "https://d2f70xi62kby8n.cloudfront.net/tokens/solvbtcbera.webp?auto=compress%2Cformat"
        },
        {
          "assetName": "Tether USD",
          "baseAsset": "USDT",
          "url": "https://docs.chain.link/ccip/directory/mainnet/token/USDT",
          "iconUrl": "https://d2f70xi62kby8n.cloudfront.net/tokens/usdt.webp?auto=compress%2Cformat"
        }
      ],
      "title": "Cross-chain token (CCT) standard: Added support for new tokens",
      "topic": "CCIP"
    },
    {
      "category": "integration",
      "date": "2025-06-29",
      "description": "New Data Feeds available:",
      "relatedNetworks": ["arbitrum", "ethereum"],
      "relatedTokens": [
        {
          "assetName": "Aptos",
          "baseAsset": "APT",
          "quoteAsset": "USD",
          "network": "arbitrum",
          "url": "https://data.chain.link/feeds/arbitrum/mainnet/apt-usd",
          "iconUrl": "https://d2f70xi62kby8n.cloudfront.net/tokens/apt.webp"
        },
        {
          "assetName": "Staked Falcon USD",
          "baseAsset": "sUSDf",
          "quoteAsset": "USDf",
          "network": "ethereum",
          "url": "https://data.chain.link/feeds/ethereum/mainnet/susdf-usdf-exchange-rate",
          "iconUrl": "https://d2f70xi62kby8n.cloudfront.net/tokens/susdf.webp"
        }
      ],
      "title": "Added support to Data Feeds",
      "topic": "Data Feeds"
    },
    {
      "category": "integration",
      "date": "2025-06-27",
      "description": "Chainlink CCIP expands support to Hyperliquid Mainnet. Note: Before using or integrating Hyperliquid on CCIP, it is recommended to review [Network-Specific Service Limits](/ccip/service-limits/network-specific-limits).",
      "newNetworks": [
        {
          "displayName": "Hyperliquid Mainnet",
          "network": "hyperliquid",
          "url": "https://docs.chain.link/ccip/directory/mainnet/chain/hyperliquid-mainnet"
        }
      ],
      "relatedNetworks": ["hyperliquid"],
      "title": "CCIP on Hyperliquid Mainnet",
      "topic": "CCIP"
    },
    {
      "category": "integration",
      "date": "2025-06-22",
      "description": "Newly supported tokens: EmCH, SDM, WLD, xSILO",
      "relatedTokens": [
        {
          "assetName": "EmGEMx Switzerland",
          "baseAsset": "EmCH",
          "url": "https://docs.chain.link/ccip/directory/mainnet/token/EmCH",
          "iconUrl": "https://d2f70xi62kby8n.cloudfront.net/tokens/emch.webp?auto=compress%2Cformat"
        },
        {
          "assetName": "Diamondz Shadow Movies",
          "baseAsset": "SDM",
          "url": "https://docs.chain.link/ccip/directory/mainnet/token/SDM",
          "iconUrl": "https://d2f70xi62kby8n.cloudfront.net/tokens/sdm.webp?auto=compress%2Cformat"
        },
        {
          "assetName": "Worldcoin",
          "baseAsset": "WLD",
          "url": "https://docs.chain.link/ccip/directory/mainnet/token/WLD",
          "iconUrl": "https://d2f70xi62kby8n.cloudfront.net/tokens/wld.webp?auto=compress%2Cformat"
        },
        {
          "assetName": "xSILO",
          "baseAsset": "xSILO",
          "url": "https://docs.chain.link/ccip/directory/mainnet/token/xSILO",
          "iconUrl": "https://d2f70xi62kby8n.cloudfront.net/tokens/xsilo.webp?auto=compress%2Cformat"
        }
      ],
      "title": "Cross-chain token (CCT) standard: Added support for new tokens",
      "topic": "CCIP"
    },
    {
      "category": "integration",
      "date": "2025-06-22",
      "description": "New Data Feeds available:",
      "relatedNetworks": ["base", "arbitrum", "ethereum"],
      "relatedTokens": [
        {
          "assetName": "British Pound",
          "baseAsset": "GBP",
          "quoteAsset": "USD",
          "network": "base",
          "url": "https://data.chain.link/feeds/base/base/gbp-usd",
          "iconUrl": "https://d2f70xi62kby8n.cloudfront.net/tokens/gbp.webp"
        },
        {
          "assetName": "Gas",
          "baseAsset": "GAS",
          "quoteAsset": "USD",
          "network": "arbitrum",
          "url": "https://data.chain.link/feeds/arbitrum/mainnet/gas-usd",
          "iconUrl": "https://d2f70xi62kby8n.cloudfront.net/tokens/gas.webp"
        },
        {
          "assetName": "Liquid Staked ETH",
          "baseAsset": "LSETH",
          "quoteAsset": "ETH",
          "network": "ethereum",
          "url": "https://data.chain.link/feeds/ethereum/mainnet/lseth-eth-exchange-rate",
          "iconUrl": "https://d2f70xi62kby8n.cloudfront.net/tokens/lseth.webp"
        },
        {
          "assetName": "Swiss Franc",
          "baseAsset": "CHF",
          "quoteAsset": "USD",
          "network": "base",
          "url": "https://data.chain.link/feeds/base/base/chf-usd",
          "iconUrl": "https://d2f70xi62kby8n.cloudfront.net/tokens/chf.webp"
        }
      ],
      "title": "Added support to Data Feeds",
      "topic": "Data Feeds"
    },
    {
      "category": "integration",
      "date": "2025-06-19",
      "description": "Chainlink Automation expands support to new blockchains:\n\n- ZkSync\n\nVisit the [Supported Networks](https://docs.chain.link/chainlink-automation/overview/supported-networks) page for more information.",
      "relatedNetworks": ["zksync"],
      "title": "Automation Expands to New Blockchains",
      "topic": "Automation"
    },
    {
      "category": "release",
      "date": "2025-06-17",
      "title": "Chainlink Universal Search + AI",
      "topic": "General",
      "description": "We’ve launched Chainlink Universal Search — an AI-powered experience that helps developers instantly find what they need across all Chainlink web properties.\n\n**What You Can Search:**\n- Data Feeds & Streams\n- CCIP Networks, Lanes & Tokens\n- LINK Token Contracts\n- Faucets\n- Resources:\n  - Technical Documentation\n  - Quickstarts\n  - Tutorials\n  - Tech Talks\n  - Blogs\n  - Videos\n  - Case Studies\n- Changelog\n\n**Features:**\n- **Ask or Search:** Use natural language or keyword input\n- **Smart Previews:** Hover to copy key values or open block explorers\n- **Direct Links:** Jump to faucets, changelogs, and integration guides instantly\n\n**Access It Anywhere:**\n- Available across *.chain.link\n- Launch with `Cmd+K` or tap the **Ask AI** button\n\nUniversal Search puts all Chainlink resources at your fingertips—fast, focused, and built for devs."
    },
    {
      "category": "integration",
      "date": "2025-06-17",
      "description": "Newly supported tokens: EmCH, xSILO",
      "relatedTokens": [
        {
          "assetName": "EmGEMx Switzerland",
          "baseAsset": "EmCH",
          "url": "https://docs.chain.link/ccip/directory/mainnet/token/EmCH",
          "iconUrl": "https://d2f70xi62kby8n.cloudfront.net/tokens/emch.webp?auto=compress%2Cformat"
        },
        {
          "assetName": "xSILO",
          "baseAsset": "xSILO",
          "url": "https://docs.chain.link/ccip/directory/mainnet/token/xSILO",
          "iconUrl": "https://d2f70xi62kby8n.cloudfront.net/tokens/xsilo.webp?auto=compress%2Cformat"
        }
      ],
      "title": "Cross-chain token (CCT) standard: Added support for new tokens",
      "topic": "CCIP"
    },
    {
      "category": "integration",
      "date": "2025-06-15",
      "description": "New Data Streams available on all [supported networks](https://docs.chain.link/data-streams/crypto-streams):",
      "relatedNetworks": [
        "apechain",
        "arbitrum",
        "avalanche",
        "base",
        "berachain",
        "bitlayer",
        "blast",
        "bnb-chain",
        "bob",
        "celo",
        "ethereum",
        "gnosis-chain",
        "gravity",
        "hashkey",
        "hyperliquid",
        "ink",
        "lens",
        "linea",
        "mantle",
        "opbnb",
        "optimism",
        "polygon",
        "ronin",
        "scroll",
        "shibarium",
        "soneium",
        "sonic",
        "solana",
        "taiko",
        "unichain",
        "worldchain",
        "zksync"
      ],
      "relatedTokens": [
        {
          "assetName": "Maple Finance",
          "baseAsset": "SYRUP",
          "quoteAsset": "USD",
          "url": "https://data.chain.link/streams/syrup-usd",
          "iconUrl": "https://d2f70xi62kby8n.cloudfront.net/tokens/syrup.webp"
        },
        {
          "assetName": "zkLink",
          "baseAsset": "ZKL",
          "quoteAsset": "USD",
          "url": "https://data.chain.link/streams/zkl-usd",
          "iconUrl": "https://d2f70xi62kby8n.cloudfront.net/tokens/zkl.webp"
        }
      ],
      "title": "Added support to Data Streams",
      "topic": "Data Streams"
    },
    {
      "category": "integration",
      "date": "2025-06-15",
      "description": "New Data Feeds available:",
      "relatedNetworks": ["base", "arbitrum"],
      "relatedTokens": [
        {
          "assetName": "Cardano",
          "baseAsset": "ADA",
          "quoteAsset": "USD",
          "network": "base",
          "url": "https://data.chain.link/feeds/base/base/ada-usd",
          "iconUrl": "https://d2f70xi62kby8n.cloudfront.net/tokens/ada.webp"
        },
        {
          "assetName": "Litecoin",
          "baseAsset": "LTC",
          "quoteAsset": "USD",
          "network": "base",
          "url": "https://data.chain.link/feeds/base/base/ltc-usd",
          "iconUrl": "https://d2f70xi62kby8n.cloudfront.net/tokens/ltc.webp"
        },
        {
          "assetName": "Super OETH",
          "baseAsset": "SUPEROETHB",
          "quoteAsset": "ETH",
          "network": "base",
          "url": "https://data.chain.link/feeds/base/base/superoethb-eth",
          "iconUrl": "https://d2f70xi62kby8n.cloudfront.net/tokens/superoethb.webp"
        },
        {
          "assetName": "XRP",
          "baseAsset": "XRP",
          "quoteAsset": "USD",
          "network": "base",
          "url": "https://data.chain.link/feeds/base/base/xrp-usd",
          "iconUrl": "https://d2f70xi62kby8n.cloudfront.net/tokens/xrp.webp"
        },
        {
          "assetName": "yUSD / USD Exchange Rate",
          "baseAsset": "yUSD",
          "quoteAsset": "USD",
          "network": "arbitrum",
          "url": "https://data.chain.link/feeds/arbitrum/mainnet/yusd-usd-exchange-rate",
          "iconUrl": "https://d2f70xi62kby8n.cloudfront.net/tokens/yusd.webp"
        }
      ],
      "title": "Added support to Data Feeds",
      "topic": "Data Feeds"
    },
    {
      "category": "integration",
      "date": "2025-06-08",
      "description": "New Data Streams available on all [supported networks](https://docs.chain.link/data-streams/crypto-streams):",
      "relatedNetworks": [
        "apechain",
        "arbitrum",
        "avalanche",
        "base",
        "berachain",
        "bitlayer",
        "blast",
        "bnb-chain",
        "bob",
        "celo",
        "ethereum",
        "gnosis-chain",
        "gravity",
        "hashkey",
        "hyperliquid",
        "ink",
        "lens",
        "linea",
        "mantle",
        "opbnb",
        "optimism",
        "polygon",
        "ronin",
        "scroll",
        "shibarium",
        "soneium",
        "sonic",
        "solana",
        "taiko",
        "unichain",
        "worldchain",
        "zksync"
      ],
      "relatedTokens": [
        {
          "assetName": "SyrupUSDC / USDC Exchange Rate",
          "baseAsset": "SyrupUSDC",
          "quoteAsset": "USDC",
          "url": "https://data.chain.link/streams/syrupusdc-usdc",
          "iconUrl": "https://d2f70xi62kby8n.cloudfront.net/tokens/syrupusdc.webp"
        }
      ],
      "title": "Added support to Data Streams",
      "topic": "Data Streams"
    },
    {
      "category": "integration",
      "date": "2025-06-08",
      "description": "New Data Feeds available:",
      "relatedNetworks": ["base", "zksync"],
      "relatedTokens": [
        {
          "assetName": "rETH",
          "baseAsset": "rETH",
          "quoteAsset": "ETH",
          "network": "base",
          "url": "https://data.chain.link/feeds/base/base/reth-eth-exchange-rate",
          "iconUrl": "https://d2f70xi62kby8n.cloudfront.net/tokens/reth.webp"
        },
        {
          "assetName": "Wrapped rsETH",
          "baseAsset": "wrsETH",
          "quoteAsset": "rsETH",
          "network": "zksync",
          "url": "https://data.chain.link/feeds/zksync/zksync/wrseth-eth-exchange-rate-eth",
          "iconUrl": "https://d2f70xi62kby8n.cloudfront.net/tokens/wrseth.webp"
        }
      ],
      "title": "Added support to Data Feeds",
      "topic": "Data Feeds"
    },
    {
      "category": "integration",
      "date": "2025-06-04",
      "description": "Chainlink Data Streams is available on Celo. The verifier proxy addresses and stream IDs are available on the [Stream Addresses](https://docs.chain.link/data-streams/crypto-streams) page.",
      "relatedNetworks": ["celo"],
      "title": "Data Streams on Celo",
      "topic": "Data Streams"
    },
    {
      "category": "integration",
      "date": "2025-06-03",
      "description": "Chainlink CCIP expands support to new blockchains:",
      "newNetworks": [
        {
          "displayName": "Janction Testnet",
          "network": "janction",
          "url": "https://docs.chain.link/ccip/directory/testnet/chain/janction-testnet-sepolia"
        },
        {
          "displayName": "Polygon Katana Testnet",
          "network": "polygonkatana",
          "url": "https://docs.chain.link/ccip/directory/testnet/chain/polygon-testnet-tatara"
        },
        {
          "displayName": "0G Testnet",
          "network": "0g",
          "url": "https://docs.chain.link/ccip/directory/testnet/chain/0g-testnet-galileo"
        }
      ],
      "relatedNetworks": ["janction", "polygonkatana", "0g"],
      "title": "CCIP on Janction, Polygon Katana, and 0G Testnets",
      "topic": "CCIP"
    },
    {
      "category": "integration",
      "date": "2025-06-01",
      "description": "Newly supported tokens: STABUL, USDO, rsETH",
      "relatedTokens": [
        {
          "assetName": "Stabull Finance",
          "baseAsset": "STABUL",
          "url": "https://docs.chain.link/ccip/directory/mainnet/token/STABUL",
          "iconUrl": "https://d2f70xi62kby8n.cloudfront.net/tokens/stabul.webp?auto=compress%2Cformat"
        },
        {
          "assetName": "OpenEden Open Dollar",
          "baseAsset": "USDO",
          "url": "https://docs.chain.link/ccip/directory/mainnet/token/USDO",
          "iconUrl": "https://d2f70xi62kby8n.cloudfront.net/tokens/usdo.webp?auto=compress%2Cformat"
        },
        {
          "assetName": "rsETH",
          "baseAsset": "rsETH",
          "url": "https://docs.chain.link/ccip/directory/mainnet/token/rsETH",
          "iconUrl": "https://d2f70xi62kby8n.cloudfront.net/tokens/rseth.webp?auto=compress%2Cformat"
        }
      ],
      "title": "Cross-chain token (CCT) standard: Added support for new tokens",
      "topic": "CCIP"
    },
    {
      "category": "integration",
      "date": "2025-06-01",
      "description": "New Data Streams available on all [supported networks](https://docs.chain.link/data-streams/crypto-streams):",
      "relatedNetworks": [
        "apechain",
        "arbitrum",
        "avalanche",
        "base",
        "berachain",
        "bitlayer",
        "blast",
        "bnb-chain",
        "bob",
        "ethereum",
        "gnosis-chain",
        "gravity",
        "hashkey",
        "hyperliquid",
        "ink",
        "lens",
        "linea",
        "mantle",
        "opbnb",
        "optimism",
        "polygon",
        "ronin",
        "scroll",
        "shibarium",
        "soneium",
        "sonic",
        "solana",
        "taiko",
        "unichain",
        "worldchain",
        "zksync"
      ],
      "relatedTokens": [
        {
          "assetName": "Bybit Staked SOL",
          "baseAsset": "BBSOL",
          "quoteAsset": "USD",
          "url": "https://data.chain.link/streams/bbsol-usd",
          "iconUrl": "https://d2f70xi62kby8n.cloudfront.net/tokens/bbsol.webp"
        },
        {
          "assetName": "Cronos",
          "baseAsset": "CRO",
          "quoteAsset": "USD",
          "url": "https://data.chain.link/streams/cro-usd",
          "iconUrl": "https://d2f70xi62kby8n.cloudfront.net/tokens/cro.webp"
        },
        {
          "assetName": "GATE",
          "baseAsset": "GT",
          "quoteAsset": "USD",
          "url": "https://data.chain.link/streams/gt-usd",
          "iconUrl": "https://d2f70xi62kby8n.cloudfront.net/tokens/gt.webp"
        },
        {
          "assetName": "KAITO",
          "baseAsset": "KAITO",
          "quoteAsset": "USD",
          "url": "https://data.chain.link/streams/kaito-usd",
          "iconUrl": "https://d2f70xi62kby8n.cloudfront.net/tokens/kaito.webp"
        },
        {
          "assetName": "Kaspa",
          "baseAsset": "KAS",
          "quoteAsset": "USD",
          "url": "https://data.chain.link/streams/kas-usd",
          "iconUrl": "https://d2f70xi62kby8n.cloudfront.net/tokens/kas.webp"
        },
        {
          "assetName": "Liquid Staking Token",
          "baseAsset": "LST",
          "quoteAsset": "USD",
          "url": "https://data.chain.link/streams/lst-usd",
          "iconUrl": "https://d2f70xi62kby8n.cloudfront.net/tokens/lst.webp"
        },
        {
          "assetName": "Oasis",
          "baseAsset": "ROSE",
          "quoteAsset": "USD",
          "url": "https://data.chain.link/streams/rose-usd",
          "iconUrl": "https://d2f70xi62kby8n.cloudfront.net/tokens/rose.webp"
        },
        {
          "assetName": "SolanaHub staked SOL",
          "baseAsset": "HUBSOL",
          "quoteAsset": "USD",
          "url": "https://data.chain.link/streams/hubsol-usd",
          "iconUrl": "https://d2f70xi62kby8n.cloudfront.net/tokens/hubsol.webp"
        },
        {
          "assetName": "Toshi",
          "baseAsset": "TOSHI",
          "quoteAsset": "USD",
          "url": "https://data.chain.link/streams/toshi-usd",
          "iconUrl": "https://d2f70xi62kby8n.cloudfront.net/tokens/toshi.webp"
        },
        {
          "assetName": "Trust Wallet",
          "baseAsset": "TWT",
          "quoteAsset": "USD",
          "url": "https://data.chain.link/streams/twt-usd",
          "iconUrl": "https://d2f70xi62kby8n.cloudfront.net/tokens/twt.webp"
        },
        {
          "assetName": "USD1",
          "baseAsset": "USD1",
          "quoteAsset": "USD",
          "url": "https://data.chain.link/streams/usd1-usd",
          "iconUrl": "https://d2f70xi62kby8n.cloudfront.net/tokens/usd1.webp"
        }
      ],
      "title": "Added support to Data Streams",
      "topic": "Data Streams"
    },
    {
      "category": "integration",
      "date": "2025-06-01",
      "description": "New SmartData Feeds available:",
      "relatedNetworks": ["avalanche"],
      "relatedTokens": [
        {
          "assetName": "EmCH",
          "baseAsset": "EmCH",
          "network": "avalanche",
          "productTypeCode": "PoR",
          "url": "https://data.chain.link/feeds/avalanche/mainnet/emch-reserves",
          "iconUrl": "https://d2f70xi62kby8n.cloudfront.net/tokens/emch.webp"
        }
      ],
      "title": "Added support to SmartData",
      "topic": "SmartData"
    },
    {
      "category": "integration",
      "date": "2025-06-01",
      "description": "New Data Feeds available:",
      "relatedNetworks": ["aptos", "mantle", "ethereum", "sonic"],
      "relatedTokens": [
        {
          "assetName": "World Liberty Financial USD",
          "baseAsset": "USD1",
          "quoteAsset": "USD",
          "network": "mantle",
          "url": "https://data.chain.link/feeds/mantle/mantle/usd1-usd",
          "iconUrl": "https://d2f70xi62kby8n.cloudfront.net/tokens/usd1.webp"
        },
        {
          "assetName": "Wrapped Ampleforth",
          "baseAsset": "wAMPL",
          "quoteAsset": "USD",
          "network": "ethereum",
          "url": "https://data.chain.link/feeds/ethereum/mainnet/wampl-usd",
          "iconUrl": "https://d2f70xi62kby8n.cloudfront.net/tokens/wampl.webp"
        },
        {
          "assetName": "wstkscBTC / stkscBTC Exchange Rate",
          "baseAsset": "wstkscBTC",
          "quoteAsset": "stkscBTC",
          "network": "sonic",
          "url": "https://data.chain.link/feeds/sonic/sonic/wstkscbtc-stkscbtc-exchange-rate",
          "iconUrl": "https://d2f70xi62kby8n.cloudfront.net/tokens/wstkscbtc.webp"
        },
        {
          "assetName": "wstkscETH / stkscETH Exchange Rate",
          "baseAsset": "wstkscETH",
          "quoteAsset": "stkscETH",
          "network": "sonic",
          "url": "https://data.chain.link/feeds/sonic/sonic/wstksceth-stksceth-exchange-rate",
          "iconUrl": "https://d2f70xi62kby8n.cloudfront.net/tokens/wstksceth.webp"
        },
        {
          "assetName": "wstkscUSD / stkscUSD Exchange Rate",
          "baseAsset": "wstkscUSD",
          "quoteAsset": "stkscUSD",
          "network": "sonic",
          "url": "https://data.chain.link/feeds/sonic/sonic/wstkscusd-stkscusd-exchange-rate",
          "iconUrl": "https://d2f70xi62kby8n.cloudfront.net/tokens/wstkscusd.webp"
        },
        {
          "assetName": "PancakeSwap",
          "baseAsset": "CAKE",
          "quoteAsset": "USD",
          "network": "aptos",
          "url": "https://docs.chain.link/data-feeds/price-feeds/addresses?page=1&testnetPage=1&network=aptos&search=cake#aptos-mainnet",
          "iconUrl": "https://d2f70xi62kby8n.cloudfront.net/tokens/cake.webp"
        },
        {
          "assetName": "sUSDe-USDe Exchange Rate",
          "baseAsset": "sUSDe",
          "quoteAsset": "USDe",
          "network": "aptos",
          "url": "https://docs.chain.link/data-feeds/price-feeds/addresses?page=1&testnetPage=1&network=aptos&search=sUSDe-USDe#aptos-mainnet",
          "iconUrl": "https://d2f70xi62kby8n.cloudfront.net/tokens/susde.webp"
        }
      ],
      "title": "Added support to Data Feeds",
      "topic": "Data Feeds"
    },
    {
      "category": "release",
      "date": "2025-05-29",
      "description": "Chainlink Node v2.24.0 is now available. See the [Release Notes](https://github.com/smartcontractkit/chainlink/releases/tag/v2.24.0) for details.",
      "title": "Chainlink Node v2.24.0",
      "topic": "Nodes"
    },
    {
      "category": "integration",
      "date": "2025-05-25",
      "description": "Newly supported tokens: 1XMM, BOLD, CHIKA, DAMN, FEED, LsETH, NEKO, PFVS, SolvBTC.JUP, WOW, deUSD, syrupUSDC, zBTC",
      "relatedTokens": [
        {
          "assetName": "One-XMM Token",
          "baseAsset": "1XMM",
          "url": "https://docs.chain.link/ccip/directory/mainnet/token/1XMM",
          "iconUrl": "https://d2f70xi62kby8n.cloudfront.net/tokens/1xmm.webp?auto=compress%2Cformat"
        },
        {
          "assetName": "BOLD Stablecoin",
          "baseAsset": "BOLD",
          "url": "https://docs.chain.link/ccip/directory/mainnet/token/BOLD",
          "iconUrl": "https://d2f70xi62kby8n.cloudfront.net/tokens/bold.webp?auto=compress%2Cformat"
        },
        {
          "assetName": "Chiikawa",
          "baseAsset": "CHIKA",
          "url": "https://docs.chain.link/ccip/directory/mainnet/token/CHIKA",
          "iconUrl": "https://d2f70xi62kby8n.cloudfront.net/tokens/chika.webp?auto=compress%2Cformat"
        },
        {
          "assetName": "Sol Killer",
          "baseAsset": "DAMN",
          "url": "https://docs.chain.link/ccip/directory/mainnet/token/DAMN",
          "iconUrl": "https://d2f70xi62kby8n.cloudfront.net/tokens/damn.webp?auto=compress%2Cformat"
        },
        {
          "assetName": "FEED",
          "baseAsset": "FEED",
          "url": "https://docs.chain.link/ccip/directory/mainnet/token/FEED",
          "iconUrl": "https://d2f70xi62kby8n.cloudfront.net/tokens/feed.webp?auto=compress%2Cformat"
        },
        {
          "assetName": "Liquid Staked ETH",
          "baseAsset": "LsETH",
          "url": "https://docs.chain.link/ccip/directory/mainnet/token/LsETH",
          "iconUrl": "https://d2f70xi62kby8n.cloudfront.net/tokens/lseth.webp?auto=compress%2Cformat"
        },
        {
          "assetName": "Neko",
          "baseAsset": "NEKO",
          "url": "https://docs.chain.link/ccip/directory/mainnet/token/NEKO",
          "iconUrl": "https://d2f70xi62kby8n.cloudfront.net/tokens/neko.webp?auto=compress%2Cformat"
        },
        {
          "assetName": "Puffverse Token",
          "baseAsset": "PFVS",
          "url": "https://docs.chain.link/ccip/directory/mainnet/token/PFVS",
          "iconUrl": "https://d2f70xi62kby8n.cloudfront.net/tokens/pfvs.webp?auto=compress%2Cformat"
        },
        {
          "assetName": "SolvBTC Jupiter",
          "baseAsset": "SolvBTC.JUP",
          "url": "https://docs.chain.link/ccip/directory/mainnet/token/SolvBTC.JUP",
          "iconUrl": "https://d2f70xi62kby8n.cloudfront.net/tokens/solvbtcjup.webp?auto=compress%2Cformat"
        },
        {
          "assetName": "WOW",
          "baseAsset": "WOW",
          "url": "https://docs.chain.link/ccip/directory/mainnet/token/WOW",
          "iconUrl": "https://d2f70xi62kby8n.cloudfront.net/tokens/wow.webp?auto=compress%2Cformat"
        },
        {
          "assetName": "deUSD",
          "baseAsset": "deUSD",
          "url": "https://docs.chain.link/ccip/directory/mainnet/token/deUSD",
          "iconUrl": "https://d2f70xi62kby8n.cloudfront.net/tokens/deusd.webp?auto=compress%2Cformat"
        },
        {
          "assetName": "Syrup USDC",
          "baseAsset": "syrupUSDC",
          "url": "https://docs.chain.link/ccip/directory/mainnet/token/syrupUSDC",
          "iconUrl": "https://d2f70xi62kby8n.cloudfront.net/tokens/syrupusdc.webp?auto=compress%2Cformat"
        },
        {
          "assetName": "zBTC",
          "baseAsset": "zBTC",
          "url": "https://docs.chain.link/ccip/directory/mainnet/token/zBTC",
          "iconUrl": "https://d2f70xi62kby8n.cloudfront.net/tokens/zbtc.webp?auto=compress%2Cformat"
        }
      ],
      "title": "Cross-chain token (CCT) standard: Added support for new tokens",
      "topic": "CCIP"
    },
    {
      "category": "integration",
      "date": "2025-05-25",
      "description": "New SmartData Feeds available:",
      "relatedNetworks": ["arbitrum", "solana"],
      "relatedTokens": [
        {
          "assetName": "Bitcoin (BTC)",
          "baseAsset": "zBTC",
          "network": "arbitrum",
          "productTypeCode": "PoR",
          "url": "https://data.chain.link/feeds/arbitrum/mainnet/zbtc-por",
          "iconUrl": "https://d2f70xi62kby8n.cloudfront.net/tokens/zbtc.webp"
        },
        {
          "assetName": "Bitcoin (BTC)",
          "baseAsset": "zBTC",
          "network": "solana",
          "productTypeCode": "PoR",
          "url": "https://docs.chain.link/data-feeds/smartdata/addresses?page=1&network=solana&search=zbtc",
          "iconUrl": "https://d2f70xi62kby8n.cloudfront.net/tokens/zbtc.webp"
        }
      ],
      "title": "Added support to SmartData",
      "topic": "SmartData"
    },
    {
      "category": "integration",
      "date": "2025-05-25",
      "description": "New Data Feeds available:",
      "relatedNetworks": ["aptos", "arbitrum", "optimism", "soneium", "sonic"],
      "relatedTokens": [
        {
          "assetName": "PancakeSwap",
          "baseAsset": "CAKE",
          "quoteAsset": "USD",
          "network": "aptos",
          "url": "https://docs.chain.link/data-feeds/price-feeds/addresses?page=1&network=aptos&search=CAKE",
          "iconUrl": "https://d2f70xi62kby8n.cloudfront.net/tokens/cake.webp"
        },
        {
          "assetName": "World Liberty Financial USD",
          "baseAsset": "USD1",
          "quoteAsset": "USD",
          "network": "arbitrum",
          "url": "https://data.chain.link/feeds/arbitrum/mainnet/usd1-usd",
          "iconUrl": "https://d2f70xi62kby8n.cloudfront.net/tokens/usd1.webp"
        },
        {
          "assetName": "World Liberty Financial USD",
          "baseAsset": "USD1",
          "quoteAsset": "USD",
          "network": "optimism",
          "url": "https://data.chain.link/feeds/optimism/mainnet/usd1-usd",
          "iconUrl": "https://d2f70xi62kby8n.cloudfront.net/tokens/usd1.webp"
        },
        {
          "assetName": "World Liberty Financial USD",
          "baseAsset": "USD1",
          "quoteAsset": "USD",
          "network": "soneium",
          "url": "https://data.chain.link/feeds/soneium/soneium/usd1-usd",
          "iconUrl": "https://d2f70xi62kby8n.cloudfront.net/tokens/usd1.webp"
        },
        {
          "assetName": "World Liberty Financial USD",
          "baseAsset": "USD1",
          "quoteAsset": "USD",
          "network": "sonic",
          "url": "https://data.chain.link/feeds/sonic/sonic/usd1-usd",
          "iconUrl": "https://d2f70xi62kby8n.cloudfront.net/tokens/usd1.webp"
        }
      ],
      "title": "Added support to Data Feeds",
      "topic": "Data Feeds"
    },
    {
      "category": "integration",
      "date": "2025-05-22",
      "description": "Chainlink CCIP expands support to new blockchains:",
      "newNetworks": [
        {
          "displayName": "opBNB Mainnet",
          "network": "opbnb",
          "url": "https://docs.chain.link/ccip/directory/mainnet/chain/binance-smart-chain-mainnet-opbnb-1"
        },
        {
          "displayName": "opBNB Testnet",
          "network": "opbnb",
          "url": "https://docs.chain.link/ccip/directory/testnet/chain/binance-smart-chain-testnet-opbnb-1"
        }
      ],
      "relatedNetworks": ["opbnb"],
      "title": "CCIP on opBNB",
      "topic": "CCIP"
    },
    {
      "category": "integration",
      "date": "2025-05-21",
      "description": "Chainlink Data Streams is available on Bitlayer. The verifier proxy addresses and stream IDs are available on the [Stream Addresses](https://docs.chain.link/data-streams/crypto-streams) page.",
      "relatedNetworks": ["bitlayer"],
      "title": "Data Streams on Bitlayer",
      "topic": "Data Streams"
    },
    {
      "category": "integration",
      "date": "2025-05-19",
      "description": "Chainlink Functions is available on ZKSync Mainnet and Testnet. Visit the [Supported Networks](https://docs.chain.link/chainlink-functions/supported-networks#zksync) page for more information.",
      "relatedNetworks": ["zksync"],
      "title": "Functions on ZkSync",
      "topic": "Functions"
    },
    {
      "category": "integration",
      "date": "2025-05-19",
      "description": "- This release expands CCIP to non-EVMs, starting with Solana. \n - Solana is now interoperable with 6 EVM chains: Ethereum, BNB, Arbitrum, Optimism, BASE and Sonic using an upgraded [CCIP v1.6 architecture](https://docs.chain.link/ccip/concepts/architecture). \n - More lanes to/from Solana will be added in coming weeks. \n - No change to any existing EVM Router addresses. \n - Solana CCIP details can be seen on the [CCIP Directory](https://docs.chain.link/ccip/directory).",
      "newNetworks": [
        {
          "displayName": "Solana Mainnet",
          "network": "solana",
          "url": "https://docs.chain.link/ccip/directory/mainnet/chain/solana-mainnet"
        },
        {
          "displayName": "Solana Devnet",
          "network": "solana",
          "url": "https://docs.chain.link/ccip/directory/testnet/chain/solana-devnet"
        }
      ],
      "relatedNetworks": ["solana"],
      "title": "CCIP v1.6 on Solana",
      "topic": "CCIP"
    },
    {
      "category": "integration",
      "date": "2025-05-19",
      "description": "Newly supported tokens: FLUID, NXPC, SXT, USD1, syrupUSDC, zBTC",
      "relatedTokens": [
        {
          "assetName": "Fluid",
          "baseAsset": "FLUID",
          "url": "https://docs.chain.link/ccip/directory/mainnet/token/FLUID",
          "iconUrl": "https://d2f70xi62kby8n.cloudfront.net/tokens/fluid.webp?auto=compress%2Cformat"
        },
        {
          "assetName": "NXPC",
          "baseAsset": "NXPC",
          "url": "https://docs.chain.link/ccip/directory/mainnet/token/NXPC",
          "iconUrl": "https://d2f70xi62kby8n.cloudfront.net/tokens/nxpc.webp?auto=compress%2Cformat"
        },
        {
          "assetName": "Space and Time",
          "baseAsset": "SXT",
          "url": "https://docs.chain.link/ccip/directory/mainnet/token/SXT",
          "iconUrl": "https://d2f70xi62kby8n.cloudfront.net/tokens/sxt.webp?auto=compress%2Cformat"
        },
        {
          "assetName": "World Liberty Financial USD",
          "baseAsset": "USD1",
          "url": "https://docs.chain.link/ccip/directory/mainnet/token/USD1",
          "iconUrl": "https://d2f70xi62kby8n.cloudfront.net/tokens/usd1.webp?auto=compress%2Cformat"
        },
        {
          "assetName": "Syrup USDC",
          "baseAsset": "syrupUSDC",
          "url": "https://docs.chain.link/ccip/directory/mainnet/token/syrupUSDC",
          "iconUrl": "https://d2f70xi62kby8n.cloudfront.net/tokens/syrupusdc.webp?auto=compress%2Cformat"
        },
        {
          "assetName": "zBTC",
          "baseAsset": "zBTC",
          "url": "https://docs.chain.link/ccip/directory/mainnet/token/zBTC",
          "iconUrl": "https://d2f70xi62kby8n.cloudfront.net/tokens/zbtc.webp?auto=compress%2Cformat"
        }
      ],
      "title": "Cross-chain token (CCT) standard: Added support for new tokens",
      "topic": "CCIP"
    },
    {
      "category": "integration",
      "date": "2025-05-18",
      "description": "New Data Feeds available:",
      "relatedNetworks": [
        "base",
        "celo",
        "soneium",
        "ronin",
        "ethereum",
        "sonic",
        "linea",
        "xlayer",
        "avalanche",
        "optimism",
        "mantle",
        "arbitrum",
        "zksync",
        "bnb-chain",
        "scroll"
      ],
      "relatedTokens": [
        {
          "assetName": "Aave",
          "baseAsset": "AAVE",
          "quoteAsset": "USD",
          "network": "base",
          "url": "https://data.chain.link/feeds/base/base/aave-usd",
          "iconUrl": "https://d2f70xi62kby8n.cloudfront.net/tokens/aave.webp"
        },
        {
          "assetName": "Amp",
          "baseAsset": "AMP",
          "quoteAsset": "USD",
          "network": "base",
          "url": "https://data.chain.link/feeds/base/base/amp-usd",
          "iconUrl": "https://d2f70xi62kby8n.cloudfront.net/tokens/amp.webp"
        },
        {
          "assetName": "Australian Dollar",
          "baseAsset": "AUD",
          "quoteAsset": "USD",
          "network": "celo",
          "url": "https://data.chain.link/feeds/celo/mainnet/aud-usd",
          "iconUrl": "https://d2f70xi62kby8n.cloudfront.net/tokens/aud.webp"
        },
        {
          "assetName": "Avail",
          "baseAsset": "AVAIL",
          "quoteAsset": "USD",
          "network": "base",
          "url": "https://data.chain.link/feeds/base/base/avail-usd",
          "iconUrl": "https://d2f70xi62kby8n.cloudfront.net/tokens/avail.webp"
        },
        {
          "assetName": "Canadian Dollar",
          "baseAsset": "CAD",
          "quoteAsset": "USD",
          "network": "base",
          "url": "https://data.chain.link/feeds/base/base/cad-usd",
          "iconUrl": "https://d2f70xi62kby8n.cloudfront.net/tokens/cad.webp"
        },
        {
          "assetName": "Canadian Dollar",
          "baseAsset": "CAD",
          "quoteAsset": "USD",
          "network": "celo",
          "url": "https://data.chain.link/feeds/celo/mainnet/cad-usd",
          "iconUrl": "https://d2f70xi62kby8n.cloudfront.net/tokens/cad.webp"
        },
        {
          "assetName": "Chainlink",
          "baseAsset": "LINK",
          "quoteAsset": "ETH",
          "network": "soneium",
          "url": "https://data.chain.link/feeds/soneium/soneium/link-eth",
          "iconUrl": "https://d2f70xi62kby8n.cloudfront.net/tokens/link.webp"
        },
        {
          "assetName": "Chainlink",
          "baseAsset": "LINK",
          "quoteAsset": "RON",
          "network": "ronin",
          "url": "https://data.chain.link/feeds/ronin/ronin/link-ron",
          "iconUrl": "https://d2f70xi62kby8n.cloudfront.net/tokens/link.webp"
        },
        {
          "assetName": "Circle EUR",
          "baseAsset": "EURC",
          "quoteAsset": "USD",
          "network": "ethereum",
          "url": "https://data.chain.link/feeds/ethereum/mainnet/eurc-usd",
          "iconUrl": "https://d2f70xi62kby8n.cloudfront.net/tokens/eurc.webp"
        },
        {
          "assetName": "Circle EUR",
          "baseAsset": "EURC",
          "quoteAsset": "USD",
          "network": "sonic",
          "url": "https://data.chain.link/feeds/sonic/sonic/eurc-usd",
          "iconUrl": "https://d2f70xi62kby8n.cloudfront.net/tokens/eurc.webp"
        },
        {
          "assetName": "Compound",
          "baseAsset": "COMP",
          "quoteAsset": "USD",
          "network": "linea",
          "url": "https://data.chain.link/feeds/linea/mainnet/comp-usd",
          "iconUrl": "https://d2f70xi62kby8n.cloudfront.net/tokens/comp.webp"
        },
        {
          "assetName": "Compound",
          "baseAsset": "COMP",
          "quoteAsset": "USD",
          "network": "ronin",
          "url": "https://data.chain.link/feeds/ronin/ronin/comp-usd",
          "iconUrl": "https://d2f70xi62kby8n.cloudfront.net/tokens/comp.webp"
        },
        {
          "assetName": "Compounding OpenDollar",
          "baseAsset": "CUSDO",
          "quoteAsset": "USD",
          "network": "base",
          "url": "https://data.chain.link/feeds/base/base/cusdo-usd",
          "iconUrl": "https://d2f70xi62kby8n.cloudfront.net/tokens/cusdo.webp"
        },
        {
          "assetName": "Cryptex Finance",
          "baseAsset": "CTX",
          "quoteAsset": "USD",
          "network": "base",
          "url": "https://data.chain.link/feeds/base/base/ctx-usd",
          "iconUrl": "https://d2f70xi62kby8n.cloudfront.net/tokens/ctx.webp"
        },
        {
          "assetName": "DAI",
          "baseAsset": "DAI",
          "quoteAsset": "USD",
          "network": "xlayer",
          "url": "https://data.chain.link/feeds/xlayer/xlayer/dai-usd",
          "iconUrl": "https://d2f70xi62kby8n.cloudfront.net/tokens/dai.webp"
        },
        {
          "assetName": "Elixir deUSD",
          "baseAsset": "DEUSD",
          "quoteAsset": "USD",
          "network": "ethereum",
          "url": "https://data.chain.link/feeds/ethereum/mainnet/deusd-usd",
          "iconUrl": "https://d2f70xi62kby8n.cloudfront.net/tokens/deusd.webp"
        },
        {
          "assetName": "Elixir deUSD",
          "baseAsset": "DEUSD",
          "quoteAsset": "USD",
          "network": "avalanche",
          "url": "https://data.chain.link/feeds/avalanche/mainnet/deusd-usd",
          "iconUrl": "https://d2f70xi62kby8n.cloudfront.net/tokens/deusd.webp"
        },
        {
          "assetName": "Elixir deUSD",
          "baseAsset": "DEUSD",
          "quoteAsset": "USD",
          "network": "optimism",
          "url": "https://data.chain.link/feeds/optimism/mainnet/deusd-usd",
          "iconUrl": "https://d2f70xi62kby8n.cloudfront.net/tokens/deusd.webp"
        },
        {
          "assetName": "Ethena Staked USDe",
          "baseAsset": "SUSDE",
          "quoteAsset": "USD",
          "network": "mantle",
          "url": "https://data.chain.link/feeds/mantle/mantle/susde-usd",
          "iconUrl": "https://d2f70xi62kby8n.cloudfront.net/tokens/susde.webp"
        },
        {
          "assetName": "Euro",
          "baseAsset": "EUR",
          "quoteAsset": "USD",
          "network": "sonic",
          "url": "https://data.chain.link/feeds/sonic/sonic/eur-usd",
          "iconUrl": "https://d2f70xi62kby8n.cloudfront.net/tokens/eur.webp"
        },
        {
          "assetName": "FBTC / BTC Exchange Rate",
          "baseAsset": "FBTC",
          "quoteAsset": "BTC",
          "network": "mantle",
          "url": "https://data.chain.link/feeds/mantle/mantle/fbtc-btc-exchange-rate",
          "iconUrl": "https://d2f70xi62kby8n.cloudfront.net/tokens/fbtc.webp"
        },
        {
          "assetName": "Frax USD",
          "baseAsset": "FRXUSD",
          "quoteAsset": "USD",
          "network": "ethereum",
          "url": "https://data.chain.link/feeds/ethereum/mainnet/frxusd-usd",
          "iconUrl": "https://d2f70xi62kby8n.cloudfront.net/tokens/frxusd.webp"
        },
        {
          "assetName": "Function ƒBTC",
          "baseAsset": "FBTC",
          "quoteAsset": "USD",
          "network": "mantle",
          "url": "https://data.chain.link/feeds/mantle/mantle/calculated-fbtc-usd",
          "iconUrl": "https://d2f70xi62kby8n.cloudfront.net/tokens/fbtc.webp"
        },
        {
          "assetName": "Hey Anon",
          "baseAsset": "ANON",
          "quoteAsset": "USD",
          "network": "optimism",
          "url": "https://data.chain.link/feeds/optimism/mainnet/anon-usd",
          "iconUrl": "https://d2f70xi62kby8n.cloudfront.net/tokens/anon.webp"
        },
        {
          "assetName": "Hey Anon",
          "baseAsset": "ANON",
          "quoteAsset": "USD",
          "network": "base",
          "url": "https://data.chain.link/feeds/base/base/anon-usd",
          "iconUrl": "https://d2f70xi62kby8n.cloudfront.net/tokens/anon.webp"
        },
        {
          "assetName": "Hong Kong Dollar",
          "baseAsset": "HKD",
          "quoteAsset": "USD",
          "network": "arbitrum",
          "url": "https://data.chain.link/feeds/arbitrum/mainnet/hkd-usd",
          "iconUrl": "https://d2f70xi62kby8n.cloudfront.net/tokens/hkd.webp"
        },
        {
          "assetName": "Kelp DAO Restaked ETH",
          "baseAsset": "RSETH",
          "quoteAsset": "ETH",
          "network": "arbitrum",
          "url": "https://data.chain.link/feeds/arbitrum/mainnet/rseth-eth-exchange-rate",
          "iconUrl": "https://d2f70xi62kby8n.cloudfront.net/tokens/rseth.webp"
        },
        {
          "assetName": "Kelp DAO Restaked ETH",
          "baseAsset": "RSETH",
          "quoteAsset": "ETH",
          "network": "zksync",
          "url": "https://data.chain.link/feeds/zksync/zksync/rseth-eth-exchange-rate",
          "iconUrl": "https://d2f70xi62kby8n.cloudfront.net/tokens/rseth.webp"
        },
        {
          "assetName": "Korean Won",
          "baseAsset": "KRW",
          "quoteAsset": "USD",
          "network": "celo",
          "url": "https://data.chain.link/feeds/celo/mainnet/krw-usd",
          "iconUrl": "https://d2f70xi62kby8n.cloudfront.net/tokens/krw.webp"
        },
        {
          "assetName": "LBTC / BTC",
          "baseAsset": "LBTC",
          "quoteAsset": "BTC",
          "network": "bnb-chain",
          "url": "https://data.chain.link/feeds/bsc/mainnet/lbtc-btc",
          "iconUrl": "https://d2f70xi62kby8n.cloudfront.net/tokens/lbtc.webp"
        },
        {
          "assetName": "Lido Staked ETH",
          "baseAsset": "STETH",
          "quoteAsset": "ETH",
          "network": "soneium",
          "url": "https://data.chain.link/feeds/soneium/soneium/steth-eth",
          "iconUrl": "https://d2f70xi62kby8n.cloudfront.net/tokens/steth.webp"
        },
        {
          "assetName": "Lido wstETH",
          "baseAsset": "WSTETH",
          "quoteAsset": "USD",
          "network": "avalanche",
          "url": "https://data.chain.link/feeds/avalanche/mainnet/wsteth-usd",
          "iconUrl": "https://d2f70xi62kby8n.cloudfront.net/tokens/wsteth.webp"
        },
        {
          "assetName": "Lista DAO",
          "baseAsset": "LISTA",
          "quoteAsset": "USD",
          "network": "bnb-chain",
          "url": "https://data.chain.link/feeds/bsc/mainnet/lista-usd",
          "iconUrl": "https://d2f70xi62kby8n.cloudfront.net/tokens/lista.webp"
        },
        {
          "assetName": "Lombard Staked BTC",
          "baseAsset": "LBTC",
          "quoteAsset": "USD",
          "network": "base",
          "url": "https://data.chain.link/feeds/base/base/lbtc-usd",
          "iconUrl": "https://d2f70xi62kby8n.cloudfront.net/tokens/lbtc.webp"
        },
        {
          "assetName": "MAG7.ssi",
          "baseAsset": "MAG7.SSI",
          "quoteAsset": "USD",
          "network": "base",
          "url": "https://data.chain.link/feeds/base/base/mag7.ssi-usd",
          "iconUrl": "https://d2f70xi62kby8n.cloudfront.net/tokens/mag7.ssi.webp"
        },
        {
          "assetName": "Mantle Staked Ether",
          "baseAsset": "mETH",
          "quoteAsset": "USD",
          "network": "mantle",
          "url": "https://data.chain.link/feeds/mantle/mantle/calculated-meth-usd",
          "iconUrl": "https://d2f70xi62kby8n.cloudfront.net/tokens/meth.webp"
        },
        {
          "assetName": "Mantle Staked Ether",
          "baseAsset": "METH",
          "quoteAsset": "USD",
          "network": "mantle",
          "url": "https://data.chain.link/feeds/mantle/mantle/meth-eth",
          "iconUrl": "https://d2f70xi62kby8n.cloudfront.net/tokens/meth.webp"
        },
        {
          "assetName": "Mexican Peso",
          "baseAsset": "MXN",
          "quoteAsset": "USD",
          "network": "base",
          "url": "https://data.chain.link/feeds/base/base/mxn-usd",
          "iconUrl": "https://d2f70xi62kby8n.cloudfront.net/tokens/mxn.webp"
        },
        {
          "assetName": "Morpho",
          "baseAsset": "MORPHO",
          "quoteAsset": "USD",
          "network": "base",
          "url": "https://data.chain.link/feeds/base/base/morpho-usd",
          "iconUrl": "https://d2f70xi62kby8n.cloudfront.net/tokens/morpho.webp"
        },
        {
          "assetName": "New Zealand Dollar",
          "baseAsset": "NZD",
          "quoteAsset": "USD",
          "network": "base",
          "url": "https://data.chain.link/feeds/base/base/nzd-usd",
          "iconUrl": "https://d2f70xi62kby8n.cloudfront.net/tokens/nzd.webp"
        },
        {
          "assetName": "Nigerian Naira",
          "baseAsset": "NGN",
          "quoteAsset": "USD",
          "network": "base",
          "url": "https://data.chain.link/feeds/base/base/ngn-usd",
          "iconUrl": "https://d2f70xi62kby8n.cloudfront.net/tokens/ngn.webp"
        },
        {
          "assetName": "Official Trump",
          "baseAsset": "TRUMP",
          "quoteAsset": "USD",
          "network": "ethereum",
          "url": "https://data.chain.link/feeds/ethereum/mainnet/trump-usd",
          "iconUrl": "https://d2f70xi62kby8n.cloudfront.net/tokens/trump.webp"
        },
        {
          "assetName": "OpenUSDT",
          "baseAsset": "OUSDT",
          "quoteAsset": "USD",
          "network": "ethereum",
          "url": "https://data.chain.link/feeds/ethereum/mainnet/ousdt-usd",
          "iconUrl": "https://d2f70xi62kby8n.cloudfront.net/tokens/ousdt.webp"
        },
        {
          "assetName": "OpenUSDT",
          "baseAsset": "OUSDT",
          "quoteAsset": "USD",
          "network": "optimism",
          "url": "https://data.chain.link/feeds/optimism/mainnet/ousdt-usd",
          "iconUrl": "https://d2f70xi62kby8n.cloudfront.net/tokens/ousdt.webp"
        },
        {
          "assetName": "OpenUSDT",
          "baseAsset": "OUSDT",
          "quoteAsset": "USD",
          "network": "base",
          "url": "https://data.chain.link/feeds/base/base/ousdt-usd",
          "iconUrl": "https://d2f70xi62kby8n.cloudfront.net/tokens/ousdt.webp"
        },
        {
          "assetName": "OpenUSDT",
          "baseAsset": "OUSDT",
          "quoteAsset": "USD",
          "network": "soneium",
          "url": "https://data.chain.link/feeds/soneium/soneium/ousdt-usd",
          "iconUrl": "https://d2f70xi62kby8n.cloudfront.net/tokens/ousdt.webp"
        },
        {
          "assetName": "OpenUSDT",
          "baseAsset": "OUSDT",
          "quoteAsset": "USD",
          "network": "mantle",
          "url": "https://data.chain.link/feeds/mantle/mantle/ousdt-usd",
          "iconUrl": "https://d2f70xi62kby8n.cloudfront.net/tokens/ousdt.webp"
        },
        {
          "assetName": "OpenUSDT",
          "baseAsset": "OUSDT",
          "quoteAsset": "USD",
          "network": "ronin",
          "url": "https://data.chain.link/feeds/ronin/ronin/ousdt-usd",
          "iconUrl": "https://d2f70xi62kby8n.cloudfront.net/tokens/ousdt.webp"
        },
        {
          "assetName": "Origin Sonic",
          "baseAsset": "OS",
          "quoteAsset": "S",
          "network": "sonic",
          "url": "https://data.chain.link/feeds/sonic/sonic/os-s",
          "iconUrl": "https://d2f70xi62kby8n.cloudfront.net/tokens/os.webp"
        },
        {
          "assetName": "Philippines Peso",
          "baseAsset": "PHP",
          "quoteAsset": "USD",
          "network": "ethereum",
          "url": "https://data.chain.link/feeds/ethereum/mainnet/php-usd",
          "iconUrl": "https://d2f70xi62kby8n.cloudfront.net/tokens/php.webp"
        },
        {
          "assetName": "Pound Sterling",
          "baseAsset": "GBP",
          "quoteAsset": "USD",
          "network": "celo",
          "url": "https://data.chain.link/feeds/celo/mainnet/gbp-usd",
          "iconUrl": "https://d2f70xi62kby8n.cloudfront.net/tokens/gbp.webp"
        },
        {
          "assetName": "pufETH",
          "baseAsset": "PUFETH",
          "quoteAsset": "ETH",
          "network": "soneium",
          "url": "https://data.chain.link/feeds/soneium/soneium/pufeth-eth",
          "iconUrl": "https://d2f70xi62kby8n.cloudfront.net/tokens/pufeth.webp"
        },
        {
          "assetName": "PumpBTC / BTC Exchange Rate",
          "baseAsset": "PumpBTC",
          "quoteAsset": "BTC",
          "network": "sonic",
          "url": "https://data.chain.link/feeds/sonic/sonic/pumpbtc-btc-exchange-rate",
          "iconUrl": "https://d2f70xi62kby8n.cloudfront.net/tokens/pumpbtc.webp"
        },
        {
          "assetName": "Resolv USR",
          "baseAsset": "USR",
          "quoteAsset": "USD",
          "network": "bnb-chain",
          "url": "https://data.chain.link/feeds/bsc/mainnet/usr-usd",
          "iconUrl": "https://d2f70xi62kby8n.cloudfront.net/tokens/usr.webp"
        },
        {
          "assetName": "Resolv USR",
          "baseAsset": "USR",
          "quoteAsset": "USD",
          "network": "optimism",
          "url": "https://data.chain.link/feeds/optimism/mainnet/usr-usd",
          "iconUrl": "https://d2f70xi62kby8n.cloudfront.net/tokens/usr.webp"
        },
        {
          "assetName": "Resolv wstUSR",
          "baseAsset": "wstUSR",
          "quoteAsset": "stUSR",
          "network": "arbitrum",
          "url": "https://data.chain.link/feeds/arbitrum/mainnet/wstusr-stusr-exchange-rate",
          "iconUrl": "https://d2f70xi62kby8n.cloudfront.net/tokens/wstusr.webp"
        },
        {
          "assetName": "Resolv wstUSR",
          "baseAsset": "wstUSR",
          "quoteAsset": "stUSR",
          "network": "optimism",
          "url": "https://data.chain.link/feeds/optimism/mainnet/wstusr-stusr-exchange-rate",
          "iconUrl": "https://d2f70xi62kby8n.cloudfront.net/tokens/wstusr.webp"
        },
        {
          "assetName": "Resolv wstUSR",
          "baseAsset": "wstUSR",
          "quoteAsset": "stUSR",
          "network": "base",
          "url": "https://data.chain.link/feeds/base/base/wstusr-stusr-exchange-rate",
          "iconUrl": "https://d2f70xi62kby8n.cloudfront.net/tokens/wstusr.webp"
        },
        {
          "assetName": "Shiba Inu",
          "baseAsset": "SHIB",
          "quoteAsset": "USD",
          "network": "avalanche",
          "url": "https://data.chain.link/feeds/avalanche/mainnet/shib-usd",
          "iconUrl": "https://d2f70xi62kby8n.cloudfront.net/tokens/shib.webp"
        },
        {
          "assetName": "SolvBTC.BBN / SolvBTC Exchange Rate",
          "baseAsset": "SolvBTC.BBN",
          "quoteAsset": "SolvBTC",
          "network": "soneium",
          "url": "https://data.chain.link/feeds/soneium/soneium/solvbtc.bbn-solvbtc-exchange-rate",
          "iconUrl": "https://d2f70xi62kby8n.cloudfront.net/tokens/solvbtc.bbn.webp"
        },
        {
          "assetName": "South African Rand",
          "baseAsset": "ZAR",
          "quoteAsset": "USD",
          "network": "base",
          "url": "https://data.chain.link/feeds/base/base/zar-usd",
          "iconUrl": "https://d2f70xi62kby8n.cloudfront.net/tokens/zar.webp"
        },
        {
          "assetName": "South African Rand",
          "baseAsset": "ZAR",
          "quoteAsset": "USD",
          "network": "celo",
          "url": "https://data.chain.link/feeds/celo/mainnet/zar-usd",
          "iconUrl": "https://d2f70xi62kby8n.cloudfront.net/tokens/zar.webp"
        },
        {
          "assetName": "Staked USD0",
          "baseAsset": "USD0++",
          "quoteAsset": "USD",
          "network": "ethereum",
          "url": "https://data.chain.link/feeds/ethereum/mainnet/usd0++-usd",
          "iconUrl": "https://d2f70xi62kby8n.cloudfront.net/tokens/usd0++.webp"
        },
        {
          "assetName": "sUSDS / USDS Exchange Rate",
          "baseAsset": "sUSDS",
          "quoteAsset": "sUSDS",
          "network": "arbitrum",
          "url": "https://data.chain.link/feeds/arbitrum/mainnet/susds-usds-exchange-rate",
          "iconUrl": "https://d2f70xi62kby8n.cloudfront.net/tokens/susds.webp"
        },
        {
          "assetName": "Treehouse ETH",
          "baseAsset": "tETH",
          "quoteAsset": "wstETH",
          "network": "base",
          "url": "https://data.chain.link/feeds/base/base/teth-wsteth-exchange-rate",
          "iconUrl": "https://d2f70xi62kby8n.cloudfront.net/tokens/teth.webp"
        },
        {
          "assetName": "Turkish Lira",
          "baseAsset": "TRY",
          "quoteAsset": "USD",
          "network": "base",
          "url": "https://data.chain.link/feeds/base/base/try-usd",
          "iconUrl": "https://d2f70xi62kby8n.cloudfront.net/tokens/try.webp"
        },
        {
          "assetName": "Venice Token",
          "baseAsset": "VVV",
          "quoteAsset": "USD",
          "network": "base",
          "url": "https://data.chain.link/feeds/base/base/vvv-usd",
          "iconUrl": "https://d2f70xi62kby8n.cloudfront.net/tokens/vvv.webp"
        },
        {
          "assetName": "Virtuals Protocol",
          "baseAsset": "VIRTUAL",
          "quoteAsset": "USD",
          "network": "base",
          "url": "https://data.chain.link/feeds/base/base/virtual-usd",
          "iconUrl": "https://d2f70xi62kby8n.cloudfront.net/tokens/virtual.webp"
        },
        {
          "assetName": "World Liberty Financial USD",
          "baseAsset": "USD1",
          "quoteAsset": "USD",
          "network": "ethereum",
          "url": "https://data.chain.link/feeds/ethereum/mainnet/usd1-usd",
          "iconUrl": "https://d2f70xi62kby8n.cloudfront.net/tokens/usd1.webp"
        },
        {
          "assetName": "World Mobile Token",
          "baseAsset": "WMTx",
          "quoteAsset": "USD",
          "network": "base",
          "url": "https://data.chain.link/feeds/base/base/wmtx-usd",
          "iconUrl": "https://d2f70xi62kby8n.cloudfront.net/tokens/wmtx.webp"
        },
        {
          "assetName": "Wrapped stETH",
          "baseAsset": "WSTETH",
          "quoteAsset": "ETH",
          "network": "soneium",
          "url": "https://data.chain.link/feeds/soneium/soneium/wsteth-eth",
          "iconUrl": "https://d2f70xi62kby8n.cloudfront.net/tokens/wsteth.webp"
        },
        {
          "assetName": "ynETH MAX",
          "baseAsset": "ynETHx",
          "quoteAsset": "ynETHx",
          "network": "arbitrum",
          "url": "https://data.chain.link/feeds/arbitrum/mainnet/ynethx-eth-exchange-rate",
          "iconUrl": "https://d2f70xi62kby8n.cloudfront.net/tokens/ynethx.webp"
        },
        {
          "assetName": "ynETH MAX",
          "baseAsset": "ynETHx",
          "quoteAsset": "ynETHx",
          "network": "optimism",
          "url": "https://data.chain.link/feeds/optimism/mainnet/ynethx-eth-exchange-rate",
          "iconUrl": "https://d2f70xi62kby8n.cloudfront.net/tokens/ynethx.webp"
        },
        {
          "assetName": "ynETH MAX",
          "baseAsset": "ynETHx",
          "quoteAsset": "ynETHx",
          "network": "base",
          "url": "https://data.chain.link/feeds/base/base/ynethx-eth-exchange-rate",
          "iconUrl": "https://d2f70xi62kby8n.cloudfront.net/tokens/ynethx.webp"
        },
        {
          "assetName": "ynETH MAX",
          "baseAsset": "ynETHx",
          "quoteAsset": "ynETHx",
          "network": "scroll",
          "url": "https://data.chain.link/feeds/scroll/mainnet/ynethx-eth-exchange-rate",
          "iconUrl": "https://d2f70xi62kby8n.cloudfront.net/tokens/ynethx.webp"
        },
        {
          "assetName": "ynETH MAX",
          "baseAsset": "ynETHx",
          "quoteAsset": "ynETHx",
          "network": "mantle",
          "url": "https://data.chain.link/feeds/mantle/mantle/ynethx-eth-exchange-rate",
          "iconUrl": "https://d2f70xi62kby8n.cloudfront.net/tokens/ynethx.webp"
        }
      ],
      "title": "Added support to Data Feeds",
      "topic": "Data Feeds"
    },
    {
      "category": "integration",
      "date": "2025-05-13",
      "description": "Chainlink CCIP expands support to new blockchains:",
      "newNetworks": [
        {
          "displayName": "Rootstock Mainnet",
          "network": "rootstock",
          "url": "https://docs.chain.link/ccip/directory/mainnet/chain/rootstock-mainnet"
        }
      ],
      "relatedNetworks": ["rootstock"],
      "title": "CCIP on new blockchains",
      "topic": "CCIP"
    },
    {
      "category": "integration",
      "date": "2025-05-11",
      "description": "Newly supported tokens: BR, CANNED, CRTV, FHE, GEN, LUISA, SHIPA, SHIRO, SILO, SNOW, TRADE, USAGI, ZeUSD, brBTC, xRPL, xrETH",
      "relatedTokens": [
        {
          "assetName": "Bedrock",
          "baseAsset": "BR",
          "url": "https://docs.chain.link/ccip/directory/mainnet/token/BR",
          "iconUrl": "https://d2f70xi62kby8n.cloudfront.net/tokens/br.webp?auto=compress%2Cformat"
        },
        {
          "assetName": "Canned dog",
          "baseAsset": "CANNED",
          "url": "https://docs.chain.link/ccip/directory/mainnet/token/CANNED",
          "iconUrl": "https://d2f70xi62kby8n.cloudfront.net/tokens/canned.webp?auto=compress%2Cformat"
        },
        {
          "assetName": "Creative Token",
          "baseAsset": "CRTV",
          "url": "https://docs.chain.link/ccip/directory/mainnet/token/CRTV",
          "iconUrl": "https://d2f70xi62kby8n.cloudfront.net/tokens/crtv.webp?auto=compress%2Cformat"
        },
        {
          "assetName": "MindNetwork FHE Token",
          "baseAsset": "FHE",
          "url": "https://docs.chain.link/ccip/directory/mainnet/token/FHE",
          "iconUrl": "https://d2f70xi62kby8n.cloudfront.net/tokens/fhe.webp?auto=compress%2Cformat"
        },
        {
          "assetName": "Generative Protocol",
          "baseAsset": "GEN",
          "url": "https://docs.chain.link/ccip/directory/mainnet/token/GEN",
          "iconUrl": "https://d2f70xi62kby8n.cloudfront.net/tokens/gen.webp?auto=compress%2Cformat"
        },
        {
          "assetName": "Luisa",
          "baseAsset": "LUISA",
          "url": "https://docs.chain.link/ccip/directory/mainnet/token/LUISA",
          "iconUrl": "https://d2f70xi62kby8n.cloudfront.net/tokens/luisa.webp?auto=compress%2Cformat"
        },
        {
          "assetName": "Shipa",
          "baseAsset": "SHIPA",
          "url": "https://docs.chain.link/ccip/directory/mainnet/token/SHIPA",
          "iconUrl": "https://d2f70xi62kby8n.cloudfront.net/tokens/shipa.webp?auto=compress%2Cformat"
        },
        {
          "assetName": "Shiro Neko",
          "baseAsset": "SHIRO",
          "url": "https://docs.chain.link/ccip/directory/mainnet/token/SHIRO",
          "iconUrl": "https://d2f70xi62kby8n.cloudfront.net/tokens/shiro.webp?auto=compress%2Cformat"
        },
        {
          "assetName": "Silo Token",
          "baseAsset": "SILO",
          "url": "https://docs.chain.link/ccip/directory/mainnet/token/SILO",
          "iconUrl": "https://d2f70xi62kby8n.cloudfront.net/tokens/silo.webp?auto=compress%2Cformat"
        },
        {
          "assetName": "Snow Ball",
          "baseAsset": "SNOW",
          "url": "https://docs.chain.link/ccip/directory/mainnet/token/SNOW",
          "iconUrl": "https://d2f70xi62kby8n.cloudfront.net/tokens/snow.webp?auto=compress%2Cformat"
        },
        {
          "assetName": "Polytrade",
          "baseAsset": "TRADE",
          "url": "https://docs.chain.link/ccip/directory/mainnet/token/TRADE",
          "iconUrl": "https://d2f70xi62kby8n.cloudfront.net/tokens/trade.webp?auto=compress%2Cformat"
        },
        {
          "assetName": "Usagi",
          "baseAsset": "USAGI",
          "url": "https://docs.chain.link/ccip/directory/mainnet/token/USAGI",
          "iconUrl": "https://d2f70xi62kby8n.cloudfront.net/tokens/usagi.webp?auto=compress%2Cformat"
        },
        {
          "assetName": "ZeUSD",
          "baseAsset": "ZeUSD",
          "url": "https://docs.chain.link/ccip/directory/mainnet/token/ZeUSD",
          "iconUrl": "https://d2f70xi62kby8n.cloudfront.net/tokens/zeusd.webp?auto=compress%2Cformat"
        },
        {
          "assetName": "brBTC",
          "baseAsset": "brBTC",
          "url": "https://docs.chain.link/ccip/directory/mainnet/token/brBTC",
          "iconUrl": "https://d2f70xi62kby8n.cloudfront.net/tokens/brbtc.webp?auto=compress%2Cformat"
        },
        {
          "assetName": "Constellation RPL",
          "baseAsset": "xRPL",
          "url": "https://docs.chain.link/ccip/directory/mainnet/token/xRPL",
          "iconUrl": "https://d2f70xi62kby8n.cloudfront.net/tokens/xrpl.webp?auto=compress%2Cformat"
        },
        {
          "assetName": "Constellation ETH",
          "baseAsset": "xrETH",
          "url": "https://docs.chain.link/ccip/directory/mainnet/token/xrETH",
          "iconUrl": "https://d2f70xi62kby8n.cloudfront.net/tokens/xreth.webp?auto=compress%2Cformat"
        }
      ],
      "title": "Cross-chain token (CCT) standard: Added support for new tokens",
      "topic": "CCIP"
    },
    {
      "category": "integration",
      "date": "2025-05-11",
      "description": "New Data Streams available on all [supported networks](https://docs.chain.link/data-streams/crypto-streams):",
      "relatedNetworks": [
        "apechain",
        "arbitrum",
        "avalanche",
        "base",
        "berachain",
        "blast",
        "bnb-chain",
        "bob",
        "ethereum",
        "gnosis-chain",
        "gravity",
        "hashkey",
        "hyperliquid",
        "ink",
        "lens",
        "linea",
        "mantle",
        "opbnb",
        "optimism",
        "polygon",
        "ronin",
        "scroll",
        "shibarium",
        "soneium",
        "sonic",
        "solana",
        "taiko",
        "unichain",
        "worldchain",
        "zksync"
      ],
      "relatedTokens": [
        {
          "assetName": "Zeus Network ZBTC",
          "baseAsset": "ZBTC",
          "quoteAsset": "USD",
          "url": "https://data.chain.link/streams/zbtc-usd",
          "iconUrl": "https://d2f70xi62kby8n.cloudfront.net/tokens/zbtc.webp"
        }
      ],
      "title": "Added support to Data Streams",
      "topic": "Data Streams"
    },
    {
      "category": "integration",
      "date": "2025-05-11",
      "description": "New SmartData Feeds available:",
      "relatedNetworks": ["ethereum", "arbitrum"],
      "relatedTokens": [
        {
          "assetName": "Bitcoin (BTC)",
          "baseAsset": "xSolvBTC",
          "network": "ethereum",
          "productTypeCode": "PoR",
          "url": "https://data.chain.link/feeds/ethereum/mainnet/xsolvbtc-por",
          "iconUrl": "https://d2f70xi62kby8n.cloudfront.net/tokens/xsolvbtc.webp"
        },
        {
          "assetName": "M",
          "baseAsset": "MN",
          "network": "arbitrum",
          "productTypeCode": "NAV",
          "url": "https://data.chain.link/feeds/arbitrum/mainnet/m-nav-arbitrum",
          "iconUrl": "https://d2f70xi62kby8n.cloudfront.net/tokens/mn.webp"
        }
      ],
      "title": "Added support to SmartData",
      "topic": "SmartData"
    },
    {
      "category": "integration",
      "date": "2025-05-11",
      "description": "New Data Feeds available:",
      "relatedNetworks": ["arbitrum", "ethereum", "celo", "sonic", "polygon", "bnb-chain"],
      "relatedTokens": [
        {
          "assetName": "Berachain",
          "baseAsset": "BERA",
          "quoteAsset": "USD",
          "network": "arbitrum",
          "url": "https://data.chain.link/feeds/arbitrum/mainnet/bera-usd",
          "iconUrl": "https://d2f70xi62kby8n.cloudfront.net/tokens/bera.webp"
        },
        {
          "assetName": "Circle EUR",
          "baseAsset": "EURC",
          "quoteAsset": "USD",
          "network": "arbitrum",
          "url": "https://data.chain.link/feeds/arbitrum/mainnet/eurc-usd",
          "iconUrl": "https://d2f70xi62kby8n.cloudfront.net/tokens/eurc.webp"
        },
        {
          "assetName": "Core",
          "baseAsset": "CORE",
          "quoteAsset": "USD",
          "network": "arbitrum",
          "url": "https://data.chain.link/feeds/arbitrum/mainnet/core-usd",
          "iconUrl": "https://d2f70xi62kby8n.cloudfront.net/tokens/core.webp"
        },
        {
          "assetName": "Cronos",
          "baseAsset": "CRO",
          "quoteAsset": "USD",
          "network": "arbitrum",
          "url": "https://data.chain.link/feeds/arbitrum/mainnet/cro-usd",
          "iconUrl": "https://d2f70xi62kby8n.cloudfront.net/tokens/cro.webp"
        },
        {
          "assetName": "Dolomite",
          "baseAsset": "DOLO",
          "quoteAsset": "USD",
          "network": "arbitrum",
          "url": "https://data.chain.link/feeds/arbitrum/mainnet/dolo-usd",
          "iconUrl": "https://d2f70xi62kby8n.cloudfront.net/tokens/dolo.webp"
        },
        {
          "assetName": "Elixir deUSD",
          "baseAsset": "DEUSD",
          "quoteAsset": "USD",
          "network": "arbitrum",
          "url": "https://data.chain.link/feeds/arbitrum/mainnet/deusd-usd",
          "iconUrl": "https://d2f70xi62kby8n.cloudfront.net/tokens/deusd.webp"
        },
        {
          "assetName": "ether.fi",
          "baseAsset": "ETHFI",
          "quoteAsset": "USD",
          "network": "ethereum",
          "url": "https://data.chain.link/feeds/ethereum/mainnet/ethfi-usd",
          "iconUrl": "https://d2f70xi62kby8n.cloudfront.net/tokens/ethfi.webp"
        },
        {
          "assetName": "Falcon USD",
          "baseAsset": "USDf",
          "quoteAsset": "USD",
          "network": "ethereum",
          "url": "https://data.chain.link/feeds/ethereum/mainnet/usdf-usd",
          "iconUrl": "https://d2f70xi62kby8n.cloudfront.net/tokens/usdf.webp"
        },
        {
          "assetName": "Frax USD",
          "baseAsset": "FRXUSD",
          "quoteAsset": "USD",
          "network": "arbitrum",
          "url": "https://data.chain.link/feeds/arbitrum/mainnet/frxusd-usd",
          "iconUrl": "https://d2f70xi62kby8n.cloudfront.net/tokens/frxusd.webp"
        },
        {
          "assetName": "Grass",
          "baseAsset": "GRASS",
          "quoteAsset": "USD",
          "network": "arbitrum",
          "url": "https://data.chain.link/feeds/arbitrum/mainnet/grass-usd",
          "iconUrl": "https://d2f70xi62kby8n.cloudfront.net/tokens/grass.webp"
        },
        {
          "assetName": "Hey Anon",
          "baseAsset": "ANON",
          "quoteAsset": "USD",
          "network": "arbitrum",
          "url": "https://data.chain.link/feeds/arbitrum/mainnet/anon-usd",
          "iconUrl": "https://d2f70xi62kby8n.cloudfront.net/tokens/anon.webp"
        },
        {
          "assetName": "Hyperliquid",
          "baseAsset": "HYPE",
          "quoteAsset": "USD",
          "network": "arbitrum",
          "url": "https://data.chain.link/feeds/arbitrum/mainnet/hype-usd",
          "iconUrl": "https://d2f70xi62kby8n.cloudfront.net/tokens/hype.webp"
        },
        {
          "assetName": "Nigerian Naira",
          "baseAsset": "NGN",
          "quoteAsset": "USD",
          "network": "celo",
          "url": "https://data.chain.link/feeds/celo/mainnet/ngn-usd-fx",
          "iconUrl": "https://d2f70xi62kby8n.cloudfront.net/tokens/ngn.webp"
        },
        {
          "assetName": "Plume",
          "baseAsset": "PLUME",
          "quoteAsset": "USD",
          "network": "arbitrum",
          "url": "https://data.chain.link/feeds/arbitrum/mainnet/plume-usd",
          "iconUrl": "https://d2f70xi62kby8n.cloudfront.net/tokens/plume.webp"
        },
        {
          "assetName": "Resolv USR",
          "baseAsset": "USR",
          "quoteAsset": "USD",
          "network": "arbitrum",
          "url": "https://data.chain.link/feeds/arbitrum/mainnet/usr-usd",
          "iconUrl": "https://d2f70xi62kby8n.cloudfront.net/tokens/usr.webp"
        },
        {
          "assetName": "Shadow Exchange",
          "baseAsset": "SHADOW",
          "quoteAsset": "USD",
          "network": "sonic",
          "url": "https://data.chain.link/feeds/sonic/sonic/shadow-usd",
          "iconUrl": "https://d2f70xi62kby8n.cloudfront.net/tokens/shadow.webp"
        },
        {
          "assetName": "Space and Time",
          "baseAsset": "SXT",
          "quoteAsset": "USD",
          "network": "ethereum",
          "url": "https://data.chain.link/feeds/ethereum/mainnet/sxt-usd",
          "iconUrl": "https://d2f70xi62kby8n.cloudfront.net/tokens/sxt.webp"
        },
        {
          "assetName": "Staked Frax USD",
          "baseAsset": "sfrxUSD",
          "quoteAsset": "USD",
          "network": "sonic",
          "url": "https://data.chain.link/feeds/sonic/sonic/sfrxusd-usd",
          "iconUrl": "https://d2f70xi62kby8n.cloudfront.net/tokens/sfrxusd.webp"
        },
        {
          "assetName": "Tezos",
          "baseAsset": "XTZ",
          "quoteAsset": "USD",
          "network": "arbitrum",
          "url": "https://data.chain.link/feeds/arbitrum/mainnet/xtz-usd",
          "iconUrl": "https://d2f70xi62kby8n.cloudfront.net/tokens/xtz.webp"
        },
        {
          "assetName": "TruFin Staked MATIC",
          "baseAsset": "TRUMATIC",
          "quoteAsset": "MATIC",
          "network": "polygon",
          "url": "https://data.chain.link/feeds/polygon/mainnet/trumatic-matic-exchange-rate",
          "iconUrl": "https://d2f70xi62kby8n.cloudfront.net/tokens/trumatic.webp"
        },
        {
          "assetName": "USDS",
          "baseAsset": "USDS",
          "quoteAsset": "USD",
          "network": "arbitrum",
          "url": "https://data.chain.link/feeds/arbitrum/mainnet/usds-usd",
          "iconUrl": "https://d2f70xi62kby8n.cloudfront.net/tokens/usds.webp"
        },
        {
          "assetName": "World Liberty Financial USD",
          "baseAsset": "USD1",
          "quoteAsset": "USD",
          "network": "bnb-chain",
          "url": "https://data.chain.link/feeds/bsc/mainnet/usd1-usd",
          "iconUrl": "https://d2f70xi62kby8n.cloudfront.net/tokens/usd1.webp"
        }
      ],
      "title": "Added support to Data Feeds",
      "topic": "Data Feeds"
    },
    {
      "category": "release",
      "date": "2025-05-09",
      "description": "This release introduces major improvements to session flexibility, authorization flows, and multi-network deployments. Add or deploy a new token today via [Token Manager](https://tokenmanager.chain.link/).",
      "title": "Token Manager Updates",
      "topic": "General"
    },
    {
      "category": "integration",
      "date": "2025-05-08",
      "description": "Chainlink Data Feeds is available on Monad Testnet. View the available price feed information on the [Price Feed Addresses](https://docs.chain.link/data-feeds/price-feeds/addresses?network=monad&page=1) page.",
      "relatedNetworks": ["monad"],
      "title": "Data Feeds on Monad Testnet",
      "topic": "Data Feeds"
    },
    {
      "category": "integration",
      "date": "2025-05-07",
      "description": "Chainlink VRF 2.5 is available on Ronin Mainnet and Ronin Saigon Testnet. Visit the [Supported Networks](https://docs.chain.link/vrf/v2-5/supported-networks#ronin) page for more information.",
      "relatedNetworks": ["ronin"],
      "title": "VRF 2.5 on Ronin",
      "topic": "VRF"
    },
    {
      "category": "integration",
      "date": "2025-05-07",
      "description": "Chainlink Data Streams is available for new blockchains:\n\n- Polygon Mainnet\n- Polygon Amoy Testnet\n- Gravity Alpha Mainnet\n- Gravity Alpha Testnet Sepolia\n\nThe verifier proxy addresses and stream IDs are available on the [Stream Addresses](https://docs.chain.link/data-streams/crypto-streams) page.",
      "relatedNetworks": ["polygon", "gravity"],
      "title": "Data Streams Expands to New Blockchains",
      "topic": "Data Streams"
    },
    {
      "category": "integration",
      "date": "2025-05-06",
      "description": "Chainlink CCIP expands support to new blockchains:",
      "newNetworks": [
        {
          "displayName": "Rootstock Testnet",
          "network": "rootstock",
          "url": "https://docs.chain.link/ccip/directory/testnet/chain/bitcoin-testnet-rootstock"
        },
        {
          "displayName": "Superseed Mainnet",
          "network": "superseed",
          "url": "https://docs.chain.link/ccip/directory/mainnet/chain/superseed-mainnet"
        },
        {
          "displayName": "Taiko Alethia",
          "network": "taiko",
          "url": "https://docs.chain.link/ccip/directory/mainnet/chain/ethereum-mainnet-taiko-1"
        },
        {
          "displayName": "Zora Mainnet",
          "network": "zora",
          "url": "https://docs.chain.link/ccip/directory/mainnet/chain/zora-mainnet"
        }
      ],
      "relatedNetworks": ["rootstock", "superseed", "taiko", "zora"],
      "title": "CCIP on new blockchains",
      "topic": "CCIP"
    },
    {
      "category": "release",
      "date": "2025-05-05",
      "description": "Chainlink Node v2.23.0 is now available. See the [Release Notes](https://github.com/smartcontractkit/chainlink/releases/tag/v2.23.0) for details.",
      "title": "Chainlink Node v2.23.0",
      "topic": "Nodes"
    },
    {
      "category": "integration",
      "date": "2025-05-04",
      "description": "New Data Streams available on all [supported networks](https://docs.chain.link/data-streams/crypto-streams):",
      "relatedNetworks": [
        "apechain",
        "arbitrum",
        "avalanche",
        "base",
        "berachain",
        "blast",
        "bnb-chain",
        "bob",
        "ethereum",
        "gnosis-chain",
        "hashkey",
        "hyperliquid",
        "ink",
        "lens",
        "linea",
        "mantle",
        "opbnb",
        "optimism",
        "ronin",
        "scroll",
        "shibarium",
        "soneium",
        "sonic",
        "solana",
        "taiko",
        "unichain",
        "worldchain",
        "zksync"
      ],
      "relatedTokens": [
        {
          "assetName": "Dolomite",
          "baseAsset": "DOLO",
          "quoteAsset": "USD",
          "url": "https://data.chain.link/streams/dolo-usd",
          "iconUrl": "https://d2f70xi62kby8n.cloudfront.net/tokens/dolo.webp"
        }
      ],
      "title": "Added support to Data Streams",
      "topic": "Data Streams"
    },
    {
      "category": "integration",
      "date": "2025-04-29",
      "description": "Chainlink CCIP expands support to new blockchains:",
      "newNetworks": [
        {
          "displayName": "Plume Mainnet",
          "network": "plume",
          "url": "https://docs.chain.link/ccip/directory/mainnet/chain/plume-mainnet"
        },
        {
          "displayName": "Plume Testnet",
          "network": "plume",
          "url": "https://docs.chain.link/ccip/directory/testnet/chain/plume-testnet-sepolia"
        },
        {
          "displayName": "Taiko Hekla Testnet",
          "network": "taiko",
          "url": "https://docs.chain.link/ccip/directory/testnet/chain/ethereum-testnet-holesky-taiko-1"
        }
      ],
      "relatedNetworks": ["plume", "taiko"],
      "title": "CCIP on new blockchains",
      "topic": "CCIP"
    },
    {
      "category": "integration",
      "date": "2025-04-28",
      "description": "Chainlink CCIP expands support to new blockchains:",
      "newNetworks": [
        {
          "displayName": "Abstract Mainnet",
          "network": "abstract",
          "url": "https://docs.chain.link/ccip/directory/mainnet/chain/abstract-mainnet"
        },
        {
          "displayName": "Lisk Mainnet",
          "network": "lisk",
          "url": "https://docs.chain.link/ccip/directory/mainnet/chain/lisk-mainnet"
        },
        {
          "displayName": "Metal L2 Mainnet",
          "network": "metal",
          "url": "https://docs.chain.link/ccip/directory/mainnet/chain/metal-mainnet"
        },
        {
          "displayName": "Mint Mainnet",
          "network": "mint",
          "url": "https://docs.chain.link/ccip/directory/mainnet/chain/mint-mainnet"
        }
      ],
      "relatedNetworks": ["abstract", "lisk", "metal", "mint"],
      "title": "CCIP on new blockchains",
      "topic": "CCIP"
    },
    {
      "category": "integration",
      "date": "2025-04-27",
      "description": "Newly supported tokens: ANIMA, APRS, ASTR, AXS, BANANA, DOLO, IXT, LUA, LUAUSD, PIXEL, SKYA, SLP, STBU, WHY, YGG, pufETH",
      "relatedTokens": [
        {
          "assetName": "Anima",
          "baseAsset": "ANIMA",
          "url": "https://docs.chain.link/ccip/directory/mainnet/token/ANIMA",
          "iconUrl": "https://d2f70xi62kby8n.cloudfront.net/tokens/anima.webp?auto=compress%2Cformat"
        },
        {
          "assetName": "Aperios",
          "baseAsset": "APRS",
          "url": "https://docs.chain.link/ccip/directory/mainnet/token/APRS",
          "iconUrl": "https://d2f70xi62kby8n.cloudfront.net/tokens/aprs.webp?auto=compress%2Cformat"
        },
        {
          "assetName": "Astar Token",
          "baseAsset": "ASTR",
          "url": "https://docs.chain.link/ccip/directory/mainnet/token/ASTR",
          "iconUrl": "https://d2f70xi62kby8n.cloudfront.net/tokens/astr.webp?auto=compress%2Cformat"
        },
        {
          "assetName": "Axie Infinity Shard",
          "baseAsset": "AXS",
          "url": "https://docs.chain.link/ccip/directory/mainnet/token/AXS",
          "iconUrl": "https://d2f70xi62kby8n.cloudfront.net/tokens/axs.webp?auto=compress%2Cformat"
        },
        {
          "assetName": "Banana",
          "baseAsset": "BANANA",
          "url": "https://docs.chain.link/ccip/directory/mainnet/token/BANANA",
          "iconUrl": "https://d2f70xi62kby8n.cloudfront.net/tokens/banana.webp?auto=compress%2Cformat"
        },
        {
          "assetName": "Dolomite",
          "baseAsset": "DOLO",
          "url": "https://docs.chain.link/ccip/directory/mainnet/token/DOLO",
          "iconUrl": "https://d2f70xi62kby8n.cloudfront.net/tokens/dolo.webp?auto=compress%2Cformat"
        },
        {
          "assetName": "PlanetIX",
          "baseAsset": "IXT",
          "url": "https://docs.chain.link/ccip/directory/mainnet/token/IXT",
          "iconUrl": "https://d2f70xi62kby8n.cloudfront.net/tokens/ixt.webp?auto=compress%2Cformat"
        },
        {
          "assetName": "Lumi Finance Token",
          "baseAsset": "LUA",
          "url": "https://docs.chain.link/ccip/directory/mainnet/token/LUA",
          "iconUrl": "https://d2f70xi62kby8n.cloudfront.net/tokens/lua.webp?auto=compress%2Cformat"
        },
        {
          "assetName": "Lumi Finance USD",
          "baseAsset": "LUAUSD",
          "url": "https://docs.chain.link/ccip/directory/mainnet/token/LUAUSD",
          "iconUrl": "https://d2f70xi62kby8n.cloudfront.net/tokens/luausd.webp?auto=compress%2Cformat"
        },
        {
          "assetName": "PIXEL",
          "baseAsset": "PIXEL",
          "url": "https://docs.chain.link/ccip/directory/mainnet/token/PIXEL",
          "iconUrl": "https://d2f70xi62kby8n.cloudfront.net/tokens/pixel.webp?auto=compress%2Cformat"
        },
        {
          "assetName": "Sekuya",
          "baseAsset": "SKYA",
          "url": "https://docs.chain.link/ccip/directory/mainnet/token/SKYA",
          "iconUrl": "https://d2f70xi62kby8n.cloudfront.net/tokens/skya.webp?auto=compress%2Cformat"
        },
        {
          "assetName": "Smooth Love Potion",
          "baseAsset": "SLP",
          "url": "https://docs.chain.link/ccip/directory/mainnet/token/SLP",
          "iconUrl": "https://d2f70xi62kby8n.cloudfront.net/tokens/slp.webp?auto=compress%2Cformat"
        },
        {
          "assetName": "Stobox Token v.3",
          "baseAsset": "STBU",
          "url": "https://docs.chain.link/ccip/directory/mainnet/token/STBU",
          "iconUrl": "https://d2f70xi62kby8n.cloudfront.net/tokens/stbu.webp?auto=compress%2Cformat"
        },
        {
          "assetName": "why",
          "baseAsset": "WHY",
          "url": "https://docs.chain.link/ccip/directory/mainnet/token/WHY",
          "iconUrl": "https://d2f70xi62kby8n.cloudfront.net/tokens/why.webp?auto=compress%2Cformat"
        },
        {
          "assetName": "Yield Guild Games Token",
          "baseAsset": "YGG",
          "url": "https://docs.chain.link/ccip/directory/mainnet/token/YGG",
          "iconUrl": "https://d2f70xi62kby8n.cloudfront.net/tokens/ygg.webp?auto=compress%2Cformat"
        },
        {
          "assetName": "pufETH",
          "baseAsset": "pufETH",
          "url": "https://docs.chain.link/ccip/directory/mainnet/token/pufETH",
          "iconUrl": "https://d2f70xi62kby8n.cloudfront.net/tokens/pufeth.webp?auto=compress%2Cformat"
        }
      ],
      "title": "Cross-chain token (CCT) standard: Added support for new tokens",
      "topic": "CCIP"
    },
    {
      "category": "integration",
      "date": "2025-04-27",
      "description": "New Data Streams available on all [supported networks](https://docs.chain.link/data-streams/crypto-streams):",
      "relatedNetworks": [
        "apechain",
        "arbitrum",
        "avalanche",
        "base",
        "berachain",
        "blast",
        "bnb-chain",
        "bob",
        "ethereum",
        "gnosis-chain",
        "hashkey",
        "hyperliquid",
        "ink",
        "lens",
        "linea",
        "mantle",
        "opbnb",
        "optimism",
        "ronin",
        "scroll",
        "shibarium",
        "soneium",
        "sonic",
        "solana",
        "taiko",
        "unichain",
        "worldchain",
        "zksync"
      ],
      "relatedTokens": [
        {
          "assetName": "ANIME",
          "baseAsset": "ANIME",
          "quoteAsset": "USD",
          "url": "https://data.chain.link/streams/anime-usd",
          "iconUrl": "https://d2f70xi62kby8n.cloudfront.net/tokens/anime.webp"
        },
        {
          "assetName": "Binance Staked SOL",
          "baseAsset": "BNSOL",
          "quoteAsset": "USD",
          "url": "https://data.chain.link/streams/bnsol-usd",
          "iconUrl": "https://d2f70xi62kby8n.cloudfront.net/tokens/bnsol.webp"
        },
        {
          "assetName": "BlazeStake Staked SOL",
          "baseAsset": "BSOL",
          "quoteAsset": "USD",
          "url": "https://data.chain.link/streams/bsol-usd",
          "iconUrl": "https://d2f70xi62kby8n.cloudfront.net/tokens/bsol.webp"
        },
        {
          "assetName": "frax",
          "baseAsset": "FRAX",
          "quoteAsset": "USD",
          "url": "https://data.chain.link/streams/frax-usd",
          "iconUrl": "https://d2f70xi62kby8n.cloudfront.net/tokens/frax.webp"
        },
        {
          "assetName": "Helius Staked SOL",
          "baseAsset": "HSOL",
          "quoteAsset": "USD",
          "url": "https://data.chain.link/streams/hsol-usd",
          "iconUrl": "https://d2f70xi62kby8n.cloudfront.net/tokens/hsol.webp"
        },
        {
          "assetName": "Jito Staked SOL",
          "baseAsset": "JITOSOL",
          "quoteAsset": "USD",
          "url": "https://data.chain.link/streams/jitosol-usd",
          "iconUrl": "https://d2f70xi62kby8n.cloudfront.net/tokens/jitosol.webp"
        },
        {
          "assetName": "Marinade Staked SOL",
          "baseAsset": "MSOL",
          "quoteAsset": "USD",
          "url": "https://data.chain.link/streams/msol-usd",
          "iconUrl": "https://d2f70xi62kby8n.cloudfront.net/tokens/msol.webp"
        },
        {
          "assetName": "metis",
          "baseAsset": "METIS",
          "quoteAsset": "USD",
          "url": "https://data.chain.link/streams/metis-usd",
          "iconUrl": "https://d2f70xi62kby8n.cloudfront.net/tokens/metis.webp"
        },
        {
          "assetName": "OMG Network",
          "baseAsset": "OMG",
          "quoteAsset": "USD",
          "url": "https://data.chain.link/streams/omg-usd",
          "iconUrl": "https://d2f70xi62kby8n.cloudfront.net/tokens/omg.webp"
        },
        {
          "assetName": "PayPal USD",
          "baseAsset": "PYUSD",
          "quoteAsset": "USD",
          "url": "https://data.chain.link/streams/pyusd-usd",
          "iconUrl": "https://d2f70xi62kby8n.cloudfront.net/tokens/pyusd.webp"
        },
        {
          "assetName": "Sanctum Inifnity",
          "baseAsset": "INF",
          "quoteAsset": "USD",
          "url": "https://data.chain.link/streams/inf-usd",
          "iconUrl": "https://d2f70xi62kby8n.cloudfront.net/tokens/inf.webp"
        },
        {
          "assetName": "Tether Gold",
          "baseAsset": "XAUT",
          "quoteAsset": "USD",
          "url": "https://data.chain.link/streams/xaut-usd",
          "iconUrl": "https://d2f70xi62kby8n.cloudfront.net/tokens/xaut.webp"
        },
        {
          "assetName": "The Vault Staked SOL",
          "baseAsset": "VSOL",
          "quoteAsset": "USD",
          "url": "https://data.chain.link/streams/vsol-usd",
          "iconUrl": "https://d2f70xi62kby8n.cloudfront.net/tokens/vsol.webp"
        },
        {
          "assetName": "XPR Network",
          "baseAsset": "XPR",
          "quoteAsset": "USD",
          "url": "https://data.chain.link/streams/xpr-usd",
          "iconUrl": "https://d2f70xi62kby8n.cloudfront.net/tokens/xpr.webp"
        }
      ],
      "title": "Added support to Data Streams",
      "topic": "Data Streams"
    },
    {
      "category": "integration",
      "date": "2025-04-27",
      "description": "New Data Feeds available:",
      "relatedNetworks": ["sonic"],
      "relatedTokens": [
        {
          "assetName": "beS / S Exchange Rate",
          "baseAsset": "beS",
          "quoteAsset": "S",
          "network": "sonic",
          "url": "https://data.chain.link/feeds/sonic/sonic/bes-s-exchange-rate",
          "iconUrl": "https://d2f70xi62kby8n.cloudfront.net/tokens/bes.webp"
        },
        {
          "assetName": "GHO",
          "baseAsset": "GHO",
          "quoteAsset": "USD",
          "network": "sonic",
          "url": "https://data.chain.link/feeds/sonic/sonic/gho-usd",
          "iconUrl": "https://d2f70xi62kby8n.cloudfront.net/tokens/gho.webp"
        },
        {
          "assetName": "Hey Anon",
          "baseAsset": "ANON",
          "quoteAsset": "USD",
          "network": "sonic",
          "url": "https://data.chain.link/feeds/sonic/sonic/anon-usd",
          "iconUrl": "https://d2f70xi62kby8n.cloudfront.net/tokens/anon.webp"
        },
        {
          "assetName": "OpenUSDT",
          "baseAsset": "oUSDT",
          "quoteAsset": "USD",
          "network": "sonic",
          "url": "https://data.chain.link/feeds/sonic/sonic/ousdt-usd",
          "iconUrl": "https://d2f70xi62kby8n.cloudfront.net/tokens/ousdt.webp"
        },
        {
          "assetName": "Sonic ETH",
          "baseAsset": "scETH",
          "quoteAsset": "USD",
          "network": "sonic",
          "url": "https://data.chain.link/feeds/sonic/sonic/sceth-usd",
          "iconUrl": "https://d2f70xi62kby8n.cloudfront.net/tokens/sceth.webp"
        },
        {
          "assetName": "Staked Sonic",
          "baseAsset": "stS",
          "quoteAsset": "USD",
          "network": "sonic",
          "url": "https://data.chain.link/feeds/sonic/sonic/sts-usd",
          "iconUrl": "https://d2f70xi62kby8n.cloudfront.net/tokens/sts.webp"
        },
        {
          "assetName": "stS / S Exchange Rate",
          "baseAsset": "stS",
          "quoteAsset": "S",
          "network": "sonic",
          "url": "https://data.chain.link/feeds/sonic/sonic/sts-s-exchange-rate",
          "iconUrl": "https://d2f70xi62kby8n.cloudfront.net/tokens/sts.webp"
        },
        {
          "assetName": "wanS / anS Exchange Rate",
          "baseAsset": "wanS",
          "quoteAsset": "anS",
          "network": "sonic",
          "url": "https://data.chain.link/feeds/sonic/sonic/wans-ans-exchange-rate",
          "iconUrl": "https://d2f70xi62kby8n.cloudfront.net/tokens/wans.webp"
        },
        {
          "assetName": "wOS / OS Exchange Rate",
          "baseAsset": "wOS",
          "quoteAsset": "OS",
          "network": "sonic",
          "url": "https://data.chain.link/feeds/sonic/sonic/wos-os-exchange-rate",
          "iconUrl": "https://d2f70xi62kby8n.cloudfront.net/tokens/wos.webp"
        },
        {
          "assetName": "Wrapped Bitcoin",
          "baseAsset": "WBTC",
          "quoteAsset": "USD",
          "network": "sonic",
          "url": "https://data.chain.link/feeds/sonic/sonic/wbtc-usd",
          "iconUrl": "https://d2f70xi62kby8n.cloudfront.net/tokens/wbtc.webp"
        },
        {
          "assetName": "yUSD / USD Exchange Rate",
          "baseAsset": "yUSD",
          "quoteAsset": "USD",
          "network": "sonic",
          "url": "https://data.chain.link/feeds/sonic/sonic/yusd-usd-exchange-rate",
          "iconUrl": "https://d2f70xi62kby8n.cloudfront.net/tokens/yusd.webp"
        }
      ],
      "title": "Added support to Data Feeds",
      "topic": "Data Feeds"
    },
    {
      "category": "integration",
      "date": "2025-04-25",
      "description": "Chainlink CCIP expands support to new blockchains:",
      "newNetworks": [
        {
          "displayName": "Abstract Sepolia",
          "network": "abstract",
          "url": "https://docs.chain.link/ccip/directory/testnet/chain/abstract-testnet"
        },
        {
          "displayName": "Hemi Mainnet",
          "network": "hemi",
          "url": "https://docs.chain.link/ccip/directory/mainnet/chain/hemi-mainnet"
        },
        {
          "displayName": "Lisk Sepolia",
          "network": "lisk",
          "url": "https://docs.chain.link/ccip/directory/testnet/chain/ethereum-testnet-sepolia-lisk-1"
        },
        {
          "displayName": "Metal L2 Testnet",
          "network": "metal",
          "url": "https://docs.chain.link/ccip/directory/testnet/chain/metal-testnet"
        },
        {
          "displayName": "Mint Sepolia",
          "network": "mint",
          "url": "https://docs.chain.link/ccip/directory/testnet/chain/mint-testnet"
        },
        {
          "displayName": "Superseed Sepolia",
          "network": "superseed",
          "url": "https://docs.chain.link/ccip/directory/testnet/chain/superseed-testnet"
        },
        {
          "displayName": "Zora Sepolia",
          "network": "zora",
          "url": "https://docs.chain.link/ccip/directory/testnet/chain/zora-testnet"
        }
      ],
      "relatedNetworks": ["abstract", "hemi", "lisk", "metal", "mint", "superseed", "zora"],
      "title": "CCIP on new blockchains",
      "topic": "CCIP"
    },
    {
      "category": "integration",
      "date": "2025-04-20",
      "description": "New Data Streams available on all [supported networks](https://docs.chain.link/data-streams/crypto-streams):",
      "relatedNetworks": [
        "apechain",
        "arbitrum",
        "avalanche",
        "base",
        "berachain",
        "blast",
        "bnb-chain",
        "bob",
        "ethereum",
        "gnosis-chain",
        "hashkey",
        "hyperliquid",
        "ink",
        "lens",
        "linea",
        "mantle",
        "opbnb",
        "optimism",
        "ronin",
        "scroll",
        "shibarium",
        "soneium",
        "sonic",
        "solana",
        "taiko",
        "unichain",
        "worldchain",
        "zksync"
      ],
      "relatedTokens": [
        {
          "assetName": "Australian Dollar",
          "baseAsset": "AUD",
          "quoteAsset": "USD",
          "url": "https://data.chain.link/streams/aud-usd",
          "iconUrl": "https://d2f70xi62kby8n.cloudfront.net/tokens/aud.webp"
        },
        {
          "assetName": "Euro",
          "baseAsset": "EUR",
          "quoteAsset": "USD",
          "url": "https://data.chain.link/streams/eur-usd",
          "iconUrl": "https://d2f70xi62kby8n.cloudfront.net/tokens/eur.webp"
        },
        {
          "assetName": "Gold",
          "baseAsset": "XAU",
          "quoteAsset": "USD",
          "url": "https://data.chain.link/streams/xau-usd",
          "iconUrl": "https://d2f70xi62kby8n.cloudfront.net/tokens/xau.webp"
        },
        {
          "assetName": "Pound Sterling",
          "baseAsset": "GBP",
          "quoteAsset": "USD",
          "url": "https://data.chain.link/streams/gbp-usd",
          "iconUrl": "https://d2f70xi62kby8n.cloudfront.net/tokens/gbp.webp"
        },
        {
          "assetName": "Silver",
          "baseAsset": "XAG",
          "quoteAsset": "USD",
          "url": "https://data.chain.link/streams/xag-usd",
          "iconUrl": "https://d2f70xi62kby8n.cloudfront.net/tokens/xag.webp"
        },
        {
          "assetName": "USD",
          "baseAsset": "USD",
          "quoteAsset": "JPY",
          "url": "https://data.chain.link/streams/usd-jpy",
          "iconUrl": "https://d2f70xi62kby8n.cloudfront.net/tokens/usd.webp"
        },
        {
          "assetName": "USD",
          "baseAsset": "USD",
          "quoteAsset": "CHF",
          "url": "https://data.chain.link/streams/usd-chf",
          "iconUrl": "https://d2f70xi62kby8n.cloudfront.net/tokens/usd.webp"
        },
        {
          "assetName": "USD",
          "baseAsset": "USD",
          "quoteAsset": "CAD",
          "url": "https://data.chain.link/streams/usd-cad",
          "iconUrl": "https://d2f70xi62kby8n.cloudfront.net/tokens/usd.webp"
        },
        {
          "assetName": "USD",
          "baseAsset": "USD",
          "quoteAsset": "CNH",
          "url": "https://data.chain.link/streams/usd-cnh",
          "iconUrl": "https://d2f70xi62kby8n.cloudfront.net/tokens/usd.webp"
        }
      ],
      "title": "Added support to Data Streams",
      "topic": "Data Streams"
    },
    {
      "category": "integration",
      "date": "2025-04-20",
      "description": "New Data Feeds available:",
      "relatedNetworks": ["ethereum", "base"],
      "relatedTokens": [
        {
          "assetName": "Resolv USR",
          "baseAsset": "USR",
          "quoteAsset": "USD",
          "network": "ethereum",
          "url": "https://data.chain.link/feeds/ethereum/mainnet/usr-usd",
          "iconUrl": "https://d2f70xi62kby8n.cloudfront.net/tokens/usr.webp"
        },
        {
          "assetName": "Resolv USR",
          "baseAsset": "USR",
          "quoteAsset": "USD",
          "network": "base",
          "url": "https://data.chain.link/feeds/base/base/usr-usd",
          "iconUrl": "https://d2f70xi62kby8n.cloudfront.net/tokens/usr.webp"
        }
      ],
      "title": "Added support to Data Feeds",
      "topic": "Data Feeds"
    },
    {
      "category": "integration",
      "date": "2025-04-17",
      "description": "Chainlink Data Streams is available on Gnosis. The verifier proxy addresses and stream IDs are available on the [Stream Addresses](https://docs.chain.link/data-streams/crypto-streams) page.",
      "relatedNetworks": ["gnosis-chain"],
      "title": "Data Streams on Gnosis",
      "topic": "Data Streams"
    },
    {
      "category": "integration",
      "date": "2025-04-13",
      "description": "Newly supported tokens: MYST, xSolvBTC",
      "relatedTokens": [
        {
          "assetName": "MyStandard",
          "baseAsset": "MYST",
          "url": "https://docs.chain.link/ccip/directory/mainnet/token/MYST",
          "iconUrl": "https://d2f70xi62kby8n.cloudfront.net/tokens/myst.webp?auto=compress%2Cformat"
        },
        {
          "assetName": "SolvBTC Babylon",
          "baseAsset": "xSolvBTC",
          "url": "https://docs.chain.link/ccip/directory/mainnet/token/xSolvBTC",
          "iconUrl": "https://d2f70xi62kby8n.cloudfront.net/tokens/xsolvbtc.webp?auto=compress%2Cformat"
        }
      ],
      "title": "Cross-chain token (CCT) standard: Added support for new tokens",
      "topic": "CCIP"
    },
    {
      "category": "integration",
      "date": "2025-04-13",
      "description": "New Data Streams available on all [supported networks](https://docs.chain.link/data-streams/crypto-streams):",
      "relatedNetworks": [
        "apechain",
        "arbitrum",
        "avalanche",
        "base",
        "berachain",
        "blast",
        "bnb-chain",
        "bob",
        "ethereum",
        "hashkey",
        "hyperliquid",
        "ink",
        "lens",
        "linea",
        "mantle",
        "opbnb",
        "optimism",
        "ronin",
        "scroll",
        "shibarium",
        "soneium",
        "sonic",
        "solana",
        "taiko",
        "unichain",
        "worldchain",
        "zksync"
      ],
      "relatedTokens": [
        {
          "assetName": "Bitcoin SV",
          "baseAsset": "BSV",
          "quoteAsset": "USD",
          "url": "https://data.chain.link/streams/bsv-usd",
          "iconUrl": "https://d2f70xi62kby8n.cloudfront.net/tokens/bsv.webp"
        },
        {
          "assetName": "Coinbase Wrapped BTC",
          "baseAsset": "cbBTC",
          "quoteAsset": "USD",
          "url": "https://data.chain.link/streams/cbbtc-usd",
          "iconUrl": "https://d2f70xi62kby8n.cloudfront.net/tokens/cbbtc.webp"
        },
        {
          "assetName": "Creditcoin",
          "baseAsset": "CTC",
          "quoteAsset": "USD",
          "url": "https://data.chain.link/streams/ctc-usd",
          "iconUrl": "https://d2f70xi62kby8n.cloudfront.net/tokens/ctc.webp"
        },
        {
          "assetName": "Ethena Staked USDE",
          "baseAsset": "SUSDE",
          "quoteAsset": "USD",
          "url": "https://data.chain.link/streams/susde-usd",
          "iconUrl": "https://d2f70xi62kby8n.cloudfront.net/tokens/susde.webp"
        },
        {
          "assetName": "Ethena USDe",
          "baseAsset": "USDe",
          "quoteAsset": "USD",
          "url": "https://data.chain.link/streams/usde-usd",
          "iconUrl": "https://d2f70xi62kby8n.cloudfront.net/tokens/usde.webp"
        },
        {
          "assetName": "First Digital USD",
          "baseAsset": "FDUSD",
          "quoteAsset": "USD",
          "url": "https://data.chain.link/streams/fdusd-usd",
          "iconUrl": "https://d2f70xi62kby8n.cloudfront.net/tokens/fdusd.webp"
        },
        {
          "assetName": "GHO",
          "baseAsset": "GHO",
          "quoteAsset": "USD",
          "url": "https://data.chain.link/streams/gho-usd",
          "iconUrl": "https://d2f70xi62kby8n.cloudfront.net/tokens/gho.webp"
        },
        {
          "assetName": "Grass",
          "baseAsset": "GRASS",
          "quoteAsset": "USD",
          "url": "https://data.chain.link/streams/grass-usd",
          "iconUrl": "https://d2f70xi62kby8n.cloudfront.net/tokens/grass.webp"
        },
        {
          "assetName": "JasmyCoin",
          "baseAsset": "JASMY",
          "quoteAsset": "USD",
          "url": "https://data.chain.link/streams/jasmy-usd",
          "iconUrl": "https://d2f70xi62kby8n.cloudfront.net/tokens/jasmy.webp"
        },
        {
          "assetName": "Jupiter Perpetuals LP token",
          "baseAsset": "JLP",
          "quoteAsset": "USD",
          "url": "https://data.chain.link/streams/jlp-usd",
          "iconUrl": "https://d2f70xi62kby8n.cloudfront.net/tokens/jlp.webp"
        },
        {
          "assetName": "Jupiter Staked SOL",
          "baseAsset": "JUPSOL",
          "quoteAsset": "USD",
          "url": "https://data.chain.link/streams/jupsol-usd",
          "iconUrl": "https://d2f70xi62kby8n.cloudfront.net/tokens/jupsol.webp"
        },
        {
          "assetName": "KuCoin",
          "baseAsset": "KCS",
          "quoteAsset": "USD",
          "url": "https://data.chain.link/streams/kcs-usd",
          "iconUrl": "https://d2f70xi62kby8n.cloudfront.net/tokens/kcs.webp"
        },
        {
          "assetName": "Kudai",
          "baseAsset": "KUDAI",
          "quoteAsset": "USD",
          "url": "https://data.chain.link/streams/kudai-usd",
          "iconUrl": "https://d2f70xi62kby8n.cloudfront.net/tokens/kudai.webp"
        },
        {
          "assetName": "Liquity USD",
          "baseAsset": "LUSD",
          "quoteAsset": "USD",
          "url": "https://data.chain.link/streams/lusd-usd",
          "iconUrl": "https://d2f70xi62kby8n.cloudfront.net/tokens/lusd.webp"
        },
        {
          "assetName": "Livepeer",
          "baseAsset": "LPT",
          "quoteAsset": "USD",
          "url": "https://data.chain.link/streams/lpt-usd",
          "iconUrl": "https://d2f70xi62kby8n.cloudfront.net/tokens/lpt.webp"
        },
        {
          "assetName": "LOMBARD STAKED BTC",
          "baseAsset": "LBTC",
          "quoteAsset": "USD",
          "url": "https://data.chain.link/streams/lbtc-usd",
          "iconUrl": "https://d2f70xi62kby8n.cloudfront.net/tokens/lbtc.webp"
        },
        {
          "assetName": "Loopring",
          "baseAsset": "LRC",
          "quoteAsset": "USD",
          "url": "https://data.chain.link/streams/lrc-usd",
          "iconUrl": "https://d2f70xi62kby8n.cloudfront.net/tokens/lrc.webp"
        },
        {
          "assetName": "Treasure (MAGIC)",
          "baseAsset": "MAGIC",
          "quoteAsset": "USD",
          "url": "https://data.chain.link/streams/magic-usd",
          "iconUrl": "https://d2f70xi62kby8n.cloudfront.net/tokens/magic.webp"
        },
        {
          "assetName": "Mantle",
          "baseAsset": "MNT",
          "quoteAsset": "USD",
          "url": "https://data.chain.link/streams/mnt-usd",
          "iconUrl": "https://d2f70xi62kby8n.cloudfront.net/tokens/mnt.webp"
        },
        {
          "assetName": "Mask Network",
          "baseAsset": "MASK",
          "quoteAsset": "USD",
          "url": "https://data.chain.link/streams/mask-usd",
          "iconUrl": "https://d2f70xi62kby8n.cloudfront.net/tokens/mask.webp"
        },
        {
          "assetName": "Monero",
          "baseAsset": "XMR",
          "quoteAsset": "USD",
          "url": "https://data.chain.link/streams/xmr-usd",
          "iconUrl": "https://d2f70xi62kby8n.cloudfront.net/tokens/xmr.webp"
        },
        {
          "assetName": "Neo",
          "baseAsset": "NEO",
          "quoteAsset": "USD",
          "url": "https://data.chain.link/streams/neo-usd",
          "iconUrl": "https://d2f70xi62kby8n.cloudfront.net/tokens/neo.webp"
        },
        {
          "assetName": "Pi Network",
          "baseAsset": "PI",
          "quoteAsset": "USD",
          "url": "https://data.chain.link/streams/pi-usd",
          "iconUrl": "https://d2f70xi62kby8n.cloudfront.net/tokens/pi.webp"
        },
        {
          "assetName": "Ravencoin",
          "baseAsset": "RVN",
          "quoteAsset": "USD",
          "url": "https://data.chain.link/streams/rvn-usd",
          "iconUrl": "https://d2f70xi62kby8n.cloudfront.net/tokens/rvn.webp"
        },
        {
          "assetName": "Renzo Restaked ETH",
          "baseAsset": "ezETH",
          "quoteAsset": "USD",
          "url": "https://data.chain.link/streams/ezeth-usd",
          "iconUrl": "https://d2f70xi62kby8n.cloudfront.net/tokens/ezeth.webp"
        },
        {
          "assetName": "Safe",
          "baseAsset": "SAFE",
          "quoteAsset": "USD",
          "url": "https://data.chain.link/streams/safe-usd",
          "iconUrl": "https://d2f70xi62kby8n.cloudfront.net/tokens/safe.webp"
        },
        {
          "assetName": "Sky Dollar",
          "baseAsset": "USDS",
          "quoteAsset": "USD",
          "url": "https://data.chain.link/streams/usds-usd",
          "iconUrl": "https://d2f70xi62kby8n.cloudfront.net/tokens/usds.webp"
        },
        {
          "assetName": "SuperVerse",
          "baseAsset": "SUPER",
          "quoteAsset": "USD",
          "url": "https://data.chain.link/streams/super-usd",
          "iconUrl": "https://d2f70xi62kby8n.cloudfront.net/tokens/super.webp"
        },
        {
          "assetName": "tBTC",
          "baseAsset": "TBTC",
          "quoteAsset": "USD",
          "url": "https://data.chain.link/streams/tbtc-usd",
          "iconUrl": "https://d2f70xi62kby8n.cloudfront.net/tokens/tbtc.webp"
        },
        {
          "assetName": "Theta",
          "baseAsset": "THETA",
          "quoteAsset": "USD",
          "url": "https://data.chain.link/streams/theta-usd",
          "iconUrl": "https://d2f70xi62kby8n.cloudfront.net/tokens/theta.webp"
        },
        {
          "assetName": "Thorchain",
          "baseAsset": "RUNE",
          "quoteAsset": "USD",
          "url": "https://data.chain.link/streams/rune-usd",
          "iconUrl": "https://d2f70xi62kby8n.cloudfront.net/tokens/rune.webp"
        },
        {
          "assetName": "Wrapped Bitcoin",
          "baseAsset": "wBTC",
          "quoteAsset": "USD",
          "url": "https://data.chain.link/streams/wbtc-usd",
          "iconUrl": "https://d2f70xi62kby8n.cloudfront.net/tokens/wbtc.webp"
        },
        {
          "assetName": "Wrapped eETH",
          "baseAsset": "WEETH",
          "quoteAsset": "USD",
          "url": "https://data.chain.link/streams/weeth-usd",
          "iconUrl": "https://d2f70xi62kby8n.cloudfront.net/tokens/weeth.webp"
        },
        {
          "assetName": "Wrapped stETH",
          "baseAsset": "WSTETH",
          "quoteAsset": "USD",
          "url": "https://data.chain.link/streams/wsteth-usd",
          "iconUrl": "https://d2f70xi62kby8n.cloudfront.net/tokens/wsteth.webp"
        },
        {
          "assetName": "Yearn Finance",
          "baseAsset": "YFI",
          "quoteAsset": "USD",
          "url": "https://data.chain.link/streams/yfi-usd",
          "iconUrl": "https://d2f70xi62kby8n.cloudfront.net/tokens/yfi.webp"
        },
        {
          "assetName": "Zetachain",
          "baseAsset": "ZETA",
          "quoteAsset": "USD",
          "url": "https://data.chain.link/streams/zeta-usd",
          "iconUrl": "https://d2f70xi62kby8n.cloudfront.net/tokens/zeta.webp"
        }
      ],
      "title": "Added support to Data Streams",
      "topic": "Data Streams"
    },
    {
      "category": "integration",
      "date": "2025-04-13",
      "description": "New SmartData Feeds available:",
      "relatedNetworks": ["base"],
      "relatedTokens": [
        {
          "assetName": "OpenEden OpenDollar",
          "baseAsset": "USDO",
          "network": "base",
          "productTypeCode": "PoR",
          "url": "https://data.chain.link/feeds/base/base/usdo-por",
          "iconUrl": "https://d2f70xi62kby8n.cloudfront.net/tokens/usdo.webp"
        }
      ],
      "title": "Added support to SmartData",
      "topic": "SmartData"
    },
    {
      "category": "integration",
      "date": "2025-04-13",
      "description": "New Data Feeds available:",
      "relatedNetworks": ["celo", "tron"],
      "relatedTokens": [
        {
          "assetName": "Japanese Yen",
          "baseAsset": "JPY",
          "quoteAsset": "USD",
          "network": "celo",
          "url": "https://data.chain.link/feeds/celo/mainnet/jpy-usd-fx",
          "iconUrl": "https://d2f70xi62kby8n.cloudfront.net/tokens/jpy.webp"
        },
        {
          "assetName": "Staked TRX",
          "baseAsset": "STRX",
          "quoteAsset": "TRX",
          "network": "tron",
          "url": "https://docs.chain.link/data-feeds/price-feeds/addresses?page=1&network=tron&search=strx",
          "iconUrl": "https://d2f70xi62kby8n.cloudfront.net/tokens/strx.webp"
        }
      ],
      "title": "Added support to Data Feeds",
      "topic": "Data Feeds"
    },
    {
      "category": "integration",
      "date": "2025-04-11",
      "description": "Chainlink CCIP expands support to MegaEth Testnet:",
      "newNetworks": [
        {
          "displayName": "MegaEth Testnet",
          "network": "megaeth",
          "url": "https://docs.chain.link/ccip/directory/testnet/chain/megaeth-testnet"
        }
      ],
      "relatedNetworks": ["megaeth"],
      "title": "CCIP on MegaEth Testnet",
      "topic": "CCIP"
    },
    {
      "category": "integration",
      "date": "2025-04-10",
      "description": "Chainlink Data Streams is available for new blockchains:\n\n- Apechain Mainnet\n- Apechain Testnet\n- Taiko Alethia (Mainnet)\n- Taiko Hekla (Testnet)\n\nThe verifier proxy addresses and stream IDs are available on the [Stream Addresses](https://docs.chain.link/data-streams/crypto-streams) page.",
      "relatedNetworks": ["apechain", "taiko"],
      "title": "Data Streams Expands to New Blockchains",
      "topic": "Data Streams"
    },
    {
      "category": "integration",
      "date": "2025-04-06",
      "description": "New Data Feeds available:",
      "relatedNetworks": ["bnb-chain"],
      "relatedTokens": [
        {
          "assetName": "Ethena Staked USDe",
          "baseAsset": "SUSDE",
          "quoteAsset": "USDE",
          "network": "bnb-chain",
          "url": "https://data.chain.link/feeds/bsc/mainnet/susde-usde-exchange-rate",
          "iconUrl": "https://d2f70xi62kby8n.cloudfront.net/tokens/susde.webp"
        },
        {
          "assetName": "Ethena USDe",
          "baseAsset": "USDE",
          "quoteAsset": "USD",
          "network": "bnb-chain",
          "url": "https://data.chain.link/feeds/bsc/mainnet/usde-usd",
          "iconUrl": "https://d2f70xi62kby8n.cloudfront.net/tokens/usde.webp"
        }
      ],
      "title": "Added support to Data Feeds",
      "topic": "Data Feeds"
    },
    {
      "category": "integration",
      "date": "2025-04-04",
      "description": "Chainlink CCIP expands support to Lens Mainnet:",
      "newNetworks": [
        {
          "displayName": "Lens Mainnet",
          "network": "lens",
          "url": "https://docs.chain.link/ccip/directory/mainnet/chain/lens-mainnet"
        }
      ],
      "relatedNetworks": ["lens"],
      "title": "CCIP on Lens Mainnet",
      "topic": "CCIP"
    },
    {
      "category": "integration",
      "date": "2025-04-04",
      "description": "Chainlink Data Streams is available on Lens. The verifier proxy addresses and stream IDs are available on the [Stream Addresses](https://docs.chain.link/data-streams/crypto-streams) page.",
      "relatedNetworks": ["lens"],
      "title": "Data Streams on Lens",
      "topic": "Data Streams"
    },
    {
      "category": "integration",
      "date": "2025-04-01",
      "description": "New SmartData Feeds available:",
      "relatedNetworks": ["ethereum"],
      "relatedTokens": [
        {
          "assetName": "Bitcoin (BTC)",
          "baseAsset": "SolvBTC",
          "network": "ethereum",
          "productTypeCode": "PoR",
          "url": "https://data.chain.link/feeds/ethereum/mainnet/solvbtc-por",
          "iconUrl": "https://d2f70xi62kby8n.cloudfront.net/tokens/solvbtc.webp"
        }
      ],
      "title": "Added support to SmartData",
      "topic": "SmartData"
    },
    {
      "category": "integration",
      "date": "2025-04-01",
      "description": "Chainlink VRF 2.5 is available on Soneium Mainnet. Visit the [Supported Networks](https://docs.chain.link/vrf/v2-5/supported-networks#soneium-mainnet) page for more information.",
      "relatedNetworks": ["soneium"],
      "title": "VRF 2.5 on Soneium Mainnet",
      "topic": "VRF"
    },
    {
      "category": "integration",
      "date": "2025-04-01",
      "description": "Chainlink Functions is available on Soneium Mainnet. Visit the [Supported Networks](https://docs.chain.link/chainlink-functions/supported-networks#soneium) page for more information.",
      "relatedNetworks": ["soneium"],
      "title": "Functions on Soneium",
      "topic": "Functions"
    },
    {
      "category": "integration",
      "date": "2025-03-30",
      "description": "Newly supported tokens: NPC",
      "relatedTokens": [
        {
          "assetName": "Non-Playable Coin",
          "baseAsset": "NPC",
          "url": "https://docs.chain.link/ccip/directory/mainnet/token/NPC",
          "iconUrl": "https://d2f70xi62kby8n.cloudfront.net/tokens/npc.webp?auto=compress%2Cformat"
        }
      ],
      "title": "Cross-chain token (CCT) standard: Added support for new tokens",
      "topic": "CCIP"
    },
    {
      "category": "integration",
      "date": "2025-03-30",
      "description": "New Data Streams available on all [supported networks](https://docs.chain.link/data-streams/crypto-streams):",
      "relatedNetworks": [
        "arbitrum",
        "avalanche",
        "base",
        "berachain",
        "blast",
        "bnb-chain",
        "bob",
        "ethereum",
        "hashkey",
        "hyperliquid",
        "ink",
        "linea",
        "mantle",
        "opbnb",
        "optimism",
        "ronin",
        "scroll",
        "shibarium",
        "soneium",
        "sonic",
        "solana",
        "unichain",
        "worldchain",
        "zksync"
      ],
      "relatedTokens": [
        {
          "assetName": "Balancer",
          "baseAsset": "BAL",
          "quoteAsset": "USD",
          "url": "https://data.chain.link/streams/bal-usd",
          "iconUrl": "https://d2f70xi62kby8n.cloudfront.net/tokens/bal.webp"
        },
        {
          "assetName": "Beam",
          "baseAsset": "BEAM",
          "quoteAsset": "USD",
          "url": "https://data.chain.link/streams/beam-usd",
          "iconUrl": "https://d2f70xi62kby8n.cloudfront.net/tokens/beam.webp"
        },
        {
          "assetName": "Bitget Token",
          "baseAsset": "BGB",
          "quoteAsset": "USD",
          "url": "https://data.chain.link/streams/bgb-usd",
          "iconUrl": "https://d2f70xi62kby8n.cloudfront.net/tokens/bgb.webp"
        },
        {
          "assetName": "BitTorrent",
          "baseAsset": "BTT",
          "quoteAsset": "USD",
          "url": "https://data.chain.link/streams/btt-usd",
          "iconUrl": "https://d2f70xi62kby8n.cloudfront.net/tokens/btt.webp"
        },
        {
          "assetName": "Conflux",
          "baseAsset": "CFX",
          "quoteAsset": "USD",
          "url": "https://data.chain.link/streams/cfx-usd",
          "iconUrl": "https://d2f70xi62kby8n.cloudfront.net/tokens/cfx.webp"
        },
        {
          "assetName": "Core",
          "baseAsset": "CORE",
          "quoteAsset": "USD",
          "url": "https://data.chain.link/streams/core-usd",
          "iconUrl": "https://d2f70xi62kby8n.cloudfront.net/tokens/core.webp"
        },
        {
          "assetName": "Drift Protocol",
          "baseAsset": "DRIFT",
          "quoteAsset": "USD",
          "url": "https://data.chain.link/streams/drift-usd",
          "iconUrl": "https://d2f70xi62kby8n.cloudfront.net/tokens/drift.webp"
        },
        {
          "assetName": "Flare",
          "baseAsset": "FLR",
          "quoteAsset": "USD",
          "url": "https://data.chain.link/streams/flr-usd",
          "iconUrl": "https://d2f70xi62kby8n.cloudfront.net/tokens/flr.webp"
        },
        {
          "assetName": "Gains Network",
          "baseAsset": "GNS",
          "quoteAsset": "USD",
          "url": "https://data.chain.link/streams/gns-usd",
          "iconUrl": "https://d2f70xi62kby8n.cloudfront.net/tokens/gns.webp"
        },
        {
          "assetName": "Kusama",
          "baseAsset": "KSM",
          "quoteAsset": "USD",
          "url": "https://data.chain.link/streams/ksm-usd",
          "iconUrl": "https://d2f70xi62kby8n.cloudfront.net/tokens/ksm.webp"
        },
        {
          "assetName": "Mina",
          "baseAsset": "MINA",
          "quoteAsset": "USD",
          "url": "https://data.chain.link/streams/mina-usd",
          "iconUrl": "https://d2f70xi62kby8n.cloudfront.net/tokens/mina.webp"
        },
        {
          "assetName": "Orca",
          "baseAsset": "ORCA",
          "quoteAsset": "USD",
          "url": "https://data.chain.link/streams/orca-usd",
          "iconUrl": "https://d2f70xi62kby8n.cloudfront.net/tokens/orca.webp"
        },
        {
          "assetName": "PONKE",
          "baseAsset": "PONKE",
          "quoteAsset": "USD",
          "url": "https://data.chain.link/streams/ponke-usd",
          "iconUrl": "https://d2f70xi62kby8n.cloudfront.net/tokens/ponke.webp"
        },
        {
          "assetName": "Qtum",
          "baseAsset": "QTUM",
          "quoteAsset": "USD",
          "url": "https://data.chain.link/streams/qtum-usd",
          "iconUrl": "https://d2f70xi62kby8n.cloudfront.net/tokens/qtum.webp"
        },
        {
          "assetName": "SKALE",
          "baseAsset": "SKL",
          "quoteAsset": "USD",
          "url": "https://data.chain.link/streams/skl-usd",
          "iconUrl": "https://d2f70xi62kby8n.cloudfront.net/tokens/skl.webp"
        },
        {
          "assetName": "Stepn",
          "baseAsset": "GMT",
          "quoteAsset": "USD",
          "url": "https://data.chain.link/streams/gmt-usd",
          "iconUrl": "https://d2f70xi62kby8n.cloudfront.net/tokens/gmt.webp"
        },
        {
          "assetName": "Storj",
          "baseAsset": "STORJ",
          "quoteAsset": "USD",
          "url": "https://data.chain.link/streams/storj-usd",
          "iconUrl": "https://d2f70xi62kby8n.cloudfront.net/tokens/storj.webp"
        },
        {
          "assetName": "Sushi",
          "baseAsset": "SUSHI",
          "quoteAsset": "USD",
          "url": "https://data.chain.link/streams/sushi-usd",
          "iconUrl": "https://d2f70xi62kby8n.cloudfront.net/tokens/sushi.webp"
        },
        {
          "assetName": "Trader Joe",
          "baseAsset": "JOE",
          "quoteAsset": "USD",
          "url": "https://data.chain.link/streams/joe-usd",
          "iconUrl": "https://d2f70xi62kby8n.cloudfront.net/tokens/joe.webp"
        },
        {
          "assetName": "Zilliqa",
          "baseAsset": "ZIL",
          "quoteAsset": "USD",
          "url": "https://data.chain.link/streams/zil-usd",
          "iconUrl": "https://d2f70xi62kby8n.cloudfront.net/tokens/zil.webp"
        }
      ],
      "title": "Added support to Data Streams",
      "topic": "Data Streams"
    },
    {
      "category": "integration",
      "date": "2025-03-27",
      "description": "Chainlink CCIP expands support to new blockchains:",
      "newNetworks": [
        {
          "displayName": "Apechain Mainnet",
          "network": "apechain",
          "url": "https://docs.chain.link/ccip/directory/mainnet/chain/apechain-mainnet"
        },
        {
          "displayName": "Cronos Mainnet",
          "network": "cronos",
          "url": "https://docs.chain.link/ccip/directory/mainnet/chain/cronos-mainnet"
        },
        {
          "displayName": "Cronos zkEVM Mainnet",
          "network": "cronoszkevm",
          "url": "https://docs.chain.link/ccip/directory/mainnet/chain/cronos-zkevm-mainnet"
        },
        {
          "displayName": "Hedera Mainnet",
          "network": "hedera",
          "url": "https://docs.chain.link/ccip/directory/mainnet/chain/hedera-mainnet"
        }
      ],
      "relatedNetworks": ["apechain", "cronos", "cronoszkevm", "hedera"],
      "title": "CCIP Expands to New Blockchains",
      "topic": "CCIP"
    },
    {
      "category": "release",
      "date": "2025-03-25",
      "description": "Chainlink Node v2.22.0 is now available. See the [Release Notes](https://github.com/smartcontractkit/chainlink/releases/tag/v2.22.0) for details.",
      "title": "Chainlink Node v2.22.0",
      "topic": "Nodes"
    },
    {
      "category": "integration",
      "date": "2025-03-21",
      "description": "Chainlink CCIP expands support to new blockchains:",
      "newNetworks": [
        {
          "displayName": "Mind Network Mainnet",
          "network": "mindnetwork",
          "url": "https://docs.chain.link/ccip/directory/mainnet/chain/mind-mainnet"
        },
        {
          "displayName": "Mind Network Testnet",
          "network": "mindnetwork",
          "url": "https://docs.chain.link/ccip/directory/testnet/chain/mind-testnet"
        }
      ],
      "relatedNetworks": ["mindnetwork"],
      "title": "CCIP on Mind Network",
      "topic": "CCIP"
    },
    {
      "category": "integration",
      "date": "2025-03-19",
      "description": "Chainlink Data Streams is available in Early Access on MegaETH Testnet. The verifier proxy address and stream IDs are available on the [Stream Addresses](https://docs.chain.link/data-streams/crypto-streams) page.",
      "relatedNetworks": ["megaeth"],
      "title": "Data Streams on MegaETH Testnet",
      "topic": "Data Streams"
    },
    {
      "category": "integration",
      "date": "2025-03-18",
      "description": "Chainlink Data Streams is available in Early Access for new blockchains:\n\n- BNB Chain Mainnet\n- BNB Chain Testnet\n- Hyperliquid Mainnet\n- Hyperliquid Testnet\n\nThe verifier proxy addresses and stream IDs are available on the [Stream Addresses](https://docs.chain.link/data-streams/crypto-streams) page.",
      "relatedNetworks": ["bnb-chain", "hyperliquid"],
      "title": "Data Streams Expands to New Blockchains",
      "topic": "Data Streams"
    },
    {
      "category": "integration",
      "date": "2025-03-17",
      "description": "Chainlink CCIP expands support to Hedera Testnet:",
      "newNetworks": [
        {
          "displayName": "Hedera Testnet",
          "network": "hedera",
          "url": "https://docs.chain.link/ccip/directory/testnet/chain/hedera-testnet"
        }
      ],
      "relatedNetworks": ["hedera"],
      "title": "CCIP on Hedera Testnet",
      "topic": "CCIP"
    },
    {
      "category": "release",
      "date": "2025-03-11",
      "description": "Chainlink Node v2.21.0 is now available. See the [Release Notes](https://github.com/smartcontractkit/chainlink/releases/tag/v2.21.0) for details.",
      "title": "Chainlink Node v2.21.0",
      "topic": "Nodes"
    },
    {
      "category": "integration",
      "date": "2025-03-06",
      "description": "Chainlink Data Feeds is available on TRON Mainnet. View the available price feed information on the [Price Feed Addresses](https://docs.chain.link/data-feeds/price-feeds/addresses?network=tron&page=1) page.",
      "relatedNetworks": ["tron"],
      "title": "Data Feeds on TRON Mainnet",
      "topic": "Data Feeds"
    },
    {
      "category": "integration",
      "date": "2025-03-05",
      "description": "Chainlink CCIP expands support to new blockchains:",
      "newNetworks": [
        {
          "displayName": "Apechain Curtis",
          "network": "apechain",
          "url": "https://docs.chain.link/ccip/directory/testnet/chain/apechain-testnet-curtis"
        },
        {
          "displayName": "Cronos Testnet",
          "network": "cronos",
          "url": "https://docs.chain.link/ccip/directory/testnet/chain/cronos-testnet"
        },
        {
          "displayName": "Cronos zkEVM Testnet",
          "network": "cronoszkevm",
          "url": "https://docs.chain.link/ccip/directory/testnet/chain/cronos-zkevm-testnet-sepolia"
        },
        {
          "displayName": "Hemi Sepolia",
          "network": "hemi",
          "url": "https://docs.chain.link/ccip/directory/testnet/chain/hemi-testnet-sepolia"
        }
      ],
      "relatedNetworks": ["apechain", "cronos", "cronoszkevm", "hemi"],
      "title": "CCIP Expands to New Blockchains",
      "topic": "CCIP"
    },
    {
      "category": "integration",
      "date": "2025-02-20",
      "description": "Chainlink Data Feeds expands support to new blockchains:\n\n- Mantle testnet\n- Ronin Saigon testnet\n- Sonic Blaze testnet\n\nView the available price feed information on the [Price Feed Addresses](https://docs.chain.link/data-feeds/price-feeds/addresses?network=mantle&page=1) page.",
      "relatedNetworks": ["mantle", "ronin", "sonic"],
      "title": "Data Feeds Expands to New Blockchains",
      "topic": "Data Feeds"
    },
    {
      "category": "integration",
      "date": "2025-02-19",
      "description": "Chainlink Data Streams is available in Early Access for new blockchains:\n\n- Bob Mainnet\n- Bob Sepolia Testnet\n- Linea Mainnet\n- Linea Sepolia Testnet\n- Unichain Mainnet\n- Unichain Sepolia Testnet\n\nThe verifier proxy addresses and stream IDs are available on the [Stream Addresses](https://docs.chain.link/data-streams/crypto-streams) page.",
      "relatedNetworks": ["bob", "linea", "unichain"],
      "title": "Data Streams Expands to New Blockchains",
      "topic": "Data Streams"
    },
    {
      "category": "integration",
      "date": "2025-02-18",
      "description": "Chainlink Data Streams is available in Early Access on Hashkey Chain Testnet. The verifier proxy address and stream IDs are available on the [Stream Addresses](https://docs.chain.link/data-streams/crypto-streams) page.",
      "relatedNetworks": ["hashkey"],
      "title": "Data Streams on Hashkey Chain Testnet",
      "topic": "Data Streams"
    },
    {
      "category": "integration",
      "date": "2025-02-18",
      "description": "Chainlink CCIP expands support to new blockchains:",
      "newNetworks": [
        {
          "displayName": "Merlin Mainnet",
          "network": "merlin",
          "url": "https://docs.chain.link/ccip/directory/mainnet/chain/bitcoin-merlin-mainnet"
        },
        {
          "displayName": "Fraxtal Mainnet",
          "network": "fraxtal",
          "url": "https://docs.chain.link/ccip/directory/mainnet/chain/fraxtal-mainnet"
        },
        {
          "displayName": "Unichain Mainnet",
          "network": "unichain",
          "url": "https://docs.chain.link/ccip/directory/mainnet/chain/ethereum-mainnet-unichain-1"
        },
        {
          "displayName": "Core Mainnet",
          "network": "core",
          "url": "https://docs.chain.link/ccip/directory/mainnet/chain/core-mainnet"
        },
        {
          "displayName": "Berachain Mainnet",
          "network": "berachain",
          "url": "https://docs.chain.link/ccip/directory/mainnet/chain/berachain-mainnet"
        }
      ],
      "relatedNetworks": ["merlin", "fraxtal", "unichain", "core", "berachain"],
      "title": "CCIP Expands to New Blockchains",
      "topic": "CCIP"
    },
    {
      "category": "integration",
      "date": "2025-02-13",
      "description": "Chainlink Data Feeds is available on Botanix Testnet. View the available price feed information on the [Price Feed Addresses](https://docs.chain.link/data-feeds/price-feeds/addresses?network=botanix&page=1) page.",
      "relatedNetworks": ["botanix"],
      "title": "Data Feeds on Botanix Testnet",
      "topic": "Data Feeds"
    },
    {
      "category": "integration",
      "date": "2025-02-12",
      "description": "Chainlink CCIP expands support to new blockchains:",
      "newNetworks": [
        {
          "displayName": "Merlin Testnet",
          "network": "merlin",
          "url": "https://docs.chain.link/ccip/directory/testnet/chain/bitcoin-testnet-merlin"
        },
        {
          "displayName": "Fraxtal Testnet",
          "network": "fraxtal",
          "url": "https://docs.chain.link/ccip/directory/testnet/chain/ethereum-testnet-holesky-fraxtal-1"
        },
        {
          "displayName": "Lens Sepolia",
          "network": "lens",
          "url": "https://docs.chain.link/ccip/directory/testnet/chain/ethereum-testnet-sepolia-lens-1"
        },
        {
          "displayName": "Unichain Sepolia",
          "network": "unichain",
          "url": "https://docs.chain.link/ccip/directory/testnet/chain/ethereum-testnet-sepolia-unichain-1"
        },
        {
          "displayName": "Berachain Bartio",
          "network": "berachain",
          "url": "https://docs.chain.link/ccip/directory/testnet/chain/berachain-testnet-bartio"
        }
      ],
      "relatedNetworks": ["merlin", "fraxtal", "lens", "unichain", "berachain"],
      "title": "CCIP Expands to New Blockchains",
      "topic": "CCIP"
    },
    {
      "category": "integration",
      "date": "2025-02-12",
      "description": "Chainlink Data Streams is available in Early Access for new blockchains:\n\n- Botanix Testnet\n- Ink Sepolia Testnet\n- Monad Testnet\n- World Chain Mainnet\n- World Chain Sepolia Testnet\n\nThe verifier proxy addresses and stream IDs are available on the [Stream Addresses](https://docs.chain.link/data-streams/crypto-streams) page.",
      "relatedNetworks": ["botanix", "ink", "monad", "worldchain"],
      "title": "Data Streams Expands to New Blockchains",
      "topic": "Data Streams"
    },
    {
      "category": "integration",
      "date": "2025-02-11",
      "description": "Chainlink Data Streams is available in Early Access for new blockchains:\n\n- Berachain Mainnet\n- Berachain bArtio Testnet\n- Blast Mainnet\n- Blast Sepolia Testnet\n\nThe verifier proxy addresses and stream IDs are available on the [Stream Addresses](https://docs.chain.link/data-streams/crypto-streams) page.",
      "relatedNetworks": ["berachain", "blast"],
      "title": "Data Streams Expands to New Blockchains",
      "topic": "Data Streams"
    },
    {
      "category": "integration",
      "date": "2025-02-10",
      "description": "Chainlink Data Feeds is available on Unichain Sepolia. View the available price feed information on the [Price Feed Addresses](https://docs.chain.link/data-feeds/price-feeds/addresses?network=unichain&page=1) page.",
      "relatedNetworks": ["unichain"],
      "title": "Data Feeds on Unichain Sepolia",
      "topic": "Data Feeds"
    },
    {
      "category": "integration",
      "date": "2025-02-10",
      "description": "Chainlink Data Streams is available in Early Access for new blockchains:\n\n- Ethereum Mainnet\n- Ethereum Sepolia\n- HashKey Chain Mainnet\n- Ink Mainnet\n- Ronin Mainnet\n- Ronin Saigon Testnet\n\nThe verifier proxy addresses and stream IDs are available on the [Stream Addresses](https://docs.chain.link/data-streams/crypto-streams) page.",
      "relatedNetworks": ["ethereum", "hashkey", "ink", "ronin"],
      "title": "Data Streams Expands to New Blockchains",
      "topic": "Data Streams"
    },
    {
      "category": "integration",
      "date": "2025-02-10",
      "description": "Chainlink CCIP expands support to new blockchains:",
      "newNetworks": [
        {
          "displayName": "Treasure Mainnet",
          "network": "treasure",
          "url": "https://docs.chain.link/ccip/directory/mainnet/chain/treasure-mainnet"
        },
        {
          "displayName": "Treasure Topaz Testnet",
          "network": "treasure",
          "url": "https://docs.chain.link/ccip/directory/testnet/chain/treasure-testnet-topaz"
        }
      ],
      "relatedNetworks": ["treasure"],
      "title": "CCIP on Treasure",
      "topic": "CCIP"
    },
    {
      "category": "integration",
      "date": "2025-02-07",
      "description": "Chainlink CCIP expands support to new blockchains:",
      "newNetworks": [
        {
          "displayName": "Botanix Testnet",
          "network": "botanix",
          "url": "https://docs.chain.link/ccip/directory/testnet/chain/bitcoin-testnet-botanix"
        },
        {
          "displayName": "Corn Network Mainnet",
          "network": "corn",
          "url": "https://docs.chain.link/ccip/directory/mainnet/chain/corn-mainnet"
        },
        {
          "displayName": "Corn Network Testnet",
          "network": "corn",
          "url": "https://docs.chain.link/ccip/directory/testnet/chain/ethereum-testnet-sepolia-corn-1"
        },
        {
          "displayName": "Hashkey Chain",
          "network": "hashkey",
          "url": "https://docs.chain.link/ccip/directory/mainnet/chain/ethereum-mainnet-hashkey-1"
        },
        {
          "displayName": "Hashkey Chain Testnet",
          "network": "hashkey",
          "url": "https://docs.chain.link/ccip/directory/testnet/chain/ethereum-testnet-sepolia-hashkey-1"
        },
        {
          "displayName": "Ink",
          "network": "ink",
          "url": "https://docs.chain.link/ccip/directory/mainnet/chain/ethereum-mainnet-ink-1"
        },
        {
          "displayName": "Ink Sepolia",
          "network": "ink",
          "url": "https://docs.chain.link/ccip/directory/testnet/chain/ink-testnet-sepolia"
        },
        {
          "displayName": "Monad Testnet",
          "network": "monad",
          "url": "https://docs.chain.link/ccip/directory/testnet/chain/monad-testnet"
        },
        {
          "displayName": "Polygon zkEVM",
          "network": "polygonzkevm",
          "url": "https://docs.chain.link/ccip/directory/mainnet/chain/ethereum-mainnet-polygon-zkevm-1"
        },
        {
          "displayName": "Polygon zkEVM Cardona",
          "network": "polygonzkevm",
          "url": "https://docs.chain.link/ccip/directory/testnet/chain/ethereum-testnet-sepolia-polygon-zkevm-1"
        },
        {
          "displayName": "Sei Network",
          "network": "sei",
          "url": "https://docs.chain.link/ccip/directory/mainnet/chain/sei-mainnet"
        },
        {
          "displayName": "Sei Testnet",
          "network": "sei",
          "url": "https://docs.chain.link/ccip/directory/testnet/chain/sei-testnet-atlantic"
        },
        {
          "displayName": "Soneium",
          "network": "soneium",
          "url": "https://docs.chain.link/ccip/directory/mainnet/chain/soneium-mainnet"
        },
        {
          "displayName": "XLayer",
          "network": "xlayer",
          "url": "https://docs.chain.link/ccip/directory/mainnet/chain/ethereum-mainnet-xlayer-1"
        },
        {
          "displayName": "XLayer Testnet",
          "network": "xlayer",
          "url": "https://docs.chain.link/ccip/directory/testnet/chain/ethereum-testnet-sepolia-xlayer-1"
        }
      ],
      "relatedNetworks": ["botanix", "corn", "hashkey", "ink", "polygonzkevm", "sei", "soneium", "xlayer", "monad"],
      "title": "CCIP Expands to New Blockchains",
      "topic": "CCIP"
    },
    {
      "category": "integration",
      "date": "2025-02-07",
      "description": "Chainlink Data Streams is available in Early Access for new blockchains:\n\n- Mantle\n- Soneium\n- zkSync\n\nThe verifier proxy addresses and stream IDs are available on the [Stream Addresses](https://docs.chain.link/data-streams/crypto-streams) page.",
      "relatedNetworks": ["mantle", "soneium", "zksync"],
      "title": "Data Streams Expands to New Blockchains",
      "topic": "Data Streams"
    },
    {
      "category": "integration",
      "date": "2025-02-07",
      "description": "Chainlink Data Feeds expands support to new blockchains:\n\n- Mantle\n- Ronin\n- Soneium\n- XLayer\n\nView the available price feed information on the [Price Feed Addresses](https://docs.chain.link/data-feeds/price-feeds/addresses?network=xlayer&page=1) page.",
      "relatedNetworks": ["mantle", "ronin", "soneium", "xlayer"],
      "title": "Data Feeds Expands to New Blockchains",
      "topic": "Data Feeds"
    },
    {
      "category": "integration",
      "date": "2025-02-07",
      "description": "Chainlink Functions is available on Celo. Visit the [Supported Networks](https://docs.chain.link/chainlink-functions/supported-networks#celo) page for more information.",
      "relatedNetworks": ["celo"],
      "title": "Functions on Celo",
      "topic": "Functions"
    },
    {
      "category": "integration",
      "date": "2025-02-07",
      "description": "Chainlink Automation expands support to new blockchains:\n\n- Polygon zkEVM\n- Scroll\n\nVisit the [Supported Networks](https://docs.chain.link/chainlink-automation/overview/supported-networks) page for more information.",
      "relatedNetworks": ["polygonzkevm", "scroll"],
      "title": "Automation Expands to New Blockchains",
      "topic": "Automation"
    },
    {
      "category": "release",
      "date": "2025-01-30",
      "description": "Chainlink Node v2.20.0 is now available. See the [Release Notes](https://github.com/smartcontractkit/chainlink/releases/tag/v2.20.0) for details.",
      "title": "Chainlink Node v2.20.0",
      "topic": "Nodes"
    },
    {
      "category": "integration",
      "date": "2025-01-30",
      "description": "Chainlink CCIP expands support to new blockchains:",
      "newNetworks": [
        {
          "displayName": "Bitlayer Mainnet",
          "network": "bitlayer",
          "url": "https://docs.chain.link/ccip/directory/mainnet/chain/bitcoin-mainnet-bitlayer-1"
        },
        {
          "displayName": "Bitlayer Testnet",
          "network": "bitlayer",
          "url": "https://docs.chain.link/ccip/directory/testnet/chain/bitcoin-testnet-bitlayer-1"
        }
      ],
      "relatedNetworks": ["bitlayer"],
      "title": "CCIP on Bitlayer",
      "topic": "CCIP"
    },
    {
      "category": "integration",
      "date": "2025-01-29",
      "description": "Chainlink Data Streams is available in Early Access on Scroll. The verifier proxy addresses and stream IDs are available on the [Stream Addresses](https://docs.chain.link/data-streams/crypto-streams) page.",
      "relatedNetworks": ["scroll"],
      "title": "Data Streams on Scroll",
      "topic": "Data Streams"
    },
    {
      "category": "integration",
      "date": "2025-01-23",
      "description": "Chainlink CCIP expands support to new blockchains:",
      "newNetworks": [
        {
          "displayName": "World Chain",
          "network": "worldchain",
          "url": "https://docs.chain.link/ccip/directory/mainnet/chain/ethereum-mainnet-worldchain-1"
        },
        {
          "displayName": "World Chain Sepolia",
          "network": "worldchain",
          "url": "https://docs.chain.link/ccip/directory/testnet/chain/ethereum-testnet-sepolia-worldchain-1"
        }
      ],
      "relatedNetworks": ["worldchain"],
      "title": "CCIP on World Chain",
      "topic": "CCIP"
    },
    {
      "category": "integration",
      "date": "2025-01-22",
      "description": "Chainlink CCIP expands support to new blockchains:",
      "newNetworks": [
        {
          "displayName": "Bob Mainnet",
          "network": "bob",
          "url": "https://docs.chain.link/ccip/directory/mainnet/chain/bitcoin-mainnet-bob-1"
        },
        {
          "displayName": "Bob Sepolia",
          "network": "bob",
          "url": "https://docs.chain.link/ccip/directory/testnet/chain/bitcoin-testnet-sepolia-bob-1"
        },
        {
          "displayName": "Sonic Mainnet",
          "network": "sonic",
          "url": "https://docs.chain.link/ccip/directory/mainnet/chain/sonic-mainnet"
        },
        {
          "displayName": "Sonic Blaze Testnet",
          "network": "sonic",
          "url": "https://docs.chain.link/ccip/directory/testnet/chain/sonic-testnet-blaze"
        }
      ],
      "relatedNetworks": ["sonic", "bob"],
      "title": "CCIP Expands to New Blockchains",
      "topic": "CCIP"
    },
    {
      "category": "feature",
      "date": "2025-01-14",
      "description": "Chainlink CCIP now supports Bridged USDC, addressing the critical challenge of liquidity fragmentation in the multi-chain ecosystem. This enhancement enables:\n\n- **Seamless Liquidity**: Projects can now leverage Bridged USDC to bootstrap initial liquidity on new chains without waiting for native USDC support\n- **Standardized Implementation**: Follows Circle's Bridged USDC Standard, ensuring consistency and reliability across different blockchains\n- **Future-Proof Integration**: Projects can easily transition to native USDC when their blockchain receives CCTP approval, with no disruption to existing integrations\n- **Enhanced DeFi Accessibility**: Accelerates DeFi adoption by providing immediate access to stable, reliable USDC liquidity across emerging blockchain networks\n\nThis implementation maintains CCIP's robust security features while expanding the possibilities for cross-chain token transfers and DeFi applications.\n\nFor more information, see the [USDC tutorial](https://docs.chain.link/ccip/tutorials/evm/usdc).",
      "title": "Bridged USDC Support in CCIP",
      "topic": "CCIP"
    },
    {
      "category": "feature",
      "date": "2025-01-14",
      "description": "The Token Manager is now available to help token developers to deploy, configure, and manage Cross-Chain Tokens (CCTs) in a simplified web interface. Refer to the [Token Manager](https://docs.chain.link/ccip/tutorials/evm/token-manager) guide for more information.",
      "title": "Token Manager",
      "topic": "CCIP"
    },
    {
      "category": "integration",
      "date": "2025-01-14",
      "description": "Chainlink Data Feeds is available on Sonic mainnet. View the available price feed information on the [Price Feed Addresses](https://docs.chain.link/data-feeds/price-feeds/addresses?network=sonic&page=1) page.",
      "relatedNetworks": ["sonic"],
      "title": "Data Feeds on Sonic",
      "topic": "Data Feeds"
    },
    {
      "category": "integration",
      "date": "2025-01-09",
      "description": "Chainlink Data Feeds is available on Aptos mainnet. View the available price feed information on the [Price Feed Addresses](https://docs.chain.link/data-feeds/price-feeds/addresses?network=aptos&page=1) page.",
      "relatedNetworks": ["aptos"],
      "title": "Data Feeds on Aptos",
      "topic": "Data Feeds"
    },
    {
      "category": "release",
      "date": "2025-01-02",
      "description": "Chainlink Node v2.19.0 is now available. See the [Release Notes](https://github.com/smartcontractkit/chainlink/releases/tag/v2.19.0) for details.",
      "title": "Chainlink Node v2.19.0",
      "topic": "Nodes"
    },
    {
      "category": "integration",
      "date": "2024-12-19",
      "description": "Chainlink Data Streams is available in Early Access on Shibarium. The verifier proxy addresses and stream IDs are available on the [Stream Addresses](https://docs.chain.link/data-streams/crypto-streams) page.",
      "relatedNetworks": ["shibarium"],
      "title": "Data Streams on Shibarium",
      "topic": "Data Streams"
    },
    {
      "category": "release",
      "date": "2024-12-17",
      "description": "Onchain Verifier Programs are now available on Solana, providing both onchain and offchain integration approaches while maintaining strong security guarantees.\n\nVerifier Program IDs for both Devnet and Mainnet environments are available on the [Stream Addresses](https://docs.chain.link/data-streams/crypto-streams) page.",
      "relatedNetworks": ["solana"],
      "title": "Data Streams Verifier Programs on Solana",
      "topic": "Data Streams"
    },
    {
      "category": "integration",
      "date": "2024-12-17",
      "description": "Chainlink CCIP expands support to new blockchains. Check the CCIP Directory for more information:",
      "newNetworks": [
        {
          "displayName": "Shibarium Mainnet",
          "network": "shibarium",
          "url": "https://docs.chain.link/ccip/directory/mainnet/chain/shibarium-mainnet"
        },
        {
          "displayName": "Shibarium Puppynet",
          "network": "shibarium",
          "url": "https://docs.chain.link/ccip/directory/testnet/chain/shibarium-testnet-puppynet"
        },
        {
          "displayName": "Bsquared Mainnet",
          "network": "bsquared",
          "url": "https://docs.chain.link/ccip/directory/mainnet/chain/bitcoin-mainnet-bsquared-1"
        },
        {
          "displayName": "Bsquared Testnet",
          "network": "bsquared",
          "url": "https://docs.chain.link/ccip/directory/testnet/chain/bitcoin-testnet-bsquared-1"
        }
      ],
      "relatedNetworks": ["shibarium", "bsquared"],
      "title": "CCIP Expands to New Blockchains",
      "topic": "CCIP"
    },
    {
      "category": "integration",
      "date": "2024-12-16",
      "description": "Chainlink Data Feeds is available on Hedera mainnet. View the available price feed information on the [Price Feed Addresses](https://docs.chain.link/data-feeds/price-feeds/addresses?network=hedera&page=1) page.",
      "relatedNetworks": ["hedera"],
      "title": "Data Feeds on Hedera",
      "topic": "Data Feeds"
    },
    {
      "category": "integration",
      "date": "2024-12-11",
      "description": "Chainlink CCIP expands support to Ronin. Check the CCIP Directory for more information:",
      "newNetworks": [
        {
          "displayName": "Ronin Mainnet",
          "network": "ronin",
          "url": "https://docs.chain.link/ccip/directory/mainnet/chain/ronin-mainnet"
        },
        {
          "displayName": "Ronin Saigon testnet",
          "network": "ronin",
          "url": "https://docs.chain.link/ccip/directory/testnet/chain/ronin-testnet-saigon"
        }
      ],
      "relatedNetworks": ["ronin"],
      "title": "CCIP on Ronin",
      "topic": "CCIP"
    },
    {
      "category": "release",
      "date": "2024-12-12",
      "description": "The [CCIP JavaScript SDK](https://github.com/smartcontractkit/ccip-javascript-sdk) is now available, introducing two packages to simplify management of cross-chain token transfers, and to integrate CCIP with the frontend of your own app.\n\nThe [CCIP JavaScript SDK guide](https://docs.chain.link/ccip/ccip-javascript-sdk) introduces the features of the SDK and shows how to run an example app so you can explore the SDK's capabilities.",
      "title": "CCIP JavaScript SDK",
      "topic": "CCIP"
    },
    {
      "category": "release",
      "date": "2024-12-04",
      "description": "Chainlink CCIP 1.5.1 is now available, introducing several significant enhancements for cross-chain token pool management.\n\n**Enhanced Token Support:**\n- Added support for tokens with different decimals across chains\n- New BurnMintERC20 contract for easy token deployment and cross-chain expansion with configurable decimals and max supply\n\n**Improved Token Pool Management:**\n- Enhanced token pool upgrades to support multiple active pools simultaneously\n- Ensures in-flight messages remain deliverable during pool upgrades\n- Upgraded token pool access control from OwnerIsCreator to Ownable2StepMsgSender for better security\n\nFor detailed implementation guides and examples, visit our [Cross-Chain Token (CCT) documentation](https://docs.chain.link/ccip/concepts/cross-chain-token/overview). For technical details and interfaces, see the [CCIP v1.5.1 API Reference](https://docs.chain.link/ccip/api-reference/evm/v1.5.1).",
      "title": "Chainlink CCIP 1.5.1",
      "topic": "CCIP"
    },
    {
      "category": "integration",
      "date": "2024-12-03",
      "description": "Chainlink CCIP expands support to Mantle. Check the CCIP Directory for more information:",
      "newNetworks": [
        {
          "displayName": "Mantle Mainnet",
          "network": "mantle",
          "url": "https://docs.chain.link/ccip/directory/mainnet/chain/ethereum-mainnet-mantle-1"
        },
        {
          "displayName": "Mantle testnet",
          "network": "mantle",
          "url": "https://docs.chain.link/ccip/directory/testnet/chain/ethereum-testnet-sepolia-mantle-1"
        }
      ],
      "relatedNetworks": ["mantle"],
      "title": "CCIP on Mantle",
      "topic": "CCIP"
    },
    {
      "category": "integration",
      "date": "2024-11-26",
      "description": "Chainlink Functions is available on Optimism mainnet. Visit the [Supported Networks](https://docs.chain.link/chainlink-functions/supported-networks#op-mainnet) page for more information.",
      "relatedNetworks": ["optimism"],
      "title": "Functions on Optimism mainnet",
      "topic": "Functions"
    },
    {
      "category": "integration",
      "date": "2024-11-26",
      "description": "Chainlink VRF 2.5 is available on Optimism mainnet. Visit the [Supported Networks](https://docs.chain.link/vrf/v2-5/supported-networks#op-mainnet) page for more information.",
      "relatedNetworks": ["optimism"],
      "title": "VRF 2.5 on Optimism mainnet",
      "topic": "VRF"
    },
    {
      "category": "integration",
      "date": "2024-11-26",
      "description": "Chainlink Data Streams is available in Early Access on Optimism. The verifier proxy addresses and stream IDs are available on the [Stream Addresses](https://docs.chain.link/data-streams/crypto-streams) page.",
      "relatedNetworks": ["optimism"],
      "title": "Data Streams on Optimism",
      "topic": "Data Streams"
    },
    {
      "category": "integration",
      "date": "2024-11-25",
      "description": "Chainlink CCIP expands support to Zircuit. Check the CCIP Directory for more information:",
      "newNetworks": [
        {
          "displayName": "Zircuit Mainnet",
          "network": "zircuit",
          "url": "https://docs.chain.link/ccip/directory/mainnet/chain/ethereum-mainnet-zircuit-1"
        },
        {
          "displayName": "Zircuit testnet",
          "network": "zircuit",
          "url": "https://docs.chain.link/ccip/directory/testnet/chain/ethereum-testnet-sepolia-zircuit-1"
        }
      ],
      "relatedNetworks": ["zircuit"],
      "title": "CCIP on Zircuit",
      "topic": "CCIP"
    },
    {
      "category": "integration",
      "date": "2024-11-19",
      "description": "Chainlink CCIP expands support to Astar. Check the CCIP Directory for more information:",
      "newNetworks": [
        {
          "displayName": "Astar Mainnet",
          "network": "astar",
          "url": "https://docs.chain.link/ccip/directory/mainnet/chain/polkadot-mainnet-astar"
        },
        {
          "displayName": "Astar Shibuya",
          "network": "astar",
          "url": "https://docs.chain.link/ccip/directory/testnet/chain/polkadot-testnet-astar-shibuya"
        }
      ],
      "relatedNetworks": ["astar"],
      "title": "CCIP on Astar",
      "topic": "CCIP"
    },
    {
      "category": "integration",
      "date": "2024-11-06",
      "description": "Chainlink CCIP expands support to Ethereum Holesky. Check the CCIP Directory for more information:",
      "newNetworks": [
        {
          "displayName": "Ethereum Holesky",
          "network": "ethereum",
          "url": "https://docs.chain.link/ccip/directory/testnet/chain/ethereum-testnet-holesky"
        }
      ],
      "relatedNetworks": ["ethereum"],
      "title": "CCIP on Ethereum Holesky",
      "topic": "CCIP"
    },
    {
      "category": "release",
      "date": "2024-11-01",
      "description": "Chainlink Node v2.18.0 is now available. See the [Release Notes](https://github.com/smartcontractkit/chainlink/releases/tag/v2.18.0) for details.",
      "title": "Chainlink Node v2.18.0",
      "topic": "Nodes"
    },
    {
      "category": "release",
      "date": "2024-10-30",
      "description": "[Chainlink Home](https://home.chain.link) is a new unified dashboard that allows you to monitor your Chainlink Automation, Functions, and VRF usage across all networks in one place. It's now easier than ever to track your costs and create new subscriptions and upkeeps.\n\nYou can still access and use the existing user interfaces for Chainlink Automation, Functions, and VRF.",
      "title": "Chainlink Home",
      "topic": "General"
    },
    {
      "category": "release",
      "date": "2024-10-30",
      "description": "DECO is a foundational zkTLS-oracle technology for authenticating web data in a privacy-preserving manner. The [DECO Sandbox](https://deco.chain.link/sandbox) allows you to:\n\n- **Optimize User Onboarding and Streamline Operations**: Test DECO's streamlined data verification processes to enhance onboarding speed and reduce costs by minimizing duplicate checks and manual processes.\n\n- **Strengthen Compliance Without Data Exposure**: Explore how DECO's privacy-preserving data verification strengthens compliance by improving data protection while helping users meet certain regulatory requirements.\n\n- **Drive Privacy Innovation in Onchain Finance**: Trial how DECO's oracles and zero-knowledge proofs enable cutting-edge privacy-first solutions, opening up new use cases in onchain finance, DeFi, and beyond.",
      "title": "DECO Sandbox",
      "topic": "General"
    },
    {
      "category": "release",
      "date": "2024-10-29",
      "description": "Chainlink SmartData is now available, introducing a suite of onchain data offerings designed to unlock the utility, accessibility, and reliability of tokenized assets through embedded security and essential real-world data such as Net Asset Value (NAV), Assets Under Management (AUM), collateral data, and more.\n\n- Learn more about [SmartData feeds](https://docs.chain.link/data-feeds/smartdata).\n- Visit the [SmartData Feed Addresses](https://docs.chain.link/data-feeds/smartdata/addresses) page for a list of available feeds.\n- View the [SmartData feeds dashboard](https://data.chain.link/smartdata) for the most detailed information on each feed.",
      "title": "Chainlink SmartData",
      "topic": "Data Feeds"
    },
    {
      "category": "release",
      "date": "2024-10-29",
      "description": "The new [CCIP Directory](https://docs.chain.link/ccip/directory) provides access to network, token, and lane configuration details, replacing the former CCIP Supported Networks pages.\n\n The CCIP Explorer has been refreshed with a new home page, and the Transaction Details now load in a side panel. The CCIP Explorer also supports the option to display CCIP Private Transactions.",
      "title": "CCIP Directory and CCIP Explorer",
      "topic": "CCIP"
    },
    {
      "category": "release",
      "date": "2024-10-29",
      "description": "Chainlink's Cross-Chain Token (CCT) standard is now available, introducing a self-service model that allows token developers to enable their tokens in CCIP independently.\n\n- Token developers can deploy, configure, and manage their tokens and token pools in Chainlink's Cross-Chain Interoperability Protocol (CCIP) without requiring manual deployment.\n- Chainlink provides fully audited token pools, supporting either Burn & Mint or Lock & Mint mechanisms, which can be combined to provide different token handling mechanisms.\n- Token developers maintain complete ownership of their token contracts, pools, and implementation logic, including configuration of rate limits for token transfers across multiple blockchains.\n- The CCT standard avoids vendor lock-in and hard-coded functions, ensuring complete autonomy for projects managing cross-chain assets.\n- CCT leverages Chainlink's Decentralized Oracle Networks (DONs) to provide secure cross-chain token operations, supported by the Risk Management Network and configurable rate limits.\n\nRead the CCT [conceptual](https://docs.chain.link/ccip/concepts/cross-chain-token/overview) documentation for more information. To learn how to enable your tokens in CCIP in minutes, follow the CCT [tutorials](https://docs.chain.link/ccip/tutorials/evm/cross-chain-tokens).",
      "title": "Cross-Chain Token (CCT) standard - Self-Service Availability",
      "topic": "CCIP"
    },
    {
      "category": "release",
      "date": "2024-10-29",
      "description": "Real World Asset (RWA) streams are now available on testnet.\n\n- RWA streams use the [V4 report schema](https://docs.chain.link/data-streams/reference/report-schema-v4).\n- Verifier proxy addresses and RWA stream IDs are available on the [Stream Addresses](https://docs.chain.link/data-streams/rwa-streams) page.",
      "title": "Real World Asset streams - Testnet",
      "topic": "Data Streams"
    },
    {
      "category": "integration",
      "date": "2024-10-28",
      "description": "Chainlink Data Streams is available in Early Access on Solana. [Contact us](https://chainlinkcommunity.typeform.com/datastreams?typeform-source=docs.chain.link#ref_id=docs) to talk to an expert about integrating Chainlink Data Streams on Solana.",
      "relatedNetworks": ["solana"],
      "title": "Data Streams on Solana",
      "topic": "Data Streams"
    },
    {
      "category": "integration",
      "date": "2024-10-25",
      "description": "Chainlink Data Streams is available in Early Access on opBNB. The verifier proxy addresses and feed IDs are available on the [Data Streams Feed IDs](https://docs.chain.link/data-streams/stream-ids) page.",
      "relatedNetworks": ["opbnb"],
      "title": "Data Streams on opBNB",
      "topic": "Data Streams"
    },
    {
      "category": "integration",
      "date": "2024-10-22",
      "description": "Chainlink Functions is available on Soneium Minato testnet. Visit the [Supported Networks](https://docs.chain.link/chainlink-functions/supported-networks#soneium-minato-testnet) page for more information.",
      "relatedNetworks": ["soneium"],
      "title": "Functions on Soneium Minato",
      "topic": "Functions"
    },
    {
      "category": "integration",
      "date": "2024-10-22",
      "description": "Chainlink VRF 2.5 is available on Soneium Minato testnet. Visit the [Supported Networks](https://docs.chain.link/vrf/v2-5/supported-networks#soneium-minato-testnet) page for more information.",
      "relatedNetworks": ["soneium"],
      "title": "VRF 2.5 on Soneium Minato",
      "topic": "VRF"
    },
    {
      "category": "integration",
      "date": "2024-10-22",
      "description": "Chainlink CCIP expands support to Soneium Minato Testnet. Check the CCIP Directory for more information:",
      "newNetworks": [
        {
          "displayName": "Soneium Minato Testnet",
          "network": "soneium",
          "url": "https://docs.chain.link/ccip/directory/testnet/chain/ethereum-testnet-sepolia-soneium-1"
        }
      ],
      "relatedNetworks": ["soneium"],
      "title": "CCIP on Soneium Minato",
      "topic": "CCIP"
    },
    {
      "category": "integration",
      "date": "2024-10-22",
      "description": "Chainlink Data Streams is available in Early Access on Soneium Minato. The verifier proxy address and feed IDs are available on the [Data Streams Feed IDs](https://docs.chain.link/data-streams/stream-ids) page.",
      "relatedNetworks": ["soneium"],
      "title": "Data Streams on Soneium Minato",
      "topic": "Data Streams"
    },
    {
      "category": "release",
      "date": "2024-10-10",
      "description": "Chainlink Node v2.17.0 is now available. See the [Release Notes](https://github.com/smartcontractkit/chainlink/releases/tag/v2.17.0) for details.",
      "title": "Chainlink Node v2.17.0",
      "topic": "Nodes"
    },
    {
      "category": "integration",
      "date": "2024-10-10",
      "description": "Chainlink CCIP expands support to Scroll. Check the CCIP Directory for more information:",
      "newNetworks": [
        {
          "displayName": "Scroll Mainnet",
          "network": "scroll",
          "url": "https://docs.chain.link/ccip/directory/mainnet/chain/ethereum-mainnet-scroll-1"
        },
        {
          "displayName": "Scroll Testnet",
          "network": "scroll",
          "url": "https://docs.chain.link/ccip/directory/testnet/chain/ethereum-testnet-sepolia-scroll-1"
        }
      ],
      "relatedNetworks": ["scroll"],
      "title": "CCIP on Scroll",
      "topic": "CCIP"
    },
    {
      "category": "integration",
      "date": "2024-10-08",
      "description": "Chainlink CCIP expands support to Linea. Check the CCIP Directory for more information:",
      "newNetworks": [
        {
          "displayName": "Linea Mainnet",
          "network": "linea",
          "url": "https://docs.chain.link/ccip/directory/mainnet/chain/ethereum-mainnet-linea-1"
        },
        {
          "displayName": "Linea Testnet",
          "network": "linea",
          "url": "https://docs.chain.link/ccip/directory/testnet/chain/ethereum-testnet-sepolia-linea-1"
        }
      ],
      "relatedNetworks": ["linea"],
      "title": "CCIP on Linea",
      "topic": "CCIP"
    },
    {
      "category": "release",
      "date": "2024-10-04",
      "description": "Chainlink CCIP 1.5 is now available on testnet, introducing several new features and enhancements.\n\n**Risk Management Network Coverage:**\nCertain CCIP integrations may not initially include the Risk Management Network (RMN). Blockchains can be integrated with CCIP in a phased approach, starting with the deployment of the Committing and Executing Decentralized Oracle Networks (DONs), followed by the addition of the Risk Management Network in a subsequent update. During a phased deployment, the relevant Commit Stores are configured in the Risk Management contract to always be considered blessed until the Risk Management Network has been deployed for that blockchain. Please refer to the [CCIP Directory](https://docs.chain.link/ccip/directory) to identify which integrations utilize a phased approach, and review the [CCIP Service Responsibility](https://docs.chain.link/ccip/service-responsibility) for more information.\n\n**New Version of `EVMExtraArgs`:**\nChainlink CCIP 1.5 introduces a new version of `EVMExtraArgs`, allowing users to set the `allowOutOfOrderExecution` parameter. This feature enables developers to control the execution order of their messages on the destination blockchain. The `allowOutOfOrderExecution` parameter is part of [`EVMExtraArgsV2`](https://docs.chain.link/ccip/api-reference/client#evmextraargsv2) and is available only on lanes where the **Out of Order Execution** property is set to **Optional** or **Required**. Please consult the [CCIP Directory](https://docs.chain.link/ccip/directory) to determine if your target lane supports this feature.",
      "title": "Chainlink CCIP 1.5 - Testnet",
      "topic": "CCIP"
    },
    {
      "category": "integration",
      "date": "2024-09-27",
      "description": "Chainlink Automation is live on [Base mainnet](https://docs.chain.link/chainlink-automation/overview/supported-networks#base-mainnet).",
      "relatedNetworks": ["base"],
      "title": "Automation on Base mainnet",
      "topic": "Automation"
    },
    {
      "category": "release",
      "date": "2024-09-23",
      "description": "Chainlink Node v2.16.0 is now available. See the [Release Notes](https://github.com/smartcontractkit/chainlink/releases/tag/v2.16.0/) for details.",
      "title": "Chainlink Node v2.16.0",
      "topic": "Nodes"
    },
    {
      "category": "integration",
      "date": "2024-09-16",
      "description": "Chainlink CCIP expands support to ZKsync. Check the CCIP Directory for more information:",
      "newNetworks": [
        {
          "displayName": "ZKsync Mainnet",
          "network": "zksync",
          "url": "https://docs.chain.link/ccip/directory/mainnet/chain/ethereum-mainnet-zksync-1"
        },
        {
          "displayName": "ZKsync Testnet",
          "network": "zksync",
          "url": "https://docs.chain.link/ccip/directory/testnet/chain/ethereum-testnet-sepolia-zksync-1"
        }
      ],
      "relatedNetworks": ["zksync"],
      "title": "CCIP on ZKsync",
      "topic": "CCIP"
    },
    {
      "category": "release",
      "date": "2024-08-14",
      "description": "Chainlink Local is available to enable local development of Chainlink services before you go to testnet. Read the [Chainlink Local Docs](https://docs.chain.link/chainlink-local) to get started.",
      "title": "Chainlink Local",
      "topic": "General"
    },
    {
      "category": "release",
      "date": "2024-08-15",
      "description": "Chainlink Data Streams is available in Early Access on Base Mainnet and Base Sepolia testnet. Verifier proxy addresses and Feed IDs are available on the [Data Streams Feed IDs](https://docs.chain.link/data-streams/stream-ids) page.",
      "relatedNetworks": ["base"],
      "title": "Data Streams on Base",
      "topic": "Data Streams"
    },
    {
      "category": "release",
      "date": "2024-08-02",
      "description": "The [Data Streams SDK](https://docs.chain.link/data-streams/tutorials/streams-direct/) for Go is now available. See the [Fetch and Decode](https://docs.chain.link/data-streams/tutorials/streams-direct/streams-direct-api) guide to get started with the SDK.",
      "title": "Data Streams SDK for Go",
      "topic": "Data Streams"
    },
    {
      "category": "integration",
      "date": "2024-06-27",
      "description": "Chainlink Data Streams is available in Early Access on Avalanche mainnet and Fuji testnet. Verifier proxy addresses and Feed IDs are available on the [Data Streams Feed IDs](https://docs.chain.link/data-streams/stream-ids) page.",
      "relatedNetworks": ["avalanche"],
      "title": "Data Streams on Avalanche",
      "topic": "Data Streams"
    },
    {
      "category": "integration",
      "date": "2024-01-25",
      "description": "Chainlink Data Streams is available in Early Access on Arbitrum Sepolia. Verifier proxy addresses and Feed IDs are available on the [Data Streams Feed IDs](https://docs.chain.link/data-streams/stream-ids) page.",
      "relatedNetworks": ["arbitrum"],
      "title": "Data Streams on Arbitrum Sepolia",
      "topic": "Data Streams"
    },
    {
      "category": "release",
      "date": "2023-10-02",
      "description": "Chainlink Data Streams is available in Early Access on Arbitrum Mainnet and Arbitrum Goerli. [Read the docs](https://docs.chain.link/data-streams/) to get started.",
      "relatedNetworks": ["arbitrum"],
      "title": "Data Streams Early Access",
      "topic": "Data Streams"
    },
    {
      "category": "integration",
      "date": "2024-08-08",
      "description": "Chainlink CCIP expands support to Metis. Check the CCIP Directory for more information:",
      "newNetworks": [
        {
          "displayName": "Metis Andromeda Mainnet",
          "network": "metis",
          "url": "https://docs.chain.link/ccip/directory/mainnet/chain/ethereum-mainnet-andromeda-1"
        },
        {
          "displayName": "Metis Sepolia Testnet",
          "network": "metis",
          "url": "https://docs.chain.link/ccip/directory/testnet/chain/ethereum-testnet-sepolia-andromeda-1"
        }
      ],
      "relatedNetworks": ["metis"],
      "title": "CCIP on Metis",
      "topic": "CCIP"
    },
    {
      "category": "integration",
      "date": "2024-07-09",
      "description": "Chainlink CCIP expands support to Blast. Check the CCIP Directory for more information:",
      "newNetworks": [
        {
          "displayName": "Blast Mainnet",
          "network": "blast",
          "url": "https://docs.chain.link/ccip/directory/mainnet/chain/ethereum-mainnet-blast-1"
        },
        {
          "displayName": "Blast Sepolia Testnet",
          "network": "blast",
          "url": "https://docs.chain.link/ccip/directory/testnet/chain/ethereum-testnet-sepolia-blast-1"
        }
      ],
      "relatedNetworks": ["blast"],
      "title": "CCIP on Blast",
      "topic": "CCIP"
    },
    {
      "category": "integration",
      "date": "2024-06-19",
      "description": "Chainlink CCIP expands support to Mode. Check the CCIP Directory for more information:",
      "newNetworks": [
        {
          "displayName": "Mode Mainnet",
          "network": "mode",
          "url": "https://docs.chain.link/ccip/directory/mainnet/chain/ethereum-mainnet-mode-1"
        },
        {
          "displayName": "Mode Sepolia Testnet",
          "network": "mode",
          "url": "https://docs.chain.link/ccip/directory/testnet/chain/ethereum-testnet-sepolia-mode-1"
        }
      ],
      "relatedNetworks": ["mode"],
      "title": "CCIP on Mode",
      "topic": "CCIP"
    },
    {
      "category": "integration",
      "date": "2024-06-05",
      "description": "Chainlink CCIP expands support to Gnosis Mainnet. Check the CCIP Directory for more information:",
      "newNetworks": [
        {
          "displayName": "Gnosis Mainnet",
          "network": "gnosis-chain",
          "url": "https://docs.chain.link/ccip/directory/mainnet/chain/xdai-mainnet"
        }
      ],
      "relatedNetworks": ["gnosis-chain"],
      "title": "CCIP on Gnosis",
      "topic": "CCIP"
    },
    {
      "category": "integration",
      "date": "2024-05-29",
      "description": "Chainlink CCIP expands support to Celo. Check the CCIP Directory for more information:",
      "newNetworks": [
        {
          "displayName": "Celo Mainnet",
          "network": "celo",
          "url": "https://docs.chain.link/ccip/directory/mainnet/chain/celo-mainnet"
        },
        {
          "displayName": "Celo Alfajores Testnet",
          "network": "celo",
          "url": "https://docs.chain.link/ccip/directory/testnet/chain/celo-testnet-alfajores"
        }
      ],
      "relatedNetworks": ["celo"],
      "title": "CCIP on Celo",
      "topic": "CCIP"
    },
    {
      "category": "integration",
      "date": "2024-05-08",
      "description": "Chainlink CCIP expands support to Polygon Amoy Testnet. Check the CCIP Directory for more information:",
      "newNetworks": [
        {
          "displayName": "Polygon Amoy Testnet",
          "network": "polygon",
          "url": "https://docs.chain.link/ccip/directory/testnet/chain/polygon-testnet-amoy"
        }
      ],
      "relatedNetworks": ["polygon"],
      "title": "CCIP on Polygon Amoy",
      "topic": "CCIP"
    },
    {
      "category": "release",
      "date": "2024-04-24",
      "description": "Chainlink CCIP is now Generally Available (GA) on mainnet and testnet.\n\nTo support your development and implementation needs, we encourage you to reach out to our team of experts for guidance and support. For expert advice, visit the [Chainlink CCIP Contact form](https://chain.link/ccip-contact).\n\nAdditionally, the [Chainlink CCIP local simulator](https://github.com/smartcontractkit/chainlink-local) is available to enhance your development workflow with CCIP. This tool allows you to simulate Chainlink CCIP functionality locally within your Hardhat and Foundry projects. The simulator is designed so you can test your contracts locally and transition smoothly to test networks without any modifications.",
      "title": "Chainlink CCIP GA",
      "topic": "CCIP"
    },
    {
      "category": "feature",
      "date": "2024-04-11",
      "description": "Chainlink's CCIP now supports WETH (Wrapped Ether) transfers through the Lock and Unlock token mechanism. \n\nThis feature allows CCIP to securely lock tokens on the source blockchain and subsequently release an equivalent amount of tokens on the destination blockchain, facilitating seamless cross-chain transfers of WETH. The introduction of this mechanism enables WETH transfers across several key lanes.\n\nFor a specific lane configuration, see the [CCIP Directory](https://docs.chain.link/ccip/directory/mainnet). For more detailed information about the Lock and Unlock mechanism and its applications, read the [Token Pools](https://docs.chain.link/ccip/architecture#token-pools) page.",
      "relatedNetworks": ["ethereum", "arbitrum", "optimism"],
      "title": "WETH and support of Lock and Unlock mechanism",
      "topic": "CCIP"
    },
    {
      "category": "feature",
      "date": "2024-04-11",
      "description": "The maximum [gasLimit](https://docs.chain.link/ccip/api-reference/client#evmextraargsv1) that you can set for CCIP messages on mainnet has been increased to 3,000,000 gas units. The change has been documented in the [Service Limits](https://docs.chain.link/ccip/service-limits) page.",
      "title": "CCIP gas limit increase on Mainnet",
      "topic": "CCIP"
    },
    {
      "category": "deprecation",
      "date": "2024-04-01",
      "description": "CCIP v1.0.0 is no longer supported on mainnet. You must use the new router addresses listed in the [CCIP Directory](https://docs.chain.link/ccip/directory/mainnet) page.",
      "title": "CCIP v1.0.0 deprecated on mainnet",
      "topic": "CCIP"
    },
    {
      "category": "integration",
      "date": "2024-03-11",
      "description": "Chainlink CCIP expands support to new blockchains. Check the CCIP Directory for more information:",
      "newNetworks": [
        {
          "displayName": "Wemix Mainnet",
          "network": "wemix",
          "url": "https://docs.chain.link/ccip/directory/mainnet/chain/wemix-mainnet"
        },
        {
          "displayName": "Wemix Testnet",
          "network": "wemix",
          "url": "https://docs.chain.link/ccip/directory/testnet/chain/wemix-testnet"
        },
        {
          "displayName": "Kroma Mainnet",
          "network": "kroma",
          "url": "https://docs.chain.link/ccip/directory/mainnet/chain/ethereum-mainnet-kroma-1"
        },
        {
          "displayName": "Kroma Sepolia Testnet",
          "network": "kroma",
          "url": "https://docs.chain.link/ccip/directory/testnet/chain/ethereum-testnet-sepolia-kroma-1"
        }
      ],
      "relatedNetworks": ["wemix", "kroma"],
      "title": "CCIP Expands to New Blockchains",
      "topic": "CCIP"
    },
    {
      "category": "deprecation",
      "date": "2024-02-07",
      "description": "CCIP v1.0.0 is no longer supported on **testnet**. You must use the new router addresses listed in the [CCIP Directory](https://docs.chain.link/ccip/directory).",
      "title": "v1.0.0 deprecated on testnet",
      "topic": "CCIP"
    },
    {
      "category": "release",
      "date": "2024-01-15",
      "description": "CCIP v1.0.0 has been deprecated on mainnet. You must use the new router addresses listed in this page **before March 31st, 2024**. Please note that there is no change to the router interface. The CCIP v1.0.0 mainnet routers will continue to function in parallel **until March 31st, 2024**, but we highly recommend switching to the v1.2.0 routers as soon as possible. If you currently use CCIP v1.0.0, use the [@chainlink/contracts-ccip npm package version 0.7.6](https://www.npmjs.com/package/@chainlink/contracts-ccip/v/0.7.6). To migrate to v1.2.0, use [version 1.2.1 of the npm package](https://www.npmjs.com/package/@chainlink/contracts-ccip/v/1.2.1) or later. Please refer to the [release notes](https://docs.chain.link/ccip/release-notes) for a comprehensive overview of the enhancements and new features in v1.2.0.\n\n- There is no change to the router interface, but you must use the new router addresses listed in the [CCIP Directory](https://docs.chain.link/ccip/directory).\n- USDC transfers are currently supported on several lanes. See the the [CCIP Directory](https://docs.chain.link/ccip/directory/mainnet) page to get a specific lane's token addresses and rate limits.\n- The message sequencing process is simplified in CCIP message handling by removing the `strict` sequencing flag from the [extraArgs](https://docs.chain.link/ccip/api-reference/client#evmextraargsv1) field in [CCIP messages](https://docs.chain.link/ccip/api-reference/client#evm2anymessage).\n- The gas limit and maximum message data length for CCIP messages have been adjusted on mainnets. These changes are detailed in the [Service Limits](https://docs.chain.link/ccip/service-limits) documentation.\n- To interact with CCIP v1.2.0, use the [@chainlink/contract-ccip](https://www.npmjs.com/package/@chainlink/contracts-ccip) npm package.",
      "relatedNetworks": ["ethereum", "avalanche", "optimism", "base"],
      "title": "v1.2.0 release on mainnet",
      "topic": "CCIP"
    },
    {
      "category": "integration",
      "date": "2023-12-15",
      "description": "Chainlink CCIP expands support to Arbitrum Sepolia. Check the CCIP Directory for more information:",
      "newNetworks": [
        {
          "displayName": "Arbitrum Sepolia Testnet",
          "network": "arbitrum",
          "url": "https://docs.chain.link/ccip/directory/testnet/chain/ethereum-testnet-sepolia-arbitrum-1"
        }
      ],
      "relatedNetworks": ["arbitrum"],
      "title": "CCIP on Arbitrum Sepolia",
      "topic": "CCIP"
    },
    {
      "category": "release",
      "date": "2023-12-08",
      "description": "CCIP v1.0.0 has been deprecated on testnet. You must use the new router addresses listed in the [CCIP Directory](https://docs.chain.link/ccip/directory/testnet) **before January 31st, 2024**. Please note that there is no change to the router interface. The CCIP v1.0.0 testnet routers will continue to function in parallel **until January 31st, 2024**, but we highly recommend switching to the v1.2.0 routers as soon as possible. If you currently use CCIP v1.0.0, use the [@chainlink/contracts-ccip npm package version 0.7.6](https://www.npmjs.com/package/@chainlink/contracts-ccip/v/0.7.6). To migrate to v1.2.0, use [version 1.2.1 of the npm package](https://www.npmjs.com/package/@chainlink/contracts-ccip/v/1.2.1) or later.\n\n- There is no change to the router interface, but you must use the new router addresses listed in the [CCIP Directory](https://docs.chain.link/ccip/directory/testnet).\nUSDC transfers are currently supported on several lanes. See the the [CCIP Directory](https://docs.chain.link/ccip/directory/testnet) page to get a specific lane's token addresses and rate limits.\n- We've simplified the message sequencing process in our CCIP message handling by removing the `strict` sequencing flag from the [extraArgs](https://docs.chain.link/ccip/api-reference/client#evmextraargsv1) field in [CCIP messages](https://docs.chain.link/ccip/api-reference/client#evm2anymessage).\n- The gas limit and maximum message data length for CCIP messages have been adjusted on testnets. These changes are detailed in the [Service Limits](https://docs.chain.link/ccip/service-limits) documentation.\n- To interact with CCIP v1.2.0, use the [@chainlink/contract-ccip](https://www.npmjs.com/package/@chainlink/contracts-ccip) npm package.",
      "relatedNetworks": ["avalanche", "optimism", "base"],
      "title": "v1.2.0 release on testnet",
      "topic": "CCIP"
    },
    {
      "category": "deprecation",
      "date": "2023-11-17",
      "description": "Arbitrum Goerli is no longer supported. Arbitrum Sepolia support will be added at a later date.",
      "relatedNetworks": ["arbitrum"],
      "title": "CCIP deprecation on Arbitrum Goerli",
      "topic": "CCIP"
    },
    {
      "category": "integration",
      "date": "2023-09-27",
      "description": "Chainlink CCIP expands support to new blockchains. Check the CCIP Directory for more information:",
      "newNetworks": [
        {
          "displayName": "BNB Chain Mainnet",
          "network": "bnb-chain",
          "url": "https://docs.chain.link/ccip/directory/mainnet/chain/bsc-mainnet"
        },
        {
          "displayName": "Base Mainnet",
          "network": "base",
          "url": "https://docs.chain.link/ccip/directory/mainnet/chain/ethereum-mainnet-base-1"
        }
      ],
      "relatedNetworks": ["bnb-chain", "base"],
      "title": "CCIP Expands to New Blockchains",
      "topic": "CCIP"
    },
    {
      "category": "integration",
      "date": "2023-09-21",
      "description": "Chainlink CCIP expands support to Arbitrum Mainnet. Check the CCIP Directory for more information:",
      "newNetworks": [
        {
          "displayName": "Arbitrum Mainnet",
          "network": "arbitrum",
          "url": "https://docs.chain.link/ccip/directory/mainnet/chain/ethereum-mainnet-arbitrum-1"
        }
      ],
      "relatedNetworks": ["arbitrum"],
      "title": "CCIP on Arbitrum Mainnet",
      "topic": "CCIP"
    },
    {
      "category": "integration",
      "date": "2023-08-25",
      "description": "Chainlink CCIP expands support to new blockchains. Check the CCIP Directory for more information:",
      "newNetworks": [
        {
          "displayName": "BNB Chain Testnet",
          "network": "bnb-chain",
          "url": "https://docs.chain.link/ccip/directory/testnet/chain/bsc-testnet"
        },
        {
          "displayName": "Base Sepolia Testnet",
          "network": "base",
          "url": "https://docs.chain.link/ccip/directory/testnet/chain/ethereum-testnet-sepolia-base-1"
        }
      ],
      "relatedNetworks": ["bnb-chain", "base"],
      "title": "CCIP Expands to New Blockchains",
      "topic": "CCIP"
    },
    {
      "category": "release",
      "date": "2023-07-20",
      "description": "Chainlink CCIP is publicly available on the following testnet chains:\n\n- Ethereum Sepolia\n- Optimism Goerli\n- Avalanche Fuji\n- Arbitrum Goerli\n- Polygon Mumbai\n\nSee the [CCIP Directory](https://docs.chain.link/ccip/directory/testnet) page for more information.",
      "relatedNetworks": ["ethereum", "optimism", "avalanche", "arbitrum", "polygon"],
      "title": "CCIP Testnet GA release",
      "topic": "CCIP"
    },
    {
      "category": "release",
      "date": "2023-07-17",
      "description": "Chainlink CCIP is available in early access on the following mainnet chains:\n\n- Ethereum Sepolia\n- Optimism Goerli\n- Avalanche Fuji\n- Arbitrum Goerli\n- Polygon Mumbai\n\nSee the [CCIP Directory](https://docs.chain.link/ccip/directory/testnet) page for more information.",
      "relatedNetworks": ["ethereum", "optimism", "avalanche", "polygon"],
      "title": "CCIP Testnet Early Access",
      "topic": "CCIP"
    },
    {
      "category": "feature",
      "date": "2024-08-21",
      "description": "The [Chainlink Functions Subscription Manager](https://functions.chain.link/) now supports [timing out requests manually](https://docs.chain.link/chainlink-functions/resources/subscriptions#time-out-pending-requests-manually). You can time out requests that are pending for longer than five minutes to unlock your subscription funds.",
      "relatedNetworks": [],
      "relatedTokens": [],
      "title": "Timing out requests manually",
      "topic": "Functions"
    },
    {
      "category": "feature",
      "date": "2024-07-31",
      "description": "Chainlink Functions now uses USD-denominated fixed premium fees on all [supported networks](https://docs.chain.link/chainlink-functions/supported-networks). This means that the premium fees are set in USD, but no USD is ever used. The LINK equivalent of the fee is calculated at request time, and then deducted from your subscription in LINK at response time. See the [example cost calculation](https://docs.chain.link/chainlink-functions/resources/billing#cost-calculation-example) for more information. \nThe networks that have just switched from LINK-denominated premium fees to USD-denominated premium fees are: \n\n- Ethereum mainnet and Sepolia testnet\n- Arbitrum mainnet\n- Avalanche mainnet",
      "relatedNetworks": ["ethereum", "arbitrum", "avalanche"],
      "relatedTokens": [],
      "title": "USD-denominated premium fees on all supported networks",
      "topic": "Functions"
    },
    {
      "category": "integration",
      "date": "2024-04-26",
      "description": "Chainlink Functions is available on [Polygon Amoy](https://docs.chain.link/chainlink-functions/supported-networks#polygon-amoy-testnet).",
      "relatedNetworks": ["polygon"],
      "title": "Polygon Amoy support",
      "topic": "Functions"
    },
    {
      "category": "deprecation",
      "date": "2024-04-13",
      "description": "The Mumbai network has stopped producing blocks, so example code will not function on this network. Check again soon for updates about future testnet support on Polygon.",
      "relatedNetworks": ["polygon"],
      "title": "Polygon testnet support",
      "topic": "Functions"
    },
    {
      "category": "integration",
      "date": "2024-04-09",
      "description": "Chainlink Functions is available on [Base Mainnet](https://docs.chain.link/chainlink-functions/supported-networks#base-mainnet).",
      "relatedNetworks": ["base"],
      "title": "Base Mainnet support",
      "topic": "Functions"
    },
    {
      "category": "integration",
      "date": "2024-03-22",
      "description": "Chainlink Functions is available as an open beta on the [BASE Sepolia](https://docs.chain.link/chainlink-functions/supported-networks#base-sepolia-testnet) and [Optimism Sepolia](https://docs.chain.link/chainlink-functions/supported-networks#op-sepolia) testnets. These networks have USD-denominated fixed premium fees. This means that the premium fees are set in USD, but no USD is ever used. The LINK equivalent of the fee is calculated at request time, and then deducted from your subscription in LINK at response time. See the [example cost calculation](https://docs.chain.link/chainlink-functions/resources/billing#cost-calculation-example) for more information.",
      "relatedNetworks": ["base", "optimism"],
      "title": "USD-denominated premium fees and new testnets",
      "topic": "Functions"
    },
    {
      "category": "feature",
      "date": "2024-01-12",
      "description": "You can use external module imports with Chainlink Functions source code on mainnet networks. See the [Using Imports with Functions](https://docs.chain.link/chainlink-functions/tutorials/importing-packages) tutorial to see an example of how to import and use imported modules with your Functions source code. This feature requires the [Functions Toolkit NPM package](https://www.npmjs.com/package/@chainlink/functions-toolkit/v/0.2.7) `v0.2.7` or later.",
      "title": "Module imports supported on mainnet",
      "topic": "Functions"
    },
    {
      "category": "integration",
      "date": "2024-01-10",
      "description": "Chainlink Functions is available on [Arbitrum Mainnet](https://docs.chain.link/chainlink-functions/supported-networks#arbitrum-mainnet).",
      "relatedNetworks": ["arbitrum"],
      "title": "Arbitrum Mainnet support",
      "topic": "Functions"
    },
    {
      "category": "feature",
      "date": "2023-12-15",
      "description": "You can use external module imports with Chainlink Functions source code on testnet networks. See the [Using Imports with Functions](https://docs.chain.link/chainlink-functions/tutorials/importing-packages) tutorial to see an example of how to import and use imported modules with your Functions source code. This feature requires the [Functions Toolkit NPM package](https://www.npmjs.com/package/@chainlink/functions-toolkit/v/0.2.7) `v0.2.7` or later. This feature is available only on testnets. Modules will not import or execute on Functions requests for mainnet networks at this time.",
      "title": "Module imports for Functions on testnets",
      "topic": "Functions"
    },
    {
      "category": "integration",
      "date": "2023-12-15",
      "description": "Chainlink Functions is available on the [Arbitrum Sepolia](https://docs.chain.link/chainlink-functions/supported-networks#arbitrum-sepolia-testnet) testnet.",
      "relatedNetworks": ["arbitrum"],
      "title": "Functions on Arbitrum Sepolia testnet",
      "topic": "Functions"
    },
    {
      "category": "integration",
      "date": "2023-09-29",
      "description": "Chainlink Functions is available as an open beta on several networks. See the [supported networks](https://docs.chain.link/chainlink-functions/supported-networks) page for more a complete list.\n\nNew features:\n- You must accept the Chainlink Functions Terms of Service (ToS) before using Chainlink Functions. The ToS must be accepted by subscriptions owners. Once accepted, the ToS is transitive to all contracts belong the subscription, so your end-users don't have to accept the ToS to interact with your contracts. Read this [guide](https://docs.chain.link/chainlink-functions/resources/subscriptions#create-a-subscription) to learn more.\n- The Chainlink Functions Subscription Manager is available at [functions.chain.link](https://functions.chain.link/). The Functions Subscription Manager lets you manage your subscriptions.\n- Chainlink Functions uses threshold encryption to handle users' encrypted secrets. Read the [secrets conceptual page](https://docs.chain.link/chainlink-functions/resources/secrets) to learn more.\n- Users can host their encrypted secrets within the DON. This hosting method is called DON-hosted. Read the [secrets conceptual page](https://docs.chain.link/chainlink-functions/resources/secrets) to learn more.\n- JavaScript source code can only use vanilla [Deno](https://deno.land/). Read the [JavaScript code API reference](https://docs.chain.link/chainlink-functions/api-reference/javascript-source) to learn more.\n- Chainlink Functions contracts are part of the [@chainlink/contracts npm package](https://www.npmjs.com/package/@chainlink/contracts). Read the [FunctionsClient](https://docs.chain.link/chainlink-functions/api-reference/functions-client) and [FunctionsRequest](https://docs.chain.link/chainlink-functions/api-reference/functions-request) API references.\n- Use the [Functions npm package](https://www.npmjs.com/package/@chainlink/functions-toolkit) in your own JavaScript or TypeScript project to make requests to the Chainlink Functions Decentralized Oracle Network (DON). Try the [getting-started guide](https://docs.chain.link/chainlink-functions/getting-started) to learn more.\n- Make sure to check the [service limits page](https://docs.chain.link/chainlink-functions/resources/service-limits) as the limits have been adapted. Additionally, you can [contact us](https://chain.link/contact?v=Integrate%20Functions) to increase the limits for your Chainlink Function.",
      "relatedNetworks": ["avalanche", "polygon", "ethereum"],
      "title": "Chainlink Functions Open Beta",
      "topic": "Functions"
    },
    {
      "category": "feature",
      "date": "2023-07-14",
      "description": "The [Functions Playground](https://functions.chain.link/playground) is now available. Use it to simulate Chainlink Functions within your browser.",
      "title": "Functions Playground",
      "topic": "Functions"
    },
    {
      "category": "integration",
      "date": "2023-05-05",
      "description": "Chainlink Functions is now available for the closed beta on [Avalanche Fuji](https://docs.chain.link/chainlink-functions/supported-networks#avalanche-fuji-testnet).",
      "relatedNetworks": ["avalanche"],
      "title": "Chainlink Functions Closed Beta on Avalanche Fuji",
      "topic": "Functions"
    },
    {
      "category": "integration",
      "date": "2023-03-01",
      "description": "Chainlink Functions is available as a closed beta on [Ethereum Sepolia](https://docs.chain.link/chainlink-functions/supported-networks#sepolia-testnet) and Polygon Mumbai.",
      "relatedNetworks": ["ethereum", "polygon"],
      "title": "Chainlink Functions Closed Beta",
      "topic": "Functions"
    },
    {
      "category": "release",
      "date": "2024-08-15",
      "description": "VRF V2.5 is available on [BASE mainnet](https://docs.chain.link/vrf/v2-5/supported-networks#base-mainnet) and [BASE Sepolia testnet](https://docs.chain.link/vrf/v2-5/supported-networks#base-sepolia-testnet). See the [VRF V2.5 Supported Networks](https://docs.chain.link/vrf/v2-5/supported-networks) page to get configuration details for both subscription and direct funding.",
      "relatedNetworks": ["base"],
      "title": "VRF V2.5 on BASE",
      "topic": "VRF"
    },
    {
      "category": "deprecation",
      "date": "2024-07-15",
      "description": "VRF V2 and V1 will be deprecated on November 29, 2024. Please migrate to VRF V2.5 before then. See the migration guides for instructions:\n\n- [Migrating from VRF v2](https://docs.chain.link/vrf/v2-5/migration-from-v2)\n- [Migrating from VRF v1](https://docs.chain.link/vrf/v2-5/migration-from-v1)",
      "title": "VRF V2 and V1 Deprecation Announcement",
      "topic": "VRF"
    },
    {
      "category": "release",
      "date": "2024-05-24",
      "description": "The [`@chainlink/contracts`](https://www.npmjs.com/package/@chainlink/contracts/v/1.1.1) package version 1.1.1 is now available. It includes the updated wrapper and interface contracts for VRF 2.5 direct funding, which had not been included in the `@chainlink/contracts` package version 1.1.0. The `DirectFundingConsumer.sol` example contract has been updated to reflect this.\n\nThe [`@chainlink/contracts`](https://www.npmjs.com/package/@chainlink/contracts/v/1.1.1) also includes an updated function signature for `fulfillRandomWords` in the `VRFConsumerBaseV2Plus` contract, which applies only to subscription users. This function signature has **not** changed in the `VRFV2PlusWrapperConsumerBase`, so this does not affect direct funding users.\n\nWhen using package version 1.1.1 and later, update your `fulfillRandomWords` function signature to match the `VRFConsumerBaseV2Plus` contract, which has changed to: `function fulfillRandomWords(uint256 requestId, uint256[] calldata randomWords)`\n\nIn the `@chainlink/contracts` package version 1.1.0 and earlier, the `randomWords` parameter has a `memory` storage location.",
      "title": "Updated VRF V2.5 contracts",
      "topic": "VRF"
    },
    {
      "category": "release",
      "date": "2024-04-29",
      "description": "VRF V2.5 is available on Ethereum, BNB Chain, Polygon, Avalanche and Arbitrum mainnets and testnets.The new version of Chainlink VRF implements the following changes:\n\n- Support for native gas token billing\n- Easy 1-click migration to future new versions\n- New [billing model](https://docs.chain.link/vrf/v2-5/billing), where the premium is a percentage of the gas costs of the VRF callback instead of a flat fee\n- Gas optimizations\n\nLearn how to [migrate to VRF V2.5](https://docs.chain.link/vrf/v2-5/migration-from-v2).",
      "relatedNetworks": ["ethereum", "bnb-chain", "polygon", "avalanche", "arbitrum"],
      "title": "VRF v2.5",
      "topic": "VRF"
    },
    {
      "category": "deprecation",
      "date": "2024-04-13",
      "description": "The Mumbai network has stopped producing blocks, so example code will not function on this network. Check again soon for updates about future testnet support on Polygon.",
      "relatedNetworks": ["polygon"],
      "title": "Polygon testnet support changed",
      "topic": "VRF"
    },
    {
      "category": "deprecation",
      "date": "2024-03-29",
      "description": "Creating new Fantom subscriptions in the [VRF Subscription Manager](https://vrf.chain.link/) is no longer supported. Existing Fantom subscriptions are still supported.",
      "relatedNetworks": ["fantom"],
      "title": "Fantom support changed",
      "topic": "VRF"
    },
    {
      "category": "release",
      "date": "2023-11-17",
      "description": "Arbitrum Goerli support ends as of November 18, 2023. Support for Arbitrum Sepolia is available for both [subscription](https://docs.chain.link/vrf/v2/subscription/supported-networks#arbitrum-sepolia-testnet) and [direct funding](https://docs.chain.link/vrf/v2/direct-funding/supported-networks#arbitrum-sepolia-testnet).",
      "relatedNetworks": ["arbitrum"],
      "title": "Arbitrum testnet support changed",
      "topic": "VRF"
    },
    {
      "category": "release",
      "date": "2023-10-02",
      "description": "The [Developer Hub](https://dev.chain.link/) has been released. It helps you find resources related to web3 use cases like NFTs and gaming. The Developer Hub includes a comprehensive [VRF Resources](https://dev.chain.link/products/vrf) page that shows a collection of Quickstarts, guides, tutorials, videos, blog posts, courses, documentation, and case studies related to VRF. A new set of Quickstarts has been released. See [all the Quickstarts that involve VRF](https://dev.chain.link/resources/quickstarts?product=VRF).",
      "relatedNetworks": [],
      "title": "VRF Quickstarts and Resources",
      "topic": "VRF"
    },
    {
      "category": "release",
      "date": "2023-10-02",
      "description": "For VRF V2 subscription, the [Sepolia gas lane](https://docs.chain.link/vrf/v2/subscription/supported-networks#sepolia-testnet) has increased from 30 gwei to 150 gwei. The key hash has otherwise remained the same.",
      "relatedNetworks": ["ethereum"],
      "title": "Sepolia gas lane increase",
      "topic": "VRF"
    },
    {
      "category": "feature",
      "date": "2023-07-26",
      "description": "A VRF cost calculator has been added to the [Estimating Costs](https://docs.chain.link/vrf/v2/estimating-costs) page. Use this calculator to estimate costs for both subscription and direct funding.",
      "title": "VRF Cost Calculator",
      "topic": "VRF"
    },
    {
      "category": "integration",
      "date": "2023-06-14",
      "description": "Arbitrum mainnet and Arbitrum Goerli are supported on VRF V2 direct funding. Detailed cost explanations for Arbitrum and a cost estimation code example are available on the [Estimating Costs](https://docs.chain.link/vrf/v2/estimating-costs) page.",
      "relatedNetworks": ["arbitrum"],
      "title": "Arbitrum support and docs expanded",
      "topic": "VRF"
    },
    {
      "category": "integration",
      "date": "2023-05-19",
      "description": "Arbitrum mainnet and Arbitrum Goerli are supported on VRF V2 subscription.",
      "relatedNetworks": ["arbitrum"],
      "title": "VRF support added for Arbitrum",
      "topic": "VRF"
    },
    {
      "category": "deprecation",
      "date": "2023-04-20",
      "description": "Klaytn and Klaytn Baobob are no longer supported networks on VRF.\n\nSee the currently supported networks for [subscription](https://docs.chain.link/vrf/v2/subscription/supported-networks) and [direct funding](https://docs.chain.link/vrf/v2/direct-funding/supported-networks).",
      "title": "Supported network removed",
      "topic": "VRF"
    },
    {
      "category": "feature",
      "date": "2023-04-19",
      "description": "The [VRF Subscription Manager](https://vrf.chain.link/) has a new [Actions menu](https://docs.chain.link/vrf/v2/subscription/ui#actions-menu) that displays actions you can take on a VRF subscription, including funding, cancellation, and adding an email address.",
      "title": "VRF Subscription Manager updated",
      "topic": "VRF"
    },
    {
      "category": "feature",
      "date": "2023-04-12",
      "description": "Billing and cost information for VRF V2 subscription and direct funding has been consolidated into one [Estimating Costs](https://docs.chain.link/vrf/v2/estimating-costs) page. Static cost breakdown examples are available for both funding methods.",
      "title": "VRF Estimating costs page added",
      "topic": "VRF"
    },
    {
      "category": "feature",
      "date": "2023-04-05",
      "description": "Mock contracts for local testing are available for VRF V2 subscription and direct funding:\n\n- [Test VRF V2 subscription locally](https://docs.chain.link/vrf/v2/subscription/examples/test-locally)\n- [Test VRF V2 direct funding locally](https://docs.chain.link/vrf/v2/direct-funding/examples/test-locally)",
      "title": "VRF V2 mock contracts added",
      "topic": "VRF"
    },
    {
      "category": "release",
      "date": "2022-02-16",
      "description": "VRF V2 is Generally Available with new sample contracts for V2.",
      "title": "VRF V2 is Generally Available",
      "topic": "VRF"
    },
    {
      "category": "release",
      "date": "2021-12-14",
      "description": "VRF V2 is available along with guides to help you migrate from V1 to V2:\n\n- [Subscription: Migrating from V1 to V2](https://docs.chain.link/vrf/v2/subscription/migration-from-v1)\n- [Direct funding: Migrating from V1 to V2](https://docs.chain.link/vrf/v2/direct-funding/migration-from-v1)",
      "title": "VRF V2 launched",
      "topic": "VRF"
    },
    {
      "category": "release",
      "date": "2020-10-22",
      "description": "VRF V1 is [available on Ethereum mainnet](https://blog.chain.link/chainlink-vrf-now-live-on-ethereum-mainnet/).",
      "title": "VRF V1 is available",
      "topic": "VRF"
    },
    {
      "category": "feature",
      "date": "2024-09-09",
      "description": "Payment in native gas tokens and approved non-LINK tokens is now available for upkeeps on Automation v2.3 or later. Currently this capability is available on the Base Sepolia testnet.\n\nWhen you register a new upkeep, you can select whether you want to pay in LINK, the native gas token, or an approved non-LINK token for the chain that you are using. After you register the upkeep, the payment setting cannot be updated.\n\nSee the [Supported Networks](https://docs.chain.link/chainlink-automation/overview/supported-networks#base-sepolia-testnet) page to find the contract and config information for Automation on Base Sepolia testnet.",
      "relatedNetworks": ["base"],
      "title": "Native billing on Base Sepolia testnet for Automation",
      "topic": "Automation"
    },
    {
      "category": "feature",
      "date": "2024-08-29",
      "description": "[Log trigger upkeeps](https://docs.chain.link/chainlink-automation/guides/log-trigger) are now generally available. Learn more about [how Chainlink Automation processes logs](https://docs.chain.link/chainlink-automation/concepts/automation-concepts#maximum-logs-processed-for-log-trigger-upkeeps) for log trigger upkeeps.",
      "title": "Automation Log trigger upkeeps are generally available",
      "topic": "Automation"
    },
    {
      "category": "update",
      "date": "2024-07-30",
      "description": "If you have any upkeeps that are not yet migrated to v2.1, using older registries that are paused, the only action you can take is either to migrate these upkeeps or to cancel them. Affected upkeeps will show a **Deprecated** label in the Chainlink Automation App. When you hover over the label, it displays a link you can click to begin the migration process.",
      "title": "Migrating upkeeps on paused registries",
      "topic": "Automation"
    },
    {
      "category": "integration",
      "date": "2024-06-28",
      "description": "Chainlink Automation is live on [Base Sepolia](https://docs.chain.link/chainlink-automation/overview/supported-networks#base-sepolia-testnet).",
      "relatedNetworks": ["base"],
      "title": "Automation on Base Sepolia",
      "topic": "Automation"
    },
    {
      "category": "deprecation",
      "date": "2024-06-24",
      "description": "Existing upkeeps on versions earlier than v2.1 will stop being performed on August 29, 2024. [Migrate your older upkeeps](https://docs.chain.link/chainlink-automation/guides/migrate-to-v2) to the latest version of Automation.\n\nOlder Automation registrars through v2.0 have [already been deprecated](https://docs.chain.link/chainlink-automation/overview/automation-release-notes#2024-06-03---registrar-deprecation-through-v20), so you can't register new upkeeps on versions earlier than v2.1.",
      "title": "Deprecation of older Automation upkeeps",
      "topic": "Automation"
    },
    {
      "category": "integration",
      "date": "2024-06-06",
      "description": "Chainlink Automation is live on [Gnosis](https://docs.chain.link/chainlink-automation/overview/supported-networks#gnosis-chain-xdai).",
      "relatedNetworks": ["gnosis-chain"],
      "title": "Automation on Gnosis",
      "topic": "Automation"
    },
    {
      "category": "deprecation",
      "date": "2024-06-03",
      "description": "Older Automation [registrars](https://docs.chain.link/chainlink-automation/reference/automation-contracts#automationregistrarsol) for v1.0, v1.1, v1.2, v1.3, and v2.0 are deprecated on all [supported networks](https://docs.chain.link/chainlink-automation/overview/supported-networks) (Ethereum, Avalanche, BSC, Polygon, Arbitrum and Optimism). You can no longer register new upkeeps using these older versions. Please [migrate your older upkeeps to Automation 2.1](https://docs.chain.link/chainlink-automation/guides/migrate-to-v2) to ensure they remain operational as we start deprecating older versions.",
      "relatedNetworks": ["ethereum", "avalanche", "bnb-chain", "polygon", "arbitrum", "optimism"],
      "title": "Registrar deprecation through v2.0",
      "topic": "Automation"
    },
    {
      "category": "release",
      "date": "2024-04-23",
      "description": "Chainlink Automation is live on [Polygon Amoy](https://docs.chain.link/chainlink-automation/overview/supported-networks#amoy-testnet).",
      "relatedNetworks": ["polygon"],
      "title": "Automation on Polygon Amoy",
      "topic": "Automation"
    },
    {
      "category": "deprecation",
      "date": "2024-04-13",
      "description": "The Mumbai network has stopped producing blocks, so example code will not function on this network. Check again soon for updates about future testnet support on Polygon.",
      "relatedNetworks": ["polygon"],
      "title": "Polygon Mumbai support removed for Automation",
      "topic": "Automation"
    },
    {
      "category": "feature",
      "date": "2024-03-07",
      "description": "The [Automation StreamsLookup error handler](https://docs.chain.link/chainlink-automation/guides/streams-lookup-error-handler) is available to help you handle potential errors with StreamsLookup upkeeps. When you add the new [`checkErrorHandler`](https://docs.chain.link/chainlink-automation/reference/automation-interfaces#checkerrorhandler-function) function, you can define custom logic to handle some errors offchain and handle other errors onchain in `performUpkeep`.",
      "title": "Automation StreamsLookup error handler",
      "topic": "Automation"
    },
    {
      "category": "integration",
      "date": "2024-02-27",
      "description": "Chainlink Automation is live on [Optimism Sepolia](https://docs.chain.link/chainlink-automation/overview/supported-networks#op-sepolia).",
      "relatedNetworks": ["optimism"],
      "title": "Automation on Optimism Sepolia",
      "topic": "Automation"
    },
    {
      "category": "feature",
      "date": "2024-02-27",
      "description": "The Chainlink [Automation debugging script](https://github.com/smartcontractkit/chainlink/blob/develop/core/scripts/chaincli/DEBUGGING.md) is available to help you debug and diagnose possible issues with registered upkeeps in Automation 2.1 registries. The script can debug custom logic upkeeps, log trigger upkeeps, and upkeeps that use `StreamsLookup`.",
      "title": "Automation debugging script",
      "topic": "Automation"
    },
    {
      "category": "release",
      "date": "2023-12-07",
      "description": "Chainlink Automation is live on [Base](https://docs.chain.link/chainlink-automation/overview/supported-networks#base).",
      "relatedNetworks": ["base"],
      "title": "Automation on Base",
      "topic": "Automation"
    },
    {
      "category": "release",
      "date": "2023-10-02",
      "description": "Automation 2.0 is now live on Ethereum, Binance Smart Chain, Polygon, Avalanche, Arbitrum, and Optimism. Automation 2.0 features include:\n\n- **Verifiable compute**: The Automation DON now leverages a consensus mechanism, via Chainlink OCR3, to give you cryptographically verified compute. Save up to 90% of onchain gas costs by off-loading compute intensive tasks to the Automation DON.\n- **Log triggers**: Natively use log data in your smart contracts with [log triggers](https://docs.chain.link/chainlink-automation/guides/log-trigger). Unlock new connection possibilities.\n- **StreamsLookup**: Seamlessly access and use Chainlink's Low Latency Data in upkeeps via [StreamsLookup](https://docs.chain.link/chainlink-automation/reference/automation-interfaces#streamslookupcompatibleinterface). Build like the best Derivative protocols.\n- **Forwarder**: A unique `msg.Sender` for your `performUpkeep` function so you can lock down sensitive upkeeps. Read more about the [forwarder](https://docs.chain.link/chainlink-automation/guides/forwarder).",
      "relatedNetworks": ["ethereum", "bnb-chain", "polygon", "avalanche", "arbitrum", "optimism"],
      "title": "Automation v2.0 release",
      "topic": "Automation"
    },
    {
      "category": "release",
      "date": "2023-05-15",
      "description": "Chainlink Automation is live on [Optimism](https://docs.chain.link/chainlink-automation/overview/supported-networks#op).",
      "relatedNetworks": ["optimism"],
      "title": "Automation on Optimism",
      "topic": "Automation"
    },
    {
      "category": "release",
      "date": "2024-08-21",
      "description": "Chainlink Node v2.15.0 is now available. See the [Release Notes](https://github.com/smartcontractkit/chainlink/releases/tag/v2.15.0/) for details.",
      "title": "Chainlink Node v2.15.0",
      "topic": "Nodes"
    },
    {
      "category": "release",
      "date": "2024-07-29",
      "description": "Chainlink Node v2.14.0 is now available. See the [Release Notes](https://github.com/smartcontractkit/chainlink/releases/tag/v2.14.0/) for details.",
      "title": "Chainlink Node v2.14.0",
      "topic": "Nodes"
    },
    {
      "category": "release",
      "date": "2024-07-01",
      "description": "Chainlink Node v2.13.0 is now available. See the [Release Notes](https://github.com/smartcontractkit/chainlink/releases/tag/v2.13.0/) for details.",
      "title": "Chainlink Node v2.13.0",
      "topic": "Nodes"
    },
    {
      "category": "release",
      "date": "2024-06-05",
      "description": "Chainlink Node v2.12.0 is now available. See the [Release Notes](https://github.com/smartcontractkit/chainlink/releases/tag/v2.12.0/) for details.",
      "title": "Chainlink Node v2.12.0",
      "topic": "Nodes"
    },
    {
      "category": "release",
      "date": "2024-05-01",
      "description": "Chainlink Node v2.11.0 is now available. See the [Release Notes](https://github.com/smartcontractkit/chainlink/releases/tag/v2.11.0/) for details.",
      "title": "Chainlink Node v2.11.0",
      "topic": "Nodes"
    },
    {
      "category": "release",
      "date": "2024-04-08",
      "description": "Chainlink Node v2.10.0 is now available. See the [Release Notes](https://github.com/smartcontractkit/chainlink/releases/tag/v2.10.0/) for details.",
      "title": "Chainlink Node v2.10.0",
      "topic": "Nodes"
    },
    {
      "category": "release",
      "date": "2024-03-07",
      "description": "Chainlink Node v2.9.1 is now available. See the [Release Notes](https://github.com/smartcontractkit/chainlink/releases/tag/v2.9.1/) for details.",
      "title": "Chainlink Node v2.9.1",
      "topic": "Nodes"
    },
    {
      "category": "release",
      "date": "2024-02-22",
      "description": "Chainlink Node v2.9.0 is now available. See the [Release Notes](https://github.com/smartcontractkit/chainlink/releases/tag/v2.9.0/) for details.",
      "title": "Chainlink Node v2.9.0",
      "topic": "Nodes"
    },
    {
      "category": "release",
      "date": "2024-01-24",
      "description": "Chainlink Node v2.8.0 is now available. See the [Release Notes](https://github.com/smartcontractkit/chainlink/releases/tag/v2.8.0/) for details.",
      "title": "Chainlink Node v2.8.0",
      "topic": "Nodes"
    },
    {
      "category": "release",
      "date": "2023-12-14",
      "description": "Chainlink Node v2.7.2 is now available. See the [Release Notes](https://github.com/smartcontractkit/chainlink/releases/tag/v2.7.2/) for details.",
      "title": "Chainlink Node v2.7.2",
      "topic": "Nodes"
    },
    {
      "category": "release",
      "date": "2023-11-21",
      "description": "Chainlink Node v2.7.1 is now available. See the [Release Notes](https://github.com/smartcontractkit/chainlink/releases/tag/v2.7.1/) for details.",
      "title": "Chainlink Node v2.7.1",
      "topic": "Nodes"
    },
    {
      "category": "release",
      "date": "2023-11-14",
      "description": "Chainlink Node v2.7.0 is now available. See the [Release Notes](https://github.com/smartcontractkit/chainlink/releases/tag/v2.7.0/) for details.",
      "title": "Chainlink Node v2.7.0",
      "topic": "Nodes"
    },
    {
      "category": "release",
      "date": "2023-10-18",
      "description": "Chainlink Node v2.6.0 is now available. See the [Release Notes](https://github.com/smartcontractkit/chainlink/releases/tag/v2.6.0/) for details.",
      "title": "Chainlink Node v2.6.0",
      "topic": "Nodes"
    },
    {
      "category": "release",
      "date": "2023-09-13",
      "description": "Chainlink Node v2.5.0 is now available. See the [Release Notes](https://github.com/smartcontractkit/chainlink/releases/tag/v2.5.0/) for details.",
      "title": "Chainlink Node v2.5.0",
      "topic": "Nodes"
    },
    {
      "category": "release",
      "date": "2023-08-21",
      "description": "Chainlink Node v2.4.0 is now available. See the [Release Notes](https://github.com/smartcontractkit/chainlink/releases/tag/v2.4.0/) for details.",
      "title": "Chainlink Node v2.4.0",
      "topic": "Nodes"
    },
    {
      "category": "release",
      "date": "2023-07-28",
      "description": "Chainlink Node v2.3.0 is now available. See the [Release Notes](https://github.com/smartcontractkit/chainlink/releases/tag/v2.3.0/) for details.",
      "title": "Chainlink Node v2.3.0",
      "topic": "Nodes"
    },
    {
      "category": "release",
      "date": "2023-06-12",
      "description": "Chainlink Node v2.2.0 is now available. See the [Release Notes](https://github.com/smartcontractkit/chainlink/releases/tag/v2.2.0/) for details.",
      "title": "Chainlink Node v2.2.0",
      "topic": "Nodes"
    },
    {
      "category": "release",
      "date": "2023-05-16",
      "description": "Chainlink Node v2.1.0 is now available. See the [Release Notes](https://github.com/smartcontractkit/chainlink/releases/tag/v2.1.0/) for details.",
      "title": "Chainlink Node v2.1.0",
      "topic": "Nodes"
    },
    {
      "category": "release",
      "date": "2023-04-28",
      "description": "Chainlink Node v2.0.0 is now available. See the [Release Notes](https://github.com/smartcontractkit/chainlink/releases/tag/v2.0.0/) for details.",
      "title": "Chainlink Node v2.0.0",
      "topic": "Nodes"
    },
    {
      "category": "release",
      "date": "2024-06-25",
      "description": "Chainlink Node v2.13.0 is now available. See the [Release Notes](https://github.com/smartcontractkit/chainlink/releases/tag/v2.13.0/) for details.",
      "title": "Chainlink Node v2.13.0",
      "topic": "Nodes"
    },
    {
      "category": "release",
      "date": "2024-05-28",
      "description": "Chainlink Node v2.12.0 is now available. See the [Release Notes](https://github.com/smartcontractkit/chainlink/releases/tag/v2.12.0/) for details.",
      "title": "Chainlink Node v2.12.0",
      "topic": "Nodes"
    },
    {
      "category": "release",
      "date": "2024-04-30",
      "description": "Chainlink Node v2.11.0 is now available. See the [Release Notes](https://github.com/smartcontractkit/chainlink/releases/tag/v2.11.0/) for details.",
      "title": "Chainlink Node v2.11.0",
      "topic": "Nodes"
    },
    {
      "category": "release",
      "date": "2024-03-26",
      "description": "Chainlink Node v2.10.0 is now available. See the [Release Notes](https://github.com/smartcontractkit/chainlink/releases/tag/v2.10.0/) for details.",
      "title": "Chainlink Node v2.10.0",
      "topic": "Nodes"
    },
    {
      "category": "release",
      "date": "2024-02-27",
      "description": "Chainlink Node v2.9.0 is now available. See the [Release Notes](https://github.com/smartcontractkit/chainlink/releases/tag/v2.9.0/) for details.",
      "title": "Chainlink Node v2.9.0",
      "topic": "Nodes"
    },
    {
      "category": "release",
      "date": "2024-01-30",
      "description": "Chainlink Node v2.8.0 is now available. See the [Release Notes](https://github.com/smartcontractkit/chainlink/releases/tag/v2.8.0/) for details.",
      "title": "Chainlink Node v2.8.0",
      "topic": "Nodes"
    },
    {
      "category": "release",
      "date": "2023-12-19",
      "description": "Chainlink Node v2.7.0 is now available. See the [Release Notes](https://github.com/smartcontractkit/chainlink/releases/tag/v2.7.0/) for details.",
      "title": "Chainlink Node v2.7.0",
      "topic": "Nodes"
    },
    {
      "category": "release",
      "date": "2023-11-28",
      "description": "Chainlink Node v2.6.0 is now available. See the [Release Notes](https://github.com/smartcontractkit/chainlink/releases/tag/v2.6.0/) for details.",
      "title": "Chainlink Node v2.6.0",
      "topic": "Nodes"
    },
    {
      "category": "release",
      "date": "2023-10-31",
      "description": "Chainlink Node v2.5.0 is now available. See the [Release Notes](https://github.com/smartcontractkit/chainlink/releases/tag/v2.5.0/) for details.",
      "title": "Chainlink Node v2.5.0",
      "topic": "Nodes"
    },
    {
      "category": "release",
      "date": "2023-09-26",
      "description": "Chainlink Node v2.4.0 is now available. See the [Release Notes](https://github.com/smartcontractkit/chainlink/releases/tag/v2.4.0/) for details.",
      "title": "Chainlink Node v2.4.0",
      "topic": "Nodes"
    },
    {
      "category": "release",
      "date": "2023-08-29",
      "description": "Chainlink Node v2.3.0 is now available. See the [Release Notes](https://github.com/smartcontractkit/chainlink/releases/tag/v2.3.0/) for details.",
      "title": "Chainlink Node v2.3.0",
      "topic": "Nodes"
    },
    {
      "category": "release",
      "date": "2023-07-25",
      "description": "Chainlink Node v2.2.0 is now available. See the [Release Notes](https://github.com/smartcontractkit/chainlink/releases/tag/v2.2.0/) for details.",
      "title": "Chainlink Node v2.2.0",
      "topic": "Nodes"
    },
    {
      "category": "release",
      "date": "2023-06-27",
      "description": "Chainlink Node v2.1.0 is now available. See the [Release Notes](https://github.com/smartcontractkit/chainlink/releases/tag/v2.1.0/) for details.",
      "title": "Chainlink Node v2.1.0",
      "topic": "Nodes"
    },
    {
      "category": "release",
      "date": "2023-05-30",
      "description": "Chainlink Node v2.0.0 is now available. See the [Release Notes](https://github.com/smartcontractkit/chainlink/releases/tag/v2.0.0/) for details.",
      "title": "Chainlink Node v2.0.0",
      "topic": "Nodes"
    }
  ]
}<|MERGE_RESOLUTION|>--- conflicted
+++ resolved
@@ -305,7 +305,69 @@
     {
       "category": "integration",
       "date": "2025-07-27",
-<<<<<<< HEAD
+      "description": "Newly supported tokens: BTR, ILMT, MICHI, RIZE, TREE, USD0, USELESS, YBTC.B, stBTC",
+      "relatedTokens": [
+        {
+          "assetName": "BTR Token",
+          "baseAsset": "BTR",
+          "url": "https://docs.chain.link/ccip/directory/mainnet/token/BTR",
+          "iconUrl": "https://d2f70xi62kby8n.cloudfront.net/tokens/btr.webp?auto=compress%2Cformat"
+        },
+        {
+          "assetName": "Iluminary Token",
+          "baseAsset": "ILMT",
+          "url": "https://docs.chain.link/ccip/directory/mainnet/token/ILMT",
+          "iconUrl": "https://d2f70xi62kby8n.cloudfront.net/tokens/ilmt.webp?auto=compress%2Cformat"
+        },
+        {
+          "assetName": "michi",
+          "baseAsset": "MICHI",
+          "url": "https://docs.chain.link/ccip/directory/mainnet/token/MICHI",
+          "iconUrl": "https://d2f70xi62kby8n.cloudfront.net/tokens/michi.webp?auto=compress%2Cformat"
+        },
+        {
+          "assetName": "RIZE",
+          "baseAsset": "RIZE",
+          "url": "https://docs.chain.link/ccip/directory/mainnet/token/RIZE",
+          "iconUrl": "https://d2f70xi62kby8n.cloudfront.net/tokens/rize.webp?auto=compress%2Cformat"
+        },
+        {
+          "assetName": "Treehouse Token",
+          "baseAsset": "TREE",
+          "url": "https://docs.chain.link/ccip/directory/mainnet/token/TREE",
+          "iconUrl": "https://d2f70xi62kby8n.cloudfront.net/tokens/tree.webp?auto=compress%2Cformat"
+        },
+        {
+          "assetName": "Usual USD",
+          "baseAsset": "USD0",
+          "url": "https://docs.chain.link/ccip/directory/mainnet/token/USD0",
+          "iconUrl": "https://d2f70xi62kby8n.cloudfront.net/tokens/usd0.webp?auto=compress%2Cformat"
+        },
+        {
+          "assetName": "USELESS COIN",
+          "baseAsset": "USELESS",
+          "url": "https://docs.chain.link/ccip/directory/mainnet/token/USELESS",
+          "iconUrl": "https://d2f70xi62kby8n.cloudfront.net/tokens/useless.webp?auto=compress%2Cformat"
+        },
+        {
+          "assetName": "Yield BTC.B",
+          "baseAsset": "YBTC.B",
+          "url": "https://docs.chain.link/ccip/directory/mainnet/token/YBTC.B",
+          "iconUrl": "https://d2f70xi62kby8n.cloudfront.net/tokens/ybtcb.webp?auto=compress%2Cformat"
+        },
+        {
+          "assetName": "Lorenzo stBTC",
+          "baseAsset": "stBTC",
+          "url": "https://docs.chain.link/ccip/directory/mainnet/token/stBTC",
+          "iconUrl": "https://d2f70xi62kby8n.cloudfront.net/tokens/stbtc.webp?auto=compress%2Cformat"
+        }
+      ],
+      "title": "Cross-chain token (CCT) standard: Added support for new tokens",
+      "topic": "CCIP"
+    },
+    {
+      "category": "integration",
+      "date": "2025-07-27",
       "description": "New SmartData Feeds available:",
       "relatedNetworks": ["bnb-chain"],
       "relatedTokens": [
@@ -346,67 +408,6 @@
       ],
       "title": "Added support to Data Feeds",
       "topic": "Data Feeds"
-=======
-      "description": "Newly supported tokens: BTR, ILMT, MICHI, RIZE, TREE, USD0, USELESS, YBTC.B, stBTC",
-      "relatedTokens": [
-        {
-          "assetName": "BTR Token",
-          "baseAsset": "BTR",
-          "url": "https://docs.chain.link/ccip/directory/mainnet/token/BTR",
-          "iconUrl": "https://d2f70xi62kby8n.cloudfront.net/tokens/btr.webp?auto=compress%2Cformat"
-        },
-        {
-          "assetName": "Iluminary Token",
-          "baseAsset": "ILMT",
-          "url": "https://docs.chain.link/ccip/directory/mainnet/token/ILMT",
-          "iconUrl": "https://d2f70xi62kby8n.cloudfront.net/tokens/ilmt.webp?auto=compress%2Cformat"
-        },
-        {
-          "assetName": "michi",
-          "baseAsset": "MICHI",
-          "url": "https://docs.chain.link/ccip/directory/mainnet/token/MICHI",
-          "iconUrl": "https://d2f70xi62kby8n.cloudfront.net/tokens/michi.webp?auto=compress%2Cformat"
-        },
-        {
-          "assetName": "RIZE",
-          "baseAsset": "RIZE",
-          "url": "https://docs.chain.link/ccip/directory/mainnet/token/RIZE",
-          "iconUrl": "https://d2f70xi62kby8n.cloudfront.net/tokens/rize.webp?auto=compress%2Cformat"
-        },
-        {
-          "assetName": "Treehouse Token",
-          "baseAsset": "TREE",
-          "url": "https://docs.chain.link/ccip/directory/mainnet/token/TREE",
-          "iconUrl": "https://d2f70xi62kby8n.cloudfront.net/tokens/tree.webp?auto=compress%2Cformat"
-        },
-        {
-          "assetName": "Usual USD",
-          "baseAsset": "USD0",
-          "url": "https://docs.chain.link/ccip/directory/mainnet/token/USD0",
-          "iconUrl": "https://d2f70xi62kby8n.cloudfront.net/tokens/usd0.webp?auto=compress%2Cformat"
-        },
-        {
-          "assetName": "USELESS COIN",
-          "baseAsset": "USELESS",
-          "url": "https://docs.chain.link/ccip/directory/mainnet/token/USELESS",
-          "iconUrl": "https://d2f70xi62kby8n.cloudfront.net/tokens/useless.webp?auto=compress%2Cformat"
-        },
-        {
-          "assetName": "Yield BTC.B",
-          "baseAsset": "YBTC.B",
-          "url": "https://docs.chain.link/ccip/directory/mainnet/token/YBTC.B",
-          "iconUrl": "https://d2f70xi62kby8n.cloudfront.net/tokens/ybtcb.webp?auto=compress%2Cformat"
-        },
-        {
-          "assetName": "Lorenzo stBTC",
-          "baseAsset": "stBTC",
-          "url": "https://docs.chain.link/ccip/directory/mainnet/token/stBTC",
-          "iconUrl": "https://d2f70xi62kby8n.cloudfront.net/tokens/stbtc.webp?auto=compress%2Cformat"
-        }
-      ],
-      "title": "Cross-chain token (CCT) standard: Added support for new tokens",
-      "topic": "CCIP"
->>>>>>> 5012531e
     },
     {
       "category": "integration",
