{
<<<<<<< HEAD
  "startedAt": "2025-12-08T23:32:35.641Z",
=======
  "startedAt": "2025-12-15T18:30:25.869Z",
>>>>>>> baf1a2c0
  "siteBase": "https://docs.chain.link",
  "sections": [
    {
      "section": "cre-go",
      "pagesProcessed": 84,
      "outputPath": "src/content/cre/llms-full-go.txt",
<<<<<<< HEAD
      "bytes": 662832,
      "prevBytes": 651667,
      "deltaBytes": 11165
=======
      "bytes": 673266,
      "prevBytes": 673266,
      "deltaBytes": 0
>>>>>>> baf1a2c0
    },
    {
      "section": "cre-ts",
      "pagesProcessed": 79,
      "outputPath": "src/content/cre/llms-full-ts.txt",
<<<<<<< HEAD
      "bytes": 617294,
      "prevBytes": 607170,
      "deltaBytes": 10124
=======
      "bytes": 629202,
      "prevBytes": 629202,
      "deltaBytes": 0
>>>>>>> baf1a2c0
    },
    {
      "section": "vrf",
      "pagesProcessed": 35,
      "outputPath": "src/content/vrf/llms-full.txt",
      "bytes": 301005,
      "prevBytes": 301012,
      "deltaBytes": -7
    },
    {
      "section": "ccip",
      "pagesProcessed": 260,
      "outputPath": "src/content/ccip/llms-full.txt",
<<<<<<< HEAD
      "bytes": 2849877,
      "prevBytes": 2849877,
=======
      "bytes": 2848574,
      "prevBytes": 2848574,
>>>>>>> baf1a2c0
      "deltaBytes": 0
    },
    {
      "section": "data-feeds",
      "pagesProcessed": 37,
      "outputPath": "src/content/data-feeds/llms-full.txt",
      "bytes": 302811,
      "prevBytes": 302816,
      "deltaBytes": -5
    },
    {
      "section": "data-streams",
      "pagesProcessed": 55,
      "outputPath": "src/content/data-streams/llms-full.txt",
      "bytes": 477063,
      "prevBytes": 477063,
      "deltaBytes": 0
    },
    {
      "section": "dta-technical-standard",
      "pagesProcessed": 7,
      "outputPath": "src/content/dta-technical-standard/llms-full.txt",
      "bytes": 32397,
      "prevBytes": 32397,
      "deltaBytes": 0
    },
    {
      "section": "datalink",
      "pagesProcessed": 20,
      "outputPath": "src/content/datalink/llms-full.txt",
      "bytes": 136010,
      "prevBytes": 136010,
      "deltaBytes": 0
    },
    {
      "section": "chainlink-functions",
      "pagesProcessed": 27,
      "outputPath": "src/content/chainlink-functions/llms-full.txt",
      "bytes": 299619,
      "prevBytes": 299619,
      "deltaBytes": 0
    },
    {
      "section": "chainlink-automation",
      "pagesProcessed": 25,
      "outputPath": "src/content/chainlink-automation/llms-full.txt",
      "bytes": 197667,
      "prevBytes": 197667,
      "deltaBytes": 0
    },
    {
      "section": "resources",
      "pagesProcessed": 12,
      "outputPath": "src/content/resources/llms-full.txt",
      "bytes": 340405,
      "prevBytes": 340412,
      "deltaBytes": -7
    },
    {
      "section": "architecture-overview",
      "pagesProcessed": 4,
      "outputPath": "src/content/architecture-overview/llms-full.txt",
      "bytes": 13086,
      "prevBytes": 13086,
      "deltaBytes": 0
    },
    {
      "section": "getting-started",
      "pagesProcessed": 1,
      "outputPath": "src/content/getting-started/llms-full.txt",
      "bytes": 10326,
      "prevBytes": 10326,
      "deltaBytes": 0
    },
    {
      "section": "chainlink-nodes",
      "pagesProcessed": 37,
      "outputPath": "src/content/chainlink-nodes/llms-full.txt",
      "bytes": 660645,
      "prevBytes": 660645,
      "deltaBytes": 0
    },
    {
      "section": "chainlink-local",
      "pagesProcessed": 55,
      "outputPath": "src/content/chainlink-local/llms-full.txt",
      "bytes": 297281,
      "prevBytes": 297281,
      "deltaBytes": 0
    }
  ],
<<<<<<< HEAD
  "finishedAt": "2025-12-08T23:32:40.058Z"
=======
  "finishedAt": "2025-12-15T18:30:30.307Z"
>>>>>>> baf1a2c0
}<|MERGE_RESOLUTION|>--- conflicted
+++ resolved
@@ -1,58 +1,37 @@
 {
-<<<<<<< HEAD
-  "startedAt": "2025-12-08T23:32:35.641Z",
-=======
-  "startedAt": "2025-12-15T18:30:25.869Z",
->>>>>>> baf1a2c0
+  "startedAt": "2025-12-16T15:41:50.047Z",
   "siteBase": "https://docs.chain.link",
   "sections": [
     {
       "section": "cre-go",
-      "pagesProcessed": 84,
+      "pagesProcessed": 85,
       "outputPath": "src/content/cre/llms-full-go.txt",
-<<<<<<< HEAD
-      "bytes": 662832,
-      "prevBytes": 651667,
-      "deltaBytes": 11165
-=======
-      "bytes": 673266,
-      "prevBytes": 673266,
+      "bytes": 684431,
+      "prevBytes": 684431,
       "deltaBytes": 0
->>>>>>> baf1a2c0
     },
     {
       "section": "cre-ts",
-      "pagesProcessed": 79,
+      "pagesProcessed": 80,
       "outputPath": "src/content/cre/llms-full-ts.txt",
-<<<<<<< HEAD
-      "bytes": 617294,
-      "prevBytes": 607170,
-      "deltaBytes": 10124
-=======
-      "bytes": 629202,
-      "prevBytes": 629202,
+      "bytes": 639326,
+      "prevBytes": 639326,
       "deltaBytes": 0
->>>>>>> baf1a2c0
     },
     {
       "section": "vrf",
       "pagesProcessed": 35,
       "outputPath": "src/content/vrf/llms-full.txt",
       "bytes": 301005,
-      "prevBytes": 301012,
-      "deltaBytes": -7
+      "prevBytes": 301005,
+      "deltaBytes": 0
     },
     {
       "section": "ccip",
       "pagesProcessed": 260,
       "outputPath": "src/content/ccip/llms-full.txt",
-<<<<<<< HEAD
-      "bytes": 2849877,
-      "prevBytes": 2849877,
-=======
       "bytes": 2848574,
       "prevBytes": 2848574,
->>>>>>> baf1a2c0
       "deltaBytes": 0
     },
     {
@@ -60,8 +39,8 @@
       "pagesProcessed": 37,
       "outputPath": "src/content/data-feeds/llms-full.txt",
       "bytes": 302811,
-      "prevBytes": 302816,
-      "deltaBytes": -5
+      "prevBytes": 302811,
+      "deltaBytes": 0
     },
     {
       "section": "data-streams",
@@ -108,8 +87,8 @@
       "pagesProcessed": 12,
       "outputPath": "src/content/resources/llms-full.txt",
       "bytes": 340405,
-      "prevBytes": 340412,
-      "deltaBytes": -7
+      "prevBytes": 340405,
+      "deltaBytes": 0
     },
     {
       "section": "architecture-overview",
@@ -144,9 +123,5 @@
       "deltaBytes": 0
     }
   ],
-<<<<<<< HEAD
-  "finishedAt": "2025-12-08T23:32:40.058Z"
-=======
-  "finishedAt": "2025-12-15T18:30:30.307Z"
->>>>>>> baf1a2c0
+  "finishedAt": "2025-12-16T15:41:54.134Z"
 }