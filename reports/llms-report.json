{
<<<<<<< HEAD
  "startedAt": "2025-12-16T18:01:55.280Z",
=======
  "startedAt": "2025-12-16T15:44:36.319Z",
>>>>>>> f55cfff8
  "siteBase": "https://docs.chain.link",
  "sections": [
    {
      "section": "cre-go",
      "pagesProcessed": 84,
      "outputPath": "src/content/cre/llms-full-go.txt",
      "bytes": 674210,
      "prevBytes": 674210,
      "deltaBytes": 0
    },
    {
      "section": "cre-ts",
      "pagesProcessed": 79,
      "outputPath": "src/content/cre/llms-full-ts.txt",
      "bytes": 630146,
      "prevBytes": 630146,
      "deltaBytes": 0
    },
    {
      "section": "vrf",
      "pagesProcessed": 35,
      "outputPath": "src/content/vrf/llms-full.txt",
      "bytes": 301005,
      "prevBytes": 301005,
      "deltaBytes": 0
    },
    {
      "section": "ccip",
      "pagesProcessed": 260,
      "outputPath": "src/content/ccip/llms-full.txt",
      "bytes": 2847978,
      "prevBytes": 2848574,
      "deltaBytes": -596
    },
    {
      "section": "data-feeds",
      "pagesProcessed": 37,
      "outputPath": "src/content/data-feeds/llms-full.txt",
      "bytes": 302811,
      "prevBytes": 302811,
      "deltaBytes": 0
    },
    {
      "section": "data-streams",
      "pagesProcessed": 55,
      "outputPath": "src/content/data-streams/llms-full.txt",
      "bytes": 477063,
      "prevBytes": 477063,
      "deltaBytes": 0
    },
    {
      "section": "dta-technical-standard",
      "pagesProcessed": 7,
      "outputPath": "src/content/dta-technical-standard/llms-full.txt",
      "bytes": 32397,
      "prevBytes": 32397,
      "deltaBytes": 0
    },
    {
      "section": "datalink",
      "pagesProcessed": 20,
      "outputPath": "src/content/datalink/llms-full.txt",
      "bytes": 136010,
      "prevBytes": 136010,
      "deltaBytes": 0
    },
    {
      "section": "chainlink-functions",
      "pagesProcessed": 27,
      "outputPath": "src/content/chainlink-functions/llms-full.txt",
      "bytes": 299619,
      "prevBytes": 299619,
      "deltaBytes": 0
    },
    {
      "section": "chainlink-automation",
      "pagesProcessed": 25,
      "outputPath": "src/content/chainlink-automation/llms-full.txt",
      "bytes": 197667,
      "prevBytes": 197667,
      "deltaBytes": 0
    },
    {
      "section": "resources",
      "pagesProcessed": 12,
      "outputPath": "src/content/resources/llms-full.txt",
      "bytes": 340405,
      "prevBytes": 340405,
      "deltaBytes": 0
    },
    {
      "section": "architecture-overview",
      "pagesProcessed": 4,
      "outputPath": "src/content/architecture-overview/llms-full.txt",
      "bytes": 13086,
      "prevBytes": 13086,
      "deltaBytes": 0
    },
    {
      "section": "getting-started",
      "pagesProcessed": 1,
      "outputPath": "src/content/getting-started/llms-full.txt",
      "bytes": 10326,
      "prevBytes": 10326,
      "deltaBytes": 0
    },
    {
      "section": "chainlink-nodes",
      "pagesProcessed": 37,
      "outputPath": "src/content/chainlink-nodes/llms-full.txt",
      "bytes": 660645,
      "prevBytes": 660645,
      "deltaBytes": 0
    },
    {
      "section": "chainlink-local",
      "pagesProcessed": 55,
      "outputPath": "src/content/chainlink-local/llms-full.txt",
      "bytes": 297281,
      "prevBytes": 297281,
      "deltaBytes": 0
    }
  ],
<<<<<<< HEAD
  "finishedAt": "2025-12-16T18:01:58.921Z"
=======
  "finishedAt": "2025-12-16T15:44:40.643Z"
>>>>>>> f55cfff8
}<|MERGE_RESOLUTION|>--- conflicted
+++ resolved
@@ -1,9 +1,5 @@
 {
-<<<<<<< HEAD
   "startedAt": "2025-12-16T18:01:55.280Z",
-=======
-  "startedAt": "2025-12-16T15:44:36.319Z",
->>>>>>> f55cfff8
   "siteBase": "https://docs.chain.link",
   "sections": [
     {
@@ -127,9 +123,5 @@
       "deltaBytes": 0
     }
   ],
-<<<<<<< HEAD
   "finishedAt": "2025-12-16T18:01:58.921Z"
-=======
-  "finishedAt": "2025-12-16T15:44:40.643Z"
->>>>>>> f55cfff8
 }