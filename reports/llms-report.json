{
<<<<<<< HEAD
  "startedAt": "2025-12-04T17:22:07.744Z",
=======
  "startedAt": "2025-12-04T15:59:59.752Z",
>>>>>>> 0dfc4af7
  "siteBase": "https://docs.chain.link",
  "sections": [
    {
      "section": "cre-go",
      "pagesProcessed": 84,
      "outputPath": "src/content/cre/llms-full-go.txt",
<<<<<<< HEAD
      "bytes": 662040,
      "prevBytes": 655924,
      "deltaBytes": 6116
=======
      "bytes": 651944,
      "prevBytes": 651944,
      "deltaBytes": 0
>>>>>>> 0dfc4af7
    },
    {
      "section": "cre-ts",
      "pagesProcessed": 79,
      "outputPath": "src/content/cre/llms-full-ts.txt",
      "bytes": 618373,
      "prevBytes": 611343,
      "deltaBytes": 7030
    },
    {
      "section": "vrf",
      "pagesProcessed": 35,
      "outputPath": "src/content/vrf/llms-full.txt",
      "bytes": 301012,
      "prevBytes": 301012,
      "deltaBytes": 0
    },
    {
      "section": "ccip",
      "pagesProcessed": 260,
      "outputPath": "src/content/ccip/llms-full.txt",
      "bytes": 2849781,
      "prevBytes": 2849781,
      "deltaBytes": 0
    },
    {
      "section": "data-feeds",
      "pagesProcessed": 37,
      "outputPath": "src/content/data-feeds/llms-full.txt",
      "bytes": 302350,
      "prevBytes": 302350,
      "deltaBytes": 0
    },
    {
      "section": "data-streams",
      "pagesProcessed": 55,
      "outputPath": "src/content/data-streams/llms-full.txt",
      "bytes": 477217,
      "prevBytes": 477065,
      "deltaBytes": 152
    },
    {
      "section": "dta-technical-standard",
      "pagesProcessed": 7,
      "outputPath": "src/content/dta-technical-standard/llms-full.txt",
      "bytes": 32397,
      "prevBytes": 32397,
      "deltaBytes": 0
    },
    {
      "section": "datalink",
      "pagesProcessed": 20,
      "outputPath": "src/content/datalink/llms-full.txt",
      "bytes": 136010,
      "prevBytes": 136010,
      "deltaBytes": 0
    },
    {
      "section": "chainlink-functions",
      "pagesProcessed": 27,
      "outputPath": "src/content/chainlink-functions/llms-full.txt",
      "bytes": 299619,
      "prevBytes": 299619,
      "deltaBytes": 0
    },
    {
      "section": "chainlink-automation",
      "pagesProcessed": 25,
      "outputPath": "src/content/chainlink-automation/llms-full.txt",
      "bytes": 196013,
      "prevBytes": 196013,
      "deltaBytes": 0
    },
    {
      "section": "resources",
      "pagesProcessed": 12,
      "outputPath": "src/content/resources/llms-full.txt",
      "bytes": 331970,
      "prevBytes": 331970,
      "deltaBytes": 0
    },
    {
      "section": "architecture-overview",
      "pagesProcessed": 4,
      "outputPath": "src/content/architecture-overview/llms-full.txt",
      "bytes": 13086,
      "prevBytes": 13086,
      "deltaBytes": 0
    },
    {
      "section": "getting-started",
      "pagesProcessed": 1,
      "outputPath": "src/content/getting-started/llms-full.txt",
      "bytes": 10326,
      "prevBytes": 10326,
      "deltaBytes": 0
    },
    {
      "section": "chainlink-nodes",
      "pagesProcessed": 37,
      "outputPath": "src/content/chainlink-nodes/llms-full.txt",
      "bytes": 660645,
      "prevBytes": 660645,
      "deltaBytes": 0
    },
    {
      "section": "chainlink-local",
      "pagesProcessed": 55,
      "outputPath": "src/content/chainlink-local/llms-full.txt",
      "bytes": 297281,
      "prevBytes": 297281,
      "deltaBytes": 0
    }
  ],
<<<<<<< HEAD
  "finishedAt": "2025-12-04T17:22:11.997Z"
=======
  "finishedAt": "2025-12-04T16:00:03.772Z"
>>>>>>> 0dfc4af7
}<|MERGE_RESOLUTION|>--- conflicted
+++ resolved
@@ -1,24 +1,14 @@
 {
-<<<<<<< HEAD
   "startedAt": "2025-12-04T17:22:07.744Z",
-=======
-  "startedAt": "2025-12-04T15:59:59.752Z",
->>>>>>> 0dfc4af7
   "siteBase": "https://docs.chain.link",
   "sections": [
     {
       "section": "cre-go",
       "pagesProcessed": 84,
       "outputPath": "src/content/cre/llms-full-go.txt",
-<<<<<<< HEAD
       "bytes": 662040,
       "prevBytes": 655924,
       "deltaBytes": 6116
-=======
-      "bytes": 651944,
-      "prevBytes": 651944,
-      "deltaBytes": 0
->>>>>>> 0dfc4af7
     },
     {
       "section": "cre-ts",
@@ -133,9 +123,5 @@
       "deltaBytes": 0
     }
   ],
-<<<<<<< HEAD
   "finishedAt": "2025-12-04T17:22:11.997Z"
-=======
-  "finishedAt": "2025-12-04T16:00:03.772Z"
->>>>>>> 0dfc4af7
 }