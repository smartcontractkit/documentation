--- conflicted
+++ resolved
@@ -1,38 +1,22 @@
 {
-<<<<<<< HEAD
   "startedAt": "2025-12-11T14:08:50.264Z",
-=======
-  "startedAt": "2025-12-11T12:22:09.628Z",
->>>>>>> ac1d527d
   "siteBase": "https://docs.chain.link",
   "sections": [
     {
       "section": "cre-go",
       "pagesProcessed": 84,
       "outputPath": "src/content/cre/llms-full-go.txt",
-<<<<<<< HEAD
       "bytes": 662227,
       "prevBytes": 656030,
       "deltaBytes": 6197
-=======
-      "bytes": 667067,
-      "prevBytes": 667067,
-      "deltaBytes": 0
->>>>>>> ac1d527d
     },
     {
       "section": "cre-ts",
       "pagesProcessed": 79,
       "outputPath": "src/content/cre/llms-full-ts.txt",
-<<<<<<< HEAD
       "bytes": 618245,
       "prevBytes": 612048,
       "deltaBytes": 6197
-=======
-      "bytes": 623424,
-      "prevBytes": 623539,
-      "deltaBytes": -115
->>>>>>> ac1d527d
     },
     {
       "section": "vrf",
@@ -139,9 +123,5 @@
       "deltaBytes": 0
     }
   ],
-<<<<<<< HEAD
   "finishedAt": "2025-12-11T14:08:54.424Z"
-=======
-  "finishedAt": "2025-12-11T12:22:14.025Z"
->>>>>>> ac1d527d
 }