{
<<<<<<< HEAD
  "startedAt": "2025-11-21T19:54:14.042Z",
=======
  "startedAt": "2025-11-21T19:58:54.423Z",
>>>>>>> c4634f23
  "siteBase": "https://docs.chain.link",
  "sections": [
    {
      "section": "cre-go",
      "pagesProcessed": 83,
      "outputPath": "src/content/cre/llms-full-go.txt",
      "bytes": 651940,
      "prevBytes": 651934,
      "deltaBytes": 6
    },
    {
      "section": "cre-ts",
      "pagesProcessed": 78,
      "outputPath": "src/content/cre/llms-full-ts.txt",
      "bytes": 607447,
      "prevBytes": 607441,
      "deltaBytes": 6
    },
    {
      "section": "vrf",
      "pagesProcessed": 35,
      "outputPath": "src/content/vrf/llms-full.txt",
      "bytes": 301012,
      "prevBytes": 301012,
      "deltaBytes": 0
    },
    {
      "section": "ccip",
      "pagesProcessed": 260,
      "outputPath": "src/content/ccip/llms-full.txt",
      "bytes": 2847128,
      "prevBytes": 2847128,
      "deltaBytes": 0
    },
    {
      "section": "data-feeds",
      "pagesProcessed": 35,
      "outputPath": "src/content/data-feeds/llms-full.txt",
      "bytes": 291246,
      "prevBytes": 291246,
      "deltaBytes": 0
    },
    {
      "section": "data-streams",
      "pagesProcessed": 53,
      "outputPath": "src/content/data-streams/llms-full.txt",
      "bytes": 474667,
      "prevBytes": 474667,
      "deltaBytes": 0
    },
    {
      "section": "dta-technical-standard",
      "pagesProcessed": 7,
      "outputPath": "src/content/dta-technical-standard/llms-full.txt",
      "bytes": 32397,
      "prevBytes": 32397,
      "deltaBytes": 0
    },
    {
      "section": "datalink",
      "pagesProcessed": 20,
      "outputPath": "src/content/datalink/llms-full.txt",
      "bytes": 136010,
      "prevBytes": 136010,
      "deltaBytes": 0
    },
    {
      "section": "chainlink-functions",
      "pagesProcessed": 27,
      "outputPath": "src/content/chainlink-functions/llms-full.txt",
      "bytes": 299619,
      "prevBytes": 299619,
      "deltaBytes": 0
    },
    {
      "section": "chainlink-automation",
      "pagesProcessed": 25,
      "outputPath": "src/content/chainlink-automation/llms-full.txt",
      "bytes": 196013,
      "prevBytes": 196013,
      "deltaBytes": 0
    },
    {
      "section": "resources",
      "pagesProcessed": 12,
      "outputPath": "src/content/resources/llms-full.txt",
      "bytes": 327278,
      "prevBytes": 327278,
      "deltaBytes": 0
    },
    {
      "section": "architecture-overview",
      "pagesProcessed": 4,
      "outputPath": "src/content/architecture-overview/llms-full.txt",
      "bytes": 13086,
      "prevBytes": 13086,
      "deltaBytes": 0
    },
    {
      "section": "getting-started",
      "pagesProcessed": 1,
      "outputPath": "src/content/getting-started/llms-full.txt",
      "bytes": 10326,
      "prevBytes": 10326,
      "deltaBytes": 0
    },
    {
      "section": "chainlink-nodes",
      "pagesProcessed": 37,
      "outputPath": "src/content/chainlink-nodes/llms-full.txt",
      "bytes": 660645,
      "prevBytes": 660645,
      "deltaBytes": 0
    },
    {
      "section": "chainlink-local",
      "pagesProcessed": 55,
      "outputPath": "src/content/chainlink-local/llms-full.txt",
      "bytes": 297263,
      "prevBytes": 297263,
      "deltaBytes": 0
    }
  ],
<<<<<<< HEAD
  "finishedAt": "2025-11-21T19:54:17.946Z"
=======
  "finishedAt": "2025-11-21T19:58:58.682Z"
>>>>>>> c4634f23
}<|MERGE_RESOLUTION|>--- conflicted
+++ resolved
@@ -1,9 +1,5 @@
 {
-<<<<<<< HEAD
-  "startedAt": "2025-11-21T19:54:14.042Z",
-=======
   "startedAt": "2025-11-21T19:58:54.423Z",
->>>>>>> c4634f23
   "siteBase": "https://docs.chain.link",
   "sections": [
     {
@@ -127,9 +123,5 @@
       "deltaBytes": 0
     }
   ],
-<<<<<<< HEAD
-  "finishedAt": "2025-11-21T19:54:17.946Z"
-=======
   "finishedAt": "2025-11-21T19:58:58.682Z"
->>>>>>> c4634f23
 }