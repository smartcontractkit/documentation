* {
  box-sizing: border-box;
}
body {
  font-family: 'Circular', Tahoma, sans-serif;
}

/* p {
  font-size: 16px;
} */

pre {
  background: #272822;
  color: #f8f8f2;
  padding: 1em;
  margin: 0.5em 0;
  overflow: auto;
  border-radius: 0.3em;
}
p code,
ul li code {
  background-color: #f6f8fa;
  border-radius: 3px;
  font-size: 85%;
  margin: 0;
  padding: 0.2em 0.4em;
}

#page {
  max-width: 1440px;
  margin: 0px auto;
  color: #666;
}

hr {
  visibility: hidden;
}

/** Code Tabs */
code-tabs {
  max-width: 100%;
  overflow-x: scroll;
}
.tab-bar {
  margin-top: 32px;
  white-space:nowrap;
}
.tab-bar > * {
  border: 1px solid #ccc;
  border-width: 1px 1px 0 1px;
  border-radius: 8px 8px 0 0;
  padding: 12px 8px;
  cursor: pointer;
}
.tab-bar .selected {
  background-color: #1a2b6b;
  color: white;
}

.tab-bar .selected:empty {
  display: none;
}

/** Callouts */
rdme-callout {
  display: block;
  border-style: solid;
  border-width: 0 0 0 3.5px;
  border-color: rgb(80, 175, 81);
  background-color: rgb(243, 248, 243);
  /*  */
  padding:16px 16px 4px 16px;
  margin: 16px 0;
}
rdme-callout > *:first-child {
  color: rgb(72, 158, 73);
  font-size: 17.5px;
}

/** Headers */
.footer-heading, .cl-box-blue h1, .cl-box-blue h2, .cl-box-blue h3 {
  color: #fff;
}

/** Top Navigation */
#nav-container {
  height: 88px;
  border-bottom: 4px solid #dfe7fb;
}
#nav-container nav {
  position: relative;
  text-decoration: none;
  font-size: 16px;
  margin: 0px auto;
  max-width: 1440px;
  height: 100%;
  padding: 0 32px;
  display: flex;
  align-items: center;
}
#nav-container nav > div {
  margin-right: 40px;
}
#nav-container nav a {
  color: rgb(61, 69, 86);
}
#nav-container nav a.active {
  border-bottom:1px solid #EEE;
}
a:hover {
  color: #375bd2;
}

/** Side navigation */
.nav-content {
  display: flex;
}
.nav-content > div {
  max-width: 800px;
  margin: 0px auto;
  padding: 0 16px 16px 16px;
}
navigation {
  padding: 24px 8px 0 16px;
  width: calc(250px + 32px + 8px);
  margin-top: 20px;
  border-right: 1px solid #ccc;
}
navigation a {
  display: block;
  color: #666;
  padding-left: 16px;
}
navigation a:hover {
  background-color: #f2f2f2;
}
navigation > * {
  margin-bottom: 32px;
  width: 250px;
}
navigation > * > * {
  padding-top: 4px;
  padding-bottom: 4px;
}

navigation .active,
navigation a.active:hover {
  background-color: #2a5ada;
  color: white;
}
.nav-header {
  font-weight: bold;
  text-transform: uppercase;
  padding-left: 16px;
  color: #384248;
}


<<<<<<< HEAD

=======
>>>>>>> 44e621d8
/** Tables */
th {
  text-align: left;
}

table {
  border-collapse: collapse;
  width: 100%;
}
th,
td {
  border: 1px solid #dfe2e5;
  padding: 6px 13px;
}
thead tr {
  background-color: #f6f8fa;
}
tr:nth-child(2n) {
  background-color: rgb(251, 252, 253);
}

.corner-floated {
  float: right;
  margin-top: 30px;
  padding-right: 30px;
  z-index: 1000;
  position: relative;
}

/** Rows, columns */
.row {
  box-sizing: border-box;
  display: -webkit-box;
  display: -ms-flexbox;
  display: flex;
  -webkit-box-flex: 0;
  -ms-flex: 0 1 auto;
  flex: 0 1 auto;
  -webkit-box-orient: horizontal;
  -webkit-box-direction: normal;
  -ms-flex-direction: row;
  flex-direction: row;
  -ms-flex-wrap: wrap;
  flex-wrap: wrap;
  margin-right: -.5rem;
  margin-left: -.5rem;
}

.center {
  align-items: center;
}
.text-center {
  text-align: center;
}
.cl-section {
    padding: 0 0 48px;
    justify-content: center;
    align-content: space-between;
}
.markdown-body .cl-section {
    padding: 0 0 48px;
    text-align: center;
}
.markdown-body img {
    box-sizing: content-box;
    display: inline-block;
    vertical-align: middle;
    max-width: 48px;
    margin-left: auto;
    margin-right: auto;
    border-style: none;
    outline: none !important;
}

.cl-section--one {
  margin-top: 30px;
}
.cl-section--one h3 {
  font-size: 18px;
}

@media only screen and (min-width: 576px) {
  .col-md-4 {
    flex-basis: 32%;
    max-width: 32%;
    margin: 0 10px 10px 0;
  }
  .col-md-4:last-child {
    margin-right: 0;
  }
}
@media only screen and (min-width: 768px) {
  .col-md-6 {
    flex-basis: 48%;
    max-width: 48%;
    margin: 0 10px 10px 0;
  }
  .col-md-6:last-child {
    margin-right: 0;
  }
}
@media only screen and (min-width: 576px) and (max-width: 1140px) {
  .col-sm-12 {
    -ms-flex-preferred-size: 100%;
    flex-basis: 100%;
    max-width: 100%;
  }
}
@media only screen and (min-width: 992px) {
  .col-md-12 {
    flex-basis: 100%;
    max-width: 100%;
    margin-left: 20px;
  }
}
/** Fonts */
@font-face {
  font-family: 'Circular';
  src: url('https://assets.website-files.com/5f6b7190899f41fb70882d08/5f6b71b6fbcaf971fa9e17e9_Circular-light.ttf')
    format('truetype');
  font-weight: 300;
  font-style: normal;
  font-display: swap;
}
@font-face {
  font-family: 'Circular';
  src: url('https://assets.website-files.com/5f6b7190899f41fb70882d08/5f6b71b6889a3104ca8ef398_circular-bold.otf')
    format('opentype');
  font-weight: 700;
  font-style: normal;
  font-display: swap;
}
@font-face {
  font-family: 'Circular';
  src: url('https://assets.website-files.com/5f6b7190899f41fb70882d08/5f6b71b670be0c59b5a42a52_circular-black-italic.otf')
    format('opentype');
  font-weight: 900;
  font-style: italic;
  font-display: swap;
}
@font-face {
  font-family: 'Circular';
  src: url('https://assets.website-files.com/5f6b7190899f41fb70882d08/5f6b71b6f70ec965c3533791_circular-black.otf')
    format('opentype');
  font-weight: 900;
  font-style: normal;
  font-display: swap;
}
@font-face {
  font-family: 'Circular';
  src: url('https://assets.website-files.com/5f6b7190899f41fb70882d08/5f6b71b6fbcaf987b59e17ea_circular-book.otf')
    format('opentype');
  font-weight: 400;
  font-style: normal;
  font-display: swap;
}
@font-face {
  font-family: 'Circular';
  src: url('https://assets.website-files.com/5f6b7190899f41fb70882d08/5f6b71b6db7e2e3b93a8f81e_circular-bold-italic.otf')
    format('opentype');
  font-weight: 700;
  font-style: italic;
  font-display: swap;
}
@font-face {
  font-family: 'Circular';
  src: url('https://assets.website-files.com/5f6b7190899f41fb70882d08/5f6b71b6276c78c4766f0b5f_circular-book-italic.otf')
    format('opentype');
  font-weight: 400;
  font-style: italic;
  font-display: swap;
}
@font-face {
  font-family: 'Circular';
  src: url('https://assets.website-files.com/5f6b7190899f41fb70882d08/5f6b71b6276c786d176f0b60_circular-medium-italic.otf')
    format('opentype');
  font-weight: 500;
  font-style: italic;
  font-display: swap;
}
@font-face {
  font-family: 'Circular';
  src: url('https://assets.website-files.com/5f6b7190899f41fb70882d08/5f6b71b6b0e2c7aa6fa925f8_circular-medium.otf')
    format('opentype');
  font-weight: 500;
  font-style: normal;
  font-display: swap;
}

/** Imported from old site **/
.cl-custom-page {
  text-align: center;
}

.cl-custom-page .cl-section {
  padding: 0 0 48px;
}

.cl-featuredcard {
  padding: 24px;
  padding-bottom: 48px;
  padding-top: 48px;
  width: 100%;
  border-radius: 8px;
  border: 1px solid #dee7fc;
  position: relative;
}

@media all and (max-width: 1100px) {
  .cl-custom-page {
    margin-right: 30px;
  }
}

@media only screen and (max-width: 1023px) {
  .cl-featuredcard {
    height: auto;
    margin-bottom: 20px;
  }
}

.cl-section--one .cl-featuredcard {
  height: 380px;
}

/* @media only screen and (min-width: 1100px) {
  .cl-section--one .cl-featuredcard .cl-button--ghost {
    transform: translateX(-50%);
    bottom: 50px;
    position: absolute;
  }
} */

@media only screen and (min-width: 1023px) and (max-width: 1099px) {
  .cl-section--one .cl-featuredcard .cl-button--ghost {
    transform: translateX(-50%);
    bottom: 30px;
    position: absolute;
    width: 80%;
  }
}

@media only screen and (max-width: 1023px) {
  .cl-section--one .cl-featuredcard {
    height: auto;
  }
}

.cl-image-featured {
  display: inline-block;
  width: 50px;
  margin-bottom: 10px;
}

.cl-button--ghost-sm {
  padding: 2px !important;
  padding-left: 10px !important;
  padding-right: 10px !important;
}

.cl-button--ghost {
  display: inline-block;
  padding: 8px;
  padding-left: 20px;
  padding-right: 20px;
  border: 2px solid #375bd2;
  margin: 0 0.3em 0.3em 0;
  border-radius: 6px;
  box-sizing: border-box;
  text-decoration: none !important;
  color: #375bd2;
  text-align: center;
  transition: all 0.2s;
}

@media only screen and (max-width: 576px) {
  .cl-button--ghost {
    margin-left: 10px;
  }
}

.cl-button--ghost:hover {
  color: #ffffff;
  background-color: #375bd2;
}

.cl-button--ghost--white {
  border: 2px solid #fff;
  color: #fff;
}

.cl-button--ghost--white:hover {
  color: #375bd2;
  background-color: #fff;
}

.cl-box {
  width: 100%;
  height: auto;
  margin-top: 0px;
  text-align: center;
  padding: 56px 80px;
  border-radius: 16px;
}

@media only screen and (max-width: 1023px) {
  .cl-box {
    padding: 24px 24px;
  }
}

.cl-box__lightblue {
  background-color: #f5f7fe;
}

.docs__main-link {
  border-bottom: 1px solid #eaeaea;
  padding-bottom: 20px;
  margin-bottom: 20px;
}

.cl-section--docs img {
  height: 70px;
}

.cl-section--docs h2 {
  margin-bottom: 40px;
}

@media only screen and (max-width: 1023px) {
  .cl-featuredcard-docs {
    padding: 16px;
    border-radius: 8px;
    border: 1px solid #dee7fc;
    margin-bottom: 20px;
  }
}

.divider {
  width: 100%;
  height: 1px;
  background-color: #dee7fc;
  margin-left: 0;
  margin-right: 0;
}

.cl-section--tools h2 {
  margin-bottom: 40px;
}

.cl-productcard {
  padding: 16px;
  padding-top: 32px;
  width: 100%;
  border-radius: 8px;
  border: 0px solid #dee7fc;
  background-color: #ffffff;
  transition: all 0.2s;
}

.cl-productcard:hover {
  background-color: #f5f7fe;
  cursor: pointer;
}

.cl-productcard:hover h2 {
  color: #375bd2 !important;
}

.cl-box-blue {
  background-color: #375bd2;
  border-radius: 16px;
  color: #fff;
}

.cl-section--questions,
.cl-section--questions p {
  color: #fff !important;
}

.cl-select {
  padding: 2px 1px;
}

@media only screen and (max-width: 400px) {
  .cl-section--questions a {
    display: block;
  }
}

/** Copied from chain.link **/
html {
  font-family: sans-serif;
  -ms-text-size-adjust: 100%;
  -webkit-text-size-adjust: 100%;
  height: 100%;
}

article,
aside,
details,
figcaption,
figure,
footer,
header,
hgroup,
main,
menu,
nav,
section,
summary {
  display: block;
}

a {
  background-color: transparent;
  color: #375bd2;
  text-decoration: none;
}

a:active,
a:hover {
  outline: 0;
}

img {
  border: 0;
  max-width: 80%;
  vertical-align: middle;
  display: inline-block;
}

.nav-content img {
  margin:16px;
}

svg:not(:root) {
  overflow: hidden;
}

pre,
textarea {
  overflow: auto;
}

button,
input,
optgroup,
select,
textarea {
  color: inherit;
  font: inherit;
  margin: 0;
}

button {
  overflow: visible;
}

button,
select {
  text-transform: none;
}

input {
  line-height: normal;
}

input[type='search'] {
  -webkit-appearance: none;
}

input[type='search']::-webkit-search-cancel-button,
input[type='search']::-webkit-search-decoration {
  -webkit-appearance: none;
}

body {
  margin: 0;
  min-height: 100%;
  background-color: #fff;
  font-size: 14px;
  line-height: 21px;
  color: #333;
}
.w-inline-block {
  max-width: 100%;
  display: inline-block;
}

h1,
h2,
h3,
h4,
h5,
h6 {
  color: #384248;
  font-weight: 700;
  margin-bottom: 10px;
  margin-top:40px;
}

h1.page-title {
  font-size: 38px;
  line-height: 44px;
}

h2 {
  font-size: 32px;
  line-height: 36px;
}

h3 {
  font-size: 24px;
  line-height: 30px;
}

p {
  margin-top: 0;
  margin-bottom: 15px;
}

ol,
ul {
  margin-top: 0;
  margin-bottom: 10px;
  padding-left: 40px;
}

.w-list-unstyled {
  padding-left: 0;
  list-style: none;
}

.w-embed:after,
.w-embed:before {
  content: ' ';
  display: table;
  grid-column-start: 1;
  grid-row-start: 1;
  grid-column-end: 2;
  grid-row-end: 2;
}

.w-embed:after {
  clear: both;
}

button,
html input[type='button'],
input[type='reset'] {
  border: 0;
  cursor: pointer;
}

.w-layout-grid {
  display: -ms-grid;
  display: grid;
  grid-auto-columns: 1fr;
  -ms-grid-columns: 1fr 1fr;
  grid-template-columns: 1fr 1fr;
  -ms-grid-rows: auto auto;
  grid-template-rows: auto auto;
  grid-row-gap: 16px;
  grid-column-gap: 16px;
}

.container {
  max-width: 1440px;
  margin-right: auto;
  margin-left: auto;
  padding-right: 64px;
  padding-left: 64px;
}

.paragraph.small {
  font-size: 14px;
}

.paragraph.small.footer-copyright {
  width: auto;
  margin-right: 24px;
  color: #858a95;
}

.paragraph.small.footer-copyright.footer-chainlinkreg {
  display: block;
  color: #858a95;
}

.paragraph.small.footer-chainlinkreg {
  color: #858a95;
}

.footer {
  padding: 120px 0 0;
  background-color: #252e42;
}

.footer-grid {
  padding-bottom: 120px;
  -webkit-box-pack: justify;
  -webkit-justify-content: space-between;
  -ms-flex-pack: justify;
  justify-content: space-between;
  grid-row-gap: 32px;
  -ms-grid-columns: auto auto auto auto auto auto;
  grid-template-columns: auto auto auto auto auto auto;
  -ms-grid-rows: auto;
  grid-template-rows: auto;
}

.footer-col {
  width: auto;
}

.footer-list-item {
  display: -webkit-box;
  display: -webkit-flex;
  display: -ms-flexbox;
  display: flex;
  margin-bottom: 8px;
  -webkit-box-align: center;
  -webkit-align-items: center;
  -ms-flex-align: center;
  align-items: center;
}

.footer-list-item.footer-list-item-hidden {
  display: none;
}

.footer-list-item-link {
  color: #9ea2ab;
}

.footer-list-item-social {
  display: -webkit-box;
  display: -webkit-flex;
  display: -ms-flexbox;
  display: flex;
  margin-bottom: 8px;
}

.footer-list-item-social-icon {
  margin-right: 8px;
}

.footer-copyright {
  width: 100%;
  background-color: #0c162c;
}

.footer-copyright-wrapper {
  display: -webkit-box;
  display: -webkit-flex;
  display: -ms-flexbox;
  display: flex;
  height: 92px;
  -webkit-box-pack: justify;
  -webkit-justify-content: space-between;
  -ms-flex-pack: justify;
  justify-content: space-between;
  -webkit-box-align: center;
  -webkit-align-items: center;
  -ms-flex-align: center;
  align-items: center;
}

.footer-copyright-wrapper-col {
  display: -webkit-box;
  display: -webkit-flex;
  display: -ms-flexbox;
  display: flex;
  -webkit-box-align: center;
  -webkit-align-items: center;
  -ms-flex-align: center;
  align-items: center;
}

.footer-copyright-logo {
  margin-right: 24px;
}

.footer-copyright-logo.w--current {
  position: relative;
}

.footer-logo-text-hide {
  position: absolute;
  left: 0;
  top: 0;
  z-index: -1;
  width: 0;
  height: 0;
  min-width: 0;
  opacity: 0;
}

.html-embed {
  max-height: 30px;
  max-width: 120px;
}

/** Mobile */
@media screen and (max-width: 900px) {
  navigation {
    display: none;
  }
  .nav-content > div {
    width: 100%;
  }
  #nav-container {
    height: auto;
  }
  #nav-container nav {
    flex-direction: column;
    align-items: flex-start;
  }
  #github-button {
    display: none;
  }
  .nav-content > div {
    padding-top: 0px;
  }
  footer.footer {
    padding-top: 0px;
  }
  footer > .container {
    display: none;
  }
  .container {
    padding: 0;
  }
}

@media screen and (max-width: 1099px) {
  .corner-floated {
    clear: both;
    float: none;
    padding: 4px 16px 0;
    margin-top: 0;
  }
}<|MERGE_RESOLUTION|>--- conflicted
+++ resolved
@@ -4,10 +4,6 @@
 body {
   font-family: 'Circular', Tahoma, sans-serif;
 }
-
-/* p {
-  font-size: 16px;
-} */
 
 pre {
   background: #272822;
@@ -32,10 +28,6 @@
   color: #666;
 }
 
-hr {
-  visibility: hidden;
-}
-
 /** Code Tabs */
 code-tabs {
   max-width: 100%;
@@ -68,7 +60,6 @@
   border-width: 0 0 0 3.5px;
   border-color: rgb(80, 175, 81);
   background-color: rgb(243, 248, 243);
-  /*  */
   padding:16px 16px 4px 16px;
   margin: 16px 0;
 }
@@ -77,7 +68,6 @@
   font-size: 17.5px;
 }
 
-/** Headers */
 .footer-heading, .cl-box-blue h1, .cl-box-blue h2, .cl-box-blue h3 {
   color: #fff;
 }
@@ -155,11 +145,6 @@
   color: #384248;
 }
 
-
-<<<<<<< HEAD
-
-=======
->>>>>>> 44e621d8
 /** Tables */
 th {
   text-align: left;
@@ -189,7 +174,6 @@
   position: relative;
 }
 
-/** Rows, columns */
 .row {
   box-sizing: border-box;
   display: -webkit-box;
@@ -207,11 +191,8 @@
   margin-right: -.5rem;
   margin-left: -.5rem;
 }
-
-.center {
+.cl-button-container{
   align-items: center;
-}
-.text-center {
   text-align: center;
 }
 .cl-section {
@@ -241,40 +222,6 @@
   font-size: 18px;
 }
 
-@media only screen and (min-width: 576px) {
-  .col-md-4 {
-    flex-basis: 32%;
-    max-width: 32%;
-    margin: 0 10px 10px 0;
-  }
-  .col-md-4:last-child {
-    margin-right: 0;
-  }
-}
-@media only screen and (min-width: 768px) {
-  .col-md-6 {
-    flex-basis: 48%;
-    max-width: 48%;
-    margin: 0 10px 10px 0;
-  }
-  .col-md-6:last-child {
-    margin-right: 0;
-  }
-}
-@media only screen and (min-width: 576px) and (max-width: 1140px) {
-  .col-sm-12 {
-    -ms-flex-preferred-size: 100%;
-    flex-basis: 100%;
-    max-width: 100%;
-  }
-}
-@media only screen and (min-width: 992px) {
-  .col-md-12 {
-    flex-basis: 100%;
-    max-width: 100%;
-    margin-left: 20px;
-  }
-}
 /** Fonts */
 @font-face {
   font-family: 'Circular';
@@ -368,44 +315,8 @@
   position: relative;
 }
 
-@media all and (max-width: 1100px) {
-  .cl-custom-page {
-    margin-right: 30px;
-  }
-}
-
-@media only screen and (max-width: 1023px) {
-  .cl-featuredcard {
-    height: auto;
-    margin-bottom: 20px;
-  }
-}
-
 .cl-section--one .cl-featuredcard {
   height: 380px;
-}
-
-/* @media only screen and (min-width: 1100px) {
-  .cl-section--one .cl-featuredcard .cl-button--ghost {
-    transform: translateX(-50%);
-    bottom: 50px;
-    position: absolute;
-  }
-} */
-
-@media only screen and (min-width: 1023px) and (max-width: 1099px) {
-  .cl-section--one .cl-featuredcard .cl-button--ghost {
-    transform: translateX(-50%);
-    bottom: 30px;
-    position: absolute;
-    width: 80%;
-  }
-}
-
-@media only screen and (max-width: 1023px) {
-  .cl-section--one .cl-featuredcard {
-    height: auto;
-  }
 }
 
 .cl-image-featured {
@@ -435,12 +346,6 @@
   transition: all 0.2s;
 }
 
-@media only screen and (max-width: 576px) {
-  .cl-button--ghost {
-    margin-left: 10px;
-  }
-}
-
 .cl-button--ghost:hover {
   color: #ffffff;
   background-color: #375bd2;
@@ -465,12 +370,6 @@
   border-radius: 16px;
 }
 
-@media only screen and (max-width: 1023px) {
-  .cl-box {
-    padding: 24px 24px;
-  }
-}
-
 .cl-box__lightblue {
   background-color: #f5f7fe;
 }
@@ -487,15 +386,6 @@
 
 .cl-section--docs h2 {
   margin-bottom: 40px;
-}
-
-@media only screen and (max-width: 1023px) {
-  .cl-featuredcard-docs {
-    padding: 16px;
-    border-radius: 8px;
-    border: 1px solid #dee7fc;
-    margin-bottom: 20px;
-  }
 }
 
 .divider {
@@ -542,12 +432,6 @@
 
 .cl-select {
   padding: 2px 1px;
-}
-
-@media only screen and (max-width: 400px) {
-  .cl-section--questions a {
-    display: block;
-  }
 }
 
 /** Copied from chain.link **/
@@ -895,7 +779,24 @@
     padding: 0;
   }
 }
-
+@media only screen and (max-width: 1023px) {
+  .cl-featuredcard {
+    height: auto;
+    margin-bottom: 20px;
+  }
+  .cl-section--one .cl-featuredcard {
+    height: auto;
+  }
+  .cl-box {
+    padding: 24px 24px;
+  }
+  .cl-featuredcard-docs {
+    padding: 16px;
+    border-radius: 8px;
+    border: 1px solid #dee7fc;
+    margin-bottom: 20px;
+  }
+}
 @media screen and (max-width: 1099px) {
   .corner-floated {
     clear: both;
@@ -903,4 +804,61 @@
     padding: 4px 16px 0;
     margin-top: 0;
   }
+}
+@media only screen and (min-width: 576px) {
+  .col-md-4 {
+    flex-basis: 32%;
+    max-width: 32%;
+    margin: 0 10px 10px 0;
+  }
+  .col-md-4:last-child {
+    margin-right: 0;
+  }
+}
+@media only screen and (min-width: 768px) {
+  .col-md-6 {
+    flex-basis: 48%;
+    max-width: 48%;
+    margin: 0 10px 10px 0;
+  }
+  .col-md-6:last-child {
+    margin-right: 0;
+  }
+}
+@media only screen and (min-width: 576px) and (max-width: 1140px) {
+  .col-sm-12 {
+    -ms-flex-preferred-size: 100%;
+    flex-basis: 100%;
+    max-width: 100%;
+  }
+}
+@media only screen and (min-width: 992px) {
+  .col-md-12 {
+    flex-basis: 100%;
+    max-width: 100%;
+    margin-left: 20px;
+  }
+}
+@media only screen and (max-width: 400px) {
+  .cl-section--questions a {
+    display: block;
+  }
+}
+@media only screen and (max-width: 576px) {
+  .cl-button--ghost {
+    margin-left: 10px;
+  }
+}
+@media only screen and (min-width: 1023px) and (max-width: 1099px) {
+  .cl-section--one .cl-featuredcard .cl-button--ghost {
+    transform: translateX(-50%);
+    bottom: 30px;
+    position: absolute;
+    width: 80%;
+  }
+}
+@media all and (max-width: 1100px) {
+  .cl-custom-page {
+    margin-right: 30px;
+  }
 }