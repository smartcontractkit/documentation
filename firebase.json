{
  "hosting": {
    "public": "_site",
    "ignore": ["firebase.json", "**/.*", "**/node_modules/**"],
    "headers": [
      /* Ensure Remix can read our code samples */
      {
        "source": "/samples/**/*",
        "headers": [
          {
            "key": "Access-Control-Allow-Origin",
            "value": "*"
          }
        ]
      }
    ],
    "redirects": [
      /* Handy Shortcuts */
      {
        "source": "/docs",
        "destination": "/",
        "type": 301
      },
      {
        "source": "/vrf",
        "destination": "/docs/vrf/v2/examples/get-a-random-number/",
        "type": 301
      },
      {
        "source": "/keepers",
        "destination": "/docs/chainlink-automation/compatible-contracts/",
        "type": 301
      },
      {
        "source": "/feeds",
        "destination": "/docs/data-feeds/price-feeds/",
        "type": 301
      },
      {
        "source": "/any-api",
        "destination": "/docs/any-api/get-request/introduction/",
        "type": 301
      },
      {
        "source": "/connect",
        "destination": "/docs/developer-communications/",
        "type": 301
      },
      /* Keep these redirects in place as they are high traffic */
      /* They represent moved pages and externally linked URLs */
      /* They must stay AS-IS */
      {
        "source": "/docs/",
        "destination": "/",
        "type": 301
      },
      {
        "source": "/docs/getting-started/",
        "destination": "/docs/conceptual-overview/",
        "type": 301
      },
      {
        "source": "/docs/getting-started",
        "destination": "/docs/conceptual-overview/",
        "type": 301
      },
      {
        "source": "/docs/chainlink-keeper-network/",
        "destination": "/docs/chainlink-automation/introduction/",
        "type": 301
      },
      {
        "source": "/docs/kovan-keeper-network-beta",
        "destination": "/docs/chainlink-automation/introduction/",
        "type": 301
      },
      {
        "source": "/docs/kovan-keeper-network-beta/",
        "destination": "/docs/chainlink-automation/introduction/",
        "type": 301
      },
      {
        "source": "/docs/adapters/",
        "destination": "/docs/core-adapters/",
        "type": 301
      },
      {
        "source": "/docs/adapters",
        "destination": "/docs/core-adapters/",
        "type": 301
      },
      {
        "source": "/docs/addresses-and-job-ids/",
        "destination": "/docs/link-token-contracts/",
        "type": 301
      },
      {
        "source": "/docs/contract-creators-overview/",
        "destination": "/docs/conceptual-overview/",
        "type": 301
      },
      {
        "source": "/docs/user-guides/",
        "destination": "/docs/conceptual-overview/",
        "type": 301
      },
      {
        "source": "/docs/user-guides",
        "destination": "/docs/conceptual-overview/",
        "type": 301
      },
      {
        "source": "/docs/paying-for-smart-contracts-oracles/",
        "destination": "/docs/fund-your-contract/",
        "type": 301
      },
      {
        "source": "/docs/data-provider-nodes-list/",
        "destination": "/docs/any-api/data-providers/introduction/",
        "type": 301
      },
      {
        "source": "/docs/data-provider-nodes-list",
        "destination": "/docs/any-api/data-providers/introduction/",
        "type": 301
      },
      {
        "source": "/docs/genesis-volatility/",
        "destination": "/docs/any-api/data-providers/introduction/",
        "type": 301
      },
      {
        "source": "/docs/example-walkthrough",
        "destination": "/docs/vrf/v2/examples/get-a-random-number/",
        "type": 301
      },
      {
        "source": "/docs/reference/",
        "destination": "/",
        "type": 301
      },
      {
        "source": "/docs/reference",
        "destination": "/",
        "type": 301
      },
      {
        "source": "/docs/node-operator-overview/",
        "destination": "/chainlink-nodes/",
        "type": 301
      },
      {
        "source": "/docs/node-operator-overview",
        "destination": "/chainlink-nodes/",
        "type": 301
      },
      {
        "source": "/docs/chainlink-keepers/best-practices/",
        "destination": "/docs/chainlink-automation/compatible-contracts/",
        "type": 301
      },
      {
        "source": "/docs/chainlink-keepers/best-practices",
        "destination": "/docs/chainlink-automation/compatible-contracts/",
        "type": 301
      },
      {
        "source": "/docs/beginners-tutorial/",
        "destination": "/docs/conceptual-overview/",
        "type": 301
      },
      {
        "source": "/docs/beginners-tutorial",
        "destination": "/docs/conceptual-overview/",
        "type": 301
      },
      {
        "source": "docs/use-your-first-contract/",
        "destination": "/docs/deploy-your-first-contract/",
        "type": 301
      },
      {
        "source": "/docs/use-your-first-contract",
        "destination": "/docs/deploy-your-first-contract/",
        "type": 301
      },
      {
        "source": "/docs/install-metamask/",
        "destination": "/docs/deploy-your-first-contract/#install-and-fund-your-metamask-wallet",
        "type": 301
      },
      {
        "source": "/docs/install-metamask",
        "destination": "/docs/deploy-your-first-contract/#install-and-fund-your-metamask-wallet",
        "type": 301
      },
      {
        "source": "/docs/chainlink-alarm-clock/",
        "destination": "/docs/any-api/data-providers/introduction/",
        "type": 301
      },
      {
        "source": "/docs/chainlink-alarm-clock",
        "destination": "/docs/any-api/data-providers/introduction/",
        "type": 301
      },
      {
        "source": "/docs/flightaware-chainlink-testnet/",
        "destination": "/docs/any-api/data-providers/introduction/",
        "type": 301
      },
      {
        "source": "/docs/flightaware-chainlink-testnet",
        "destination": "/docs/any-api/data-providers/introduction/",
        "type": 301
      },
      {
        "source": "/docs/lcx-testnet/",
        "destination": "/docs/any-api/data-providers/introduction/",
        "type": 301
      },
      {
        "source": "/docs/xdai-price-feeds/",
        "destination": "/docs/data-feeds-gnosis-chain/",
        "type": 301
      },
      {
        "source": "/docs/xdai-price-feeds",
        "destination": "/docs/data-feeds-gnosis-chain/",
        "type": 301
      },
      {
        "source": "/docs/binance-smart-chain-price-feeds/",
        "destination": "/docs/bnb-chain-price-feeds/",
        "type": 301
      },
      {
        "source": "/docs/binance-smart-chain-price-feeds",
        "destination": "/docs/bnb-chain-price-feeds/",
        "type": 301
      },
      {
        "source": "/docs/faq/",
        "destination": "/ethereum/",
        "type": 301
      },
      {
        "source": "/docs/faq",
        "destination": "/ethereum/",
        "type": 301
      },
      {
        "source": "/docs/chainlink-node-api-reference/",
        "destination": "/docs/configuration-variables/",
        "type": 301
      },
      {
        "source": "/docs/chainlink-node-api-reference",
        "destination": "/docs/configuration-variables/",
        "type": 301
      },
      {
        "source": "/docs/chainlink-node-api-reference/",
        "destination": "/docs/configuration-variables/",
        "type": 301
      },
      {
        "source": "/docs/chainlink-node-api-reference",
        "destination": "/docs/configuration-variables/",
        "type": 301
      },
      {
        "source": "/docs/decentralized-oracles-ethereum-mainnet/",
        "destination": "/docs/any-api/testnet-oracles/",
        "type": 301
      },
      {
        "source": "/docs/decentralized-oracles-ethereum-mainnet",
        "destination": "/docs/any-api/testnet-oracles/",
        "type": 301
      },
      {
        "source": "/docs/any-api-testnet-nodes/",
        "destination": "/docs/any-api/testnet-oracles/",
        "type": 301
      },
      {
        "source": "/docs/any-api-testnet-nodes",
        "destination": "/docs/any-api/testnet-oracles/",
        "type": 301
      },
      {
        "source": "/docs/request-and-receive-data/",
        "destination": "/docs/any-api/introduction/",
        "type": 301
      },
      {
        "source": "/docs/request-and-receive-data",
        "destination": "/docs/any-api/introduction/",
        "type": 301
      },
      {
        "source": "/docs/make-a-http-get-request/",
        "destination": "/docs/any-api/get-request/introduction/",
        "type": 301
      },
      {
        "source": "/docs/make-a-http-get-request",
        "destination": "/docs/any-api/get-request/introduction/",
        "type": 301
      },
      {
        "source": "/docs/single-word-response/",
        "destination": "/docs/any-api/get-request/examples/single-word-response/",
        "type": 301
      },
      {
        "source": "/docs/single-word-response",
        "destination": "/docs/any-api/get-request/examples/single-word-response/",
        "type": 301
      },
      {
        "source": "/docs/multi-variable-responses/",
        "destination": "/docs/any-api/get-request/examples/multi-variable-responses/",
        "type": 301
      },
      {
        "source": "/docs/multi-variable-responses",
        "destination": "/docs/any-api/get-request/examples/multi-variable-responses/",
        "type": 301
      },
      {
        "source": "/docs/api-array-response/",
        "destination": "/docs/any-api/get-request/examples/api-array-response/",
        "type": 301
      },
      {
        "source": "/docs/api-array-response",
        "destination": "/docs/any-api/get-request/examples/api-array-response/",
        "type": 301
      },
      {
        "source": "/docs/api-array-response/",
        "destination": "/docs/any-api/get-request/examples/api-array-response/",
        "type": 301
      },
      {
        "source": "/docs/api-array-response",
        "destination": "/docs/any-api/get-request/examples/api-array-response/",
        "type": 301
      },
      {
        "source": "/docs/large-responses/",
        "destination": "/docs/any-api/get-request/examples/large-responses/",
        "type": 301
      },
      {
        "source": "/docs/large-responses",
        "destination": "/docs/any-api/get-request/examples/large-responses/",
        "type": 301
      },
      {
        "source": "/docs/existing-job-request/",
        "destination": "/docs/any-api/get-request/examples/existing-job-request/",
        "type": 301
      },
      {
        "source": "/docs/existing-job-request",
        "destination": "/docs/any-api/get-request/examples/existing-job-request/",
        "type": 301
      },
      {
        "source": "/docs/listing-services/",
        "destination": "/docs/any-api/find-oracle/",
        "type": 301
      },
      {
        "source": "/docs/listing-services",
        "destination": "/docs/any-api/find-oracle/",
        "type": 301
      },
      {
        "source": "/docs/any-api-testnet-oracles/",
        "destination": "/docs/any-api/testnet-oracles/",
        "type": 301
      },
      {
        "source": "/docs/any-api-testnet-oracles",
        "destination": "/docs/any-api/testnet-oracles/",
        "type": 301
      },
      {
        "source": "/docs/chainlink-framework/",
        "destination": "/docs/any-api/api-reference/",
        "type": 301
      },
      {
        "source": "/docs/chainlink-framework",
        "destination": "/docs/any-api/api-reference/",
        "type": 301
      },
      {
        "source": "/docs/data-provider-nodes/",
        "destination": "/docs/any-api/data-providers/introduction/",
        "type": 301
      },
      {
        "source": "/docs/data-provider-nodes",
        "destination": "/docs/any-api/data-providers/introduction/",
        "type": 301
      },
      {
        "source": "/docs/workshop/",
        "destination": "/ethereum/",
        "type": 301
      },
      {
        "source": "docs/workshop",
        "destination": "/ethereum/",
        "type": 301
      },
      {
        "source": "/docs/chainlinktm️/",
        "destination": "https://chain.link/terms",
        "type": 301
      },
      {
        "source": "/docs/chainlinktm️",
        "destination": "https://chain.link/terms",
        "type": 301
      },
      {
        "source": "/docs/terms-of-use/",
        "destination": "https://chain.link/terms/",
        "type": 301
      },
      {
        "source": "/docs/terms-of-use",
        "destination": "https://chain.link/terms/",
        "type": 301
      },
      {
        "source": "/docs/privacy-policy/",
        "destination": "https://chain.link/privacy-policy/",
        "type": 301
      },
      {
        "source": "/docs/privacy-policy",
        "destination": "https://chain.link/privacy-policy/",
        "type": 301
      },
      {
        "source": "/docs/chainlink-vrf-api-reference/",
        "destination": "/docs/vrf/v2/introduction/",
        "type": 301
      },
      {
        "source": "/docs/chainlink-vrf-api-reference",
        "destination": "/docs/vrf/v2/introduction/",
        "type": 301
      },
      {
        "source": "/docs/chainlink-vrf/",
        "destination": "/docs/vrf/v2/introduction/",
        "type": 301
      },
      {
        "source": "/docs/chainlink-vrf",
        "destination": "/docs/vrf/v2/introduction/",
        "type": 301
      },
      {
        "source": "/docs/get-a-random-number/",
        "destination": "/docs/vrf/v2/examples/get-a-random-number/",
        "type": 301
      },
      {
        "source": "/docs/get-a-random-number",
        "destination": "/docs/vrf/v2/examples/get-a-random-number/",
        "type": 301
      },
      {
        "source": "/docs/chainlink-vrf/example-contracts/",
        "destination": "/docs/vrf/v2/examples/programmatic-subscription/",
        "type": 301
      },
      {
        "source": "/docs/chainlink-vrf/example-contracts",
        "destination": "/docs/vrf/v2/examples/programmatic-subscription/",
        "type": 301
      },
      {
        "source": "/docs/chainlink-vrf-best-practices/",
        "destination": "/docs/vrf/v2/best-practices/",
        "type": 301
      },
      {
        "source": "/docs/chainlink-vrf-best-practices",
        "destination": "/docs/vrf/v2/best-practices/",
        "type": 301
      },
      {
        "source": "/docs/vrf-security-considerations/",
        "destination": "/docs/vrf/v2/security/",
        "type": 301
      },
      {
        "source": "/docs/vrf-security-considerations",
        "destination": "/docs/vrf/v2/security/",
        "type": 301
      },
      {
        "source": "/docs/vrf-contracts/",
        "destination": "/docs/vrf/v2/supported-networks/",
        "type": 301
      },
      {
        "source": "/docs/vrf-contracts",
        "destination": "/docs/vrf/v2/supported-networks/",
        "type": 301
      },
      {
        "source": "/docs/workshop/",
        "destination": "/ethereum/",
        "type": 301
      },
      {
        "source": "docs/workshop",
        "destination": "/ethereum/",
        "type": 301
      },
      {
        "source": "/docs/chainlinktm️/",
        "destination": "https://chain.link/terms",
        "type": 301
      },
      {
        "source": "/docs/chainlinktm️",
        "destination": "https://chain.link/terms",
        "type": 301
      },
      {
        "source": "/docs/terms-of-use/",
        "destination": "https://chain.link/terms/",
        "type": 301
      },
      {
        "source": "/docs/terms-of-use",
        "destination": "https://chain.link/terms/",
        "type": 301
      },
      {
        "source": "/docs/privacy-policy/",
        "destination": "https://chain.link/privacy-policy/",
        "type": 301
      },
      {
        "source": "/docs/privacy-policy",
        "destination": "https://chain.link/privacy-policy/",
        "type": 301
      },
      {
        "source": "/avasummit/",
        "destination": "/docs/vrf/v2/introduction/",
        "type": 301
      },
      {
        "source": "/avasummit",
        "destination": "/docs/vrf/v2/introduction/",
        "type": 301
      },
<<<<<<< HEAD
      {
        "source": "/docs/chainlink-keepers/compatible-contracts",
        "destination": "/docs/chainlink-automation/compatible-contracts/",
        "type": 301
      },
      {
        "source": "/docs/chainlink-keepers/keeper-economics",
        "destination": "/docs/chainlink-automation/automation-economics/",
        "type": 301
      },
      {
        "source": "/docs/chainlink-keepers/keeper-release-notes",
        "destination": "/docs/chainlink-automation/automation-release-notes/",
=======

      /* Data feeds reorg */
      {
        "source": "/docs/reference-contracts/",
        "destination": "/docs/data-feeds/price-feeds/addresses/",
        "type": 301
      },
      {
        "source": "/docs/reference-contracts",
        "destination": "/docs/data-feeds/price-feeds/addresses/",
        "type": 301
      },
      {
        "source": "/docs/using-chainlink-reference-contracts/",
        "destination": "/docs/data-feeds/",
        "type": 301
      },
      {
        "source": "/docs/using-chainlink-reference-contracts",
        "destination": "/docs/data-feeds/",
        "type": 301
      },
      {
        "source": "/docs/get-the-latest-price/",
        "destination": "/docs/data-feeds/price-feeds/",
        "type": 301
      },
      {
        "source": "/docs/get-the-latest-price",
        "destination": "/docs/data-feeds/price-feeds/",
        "type": 301
      },
      {
        "source": "/docs/deprecating-feeds/",
        "destination": "docs/data-feeds/deprecating-feeds/",
        "type": 301
      },
      {
        "source": "/docs/deprecating-feeds",
        "destination": "docs/data-feeds/deprecating-feeds/",
        "type": 301
      },
      {
        "source": "/docs/feed-registry/",
        "destination": "/docs/data-feeds/feed-registry/",
        "type": 301
      },
      {
        "source": "/docs/feed-registry",
        "destination": "/docs/data-feeds/feed-registry/",
        "type": 301
      },
      {
        "source": "/docs/feed-registry-functions/",
        "destination": "/docs/data-feeds/feed-registry/feed-registry-functions/",
        "type": 301
      },
      {
        "source": "/docs/feed-registry-functions",
        "destination": "/docs/data-feeds/feed-registry/feed-registry-functions/",
        "type": 301
      },
      {
        "source": "/docs/arbitrum-price-feeds/",
        "destination": "/docs/data-feeds/price-feeds/addresses/?network=arbitrum",
        "type": 301
      },
      {
        "source": "/docs/arbitrum-price-feeds",
        "destination": "/docs/data-feeds/price-feeds/addresses/?network=arbitrum",
        "type": 301
      },
      {
        "source": "/docs/avalanche-price-feeds/",
        "destination": "/docs/data-feeds/price-feeds/addresses/?network=avalanche",
        "type": 301
      },
      {
        "source": "/docs/avalanche-price-feeds",
        "destination": "/docs/data-feeds/price-feeds/addresses/?network=avalanche",
        "type": 301
      },
      {
        "source": "/docs/bnb-chain-addresses/",
        "destination": "/docs/data-feeds/price-feeds/addresses/?network=bnb-chain",
        "type": 301
      },
      {
        "source": "/docs/bnb-chain-addresses",
        "destination": "/docs/data-feeds/price-feeds/addresses/?network=bnb-chain",
        "type": 301
      },
      {
        "source": "/docs/ethereum-addresses/",
        "destination": "/docs/data-feeds/price-feeds/addresses/?network=ethereum",
        "type": 301
      },
      {
        "source": "/docs/ethereum-addresses",
        "destination": "/docs/data-feeds/price-feeds/addresses/?network=ethereum",
        "type": 301
      },
      {
        "source": "/docs/fantom-price-feeds/",
        "destination": "/docs/data-feeds/price-feeds/addresses/?network=fantom",
        "type": 301
      },
      {
        "source": "/docs/fantom-price-feeds",
        "destination": "/docs/data-feeds/price-feeds/addresses/?network=fantom",
        "type": 301
      },
      {
        "source": "/docs/data-feeds-gnosis-chain/",
        "destination": "/docs/data-feeds/price-feeds/addresses/?network=gnosis-chain",
        "type": 301
      },
      {
        "source": "/docs/data-feeds-gnosis-chain",
        "destination": "/docs/data-feeds/price-feeds/addresses/?network=gnosis-chain",
        "type": 301
      },
      {
        "source": "/docs/harmony-price-feeds/",
        "destination": "/docs/data-feeds/price-feeds/addresses/?network=harmony",
        "type": 301
      },
      {
        "source": "/docs/harmony-price-feeds",
        "destination": "/docs/data-feeds/price-feeds/addresses/?network=harmony",
        "type": 301
      },
      {
        "source": "/docs/huobi-eco-chain-price-feeds/",
        "destination": "/docs/data-feeds/price-feeds/addresses/?network=heco-chain",
        "type": 301
      },
      {
        "source": "/docs/huobi-eco-chain-price-feeds",
        "destination": "/docs/data-feeds/price-feeds/addresses/?network=heco-chain",
        "type": 301
      },
      {
        "source": "/docs/data-feeds-klaytn/",
        "destination": "/docs/data-feeds/price-feeds/addresses/?network=klaytn",
        "type": 301
      },
      {
        "source": "/docs/data-feeds-klaytn",
        "destination": "/docs/data-feeds/price-feeds/addresses/?network=klaytn",
        "type": 301
      },
      {
        "source": "/docs/data-feeds-metis/",
        "destination": "/docs/data-feeds/price-feeds/addresses/?network=metis",
        "type": 301
      },
      {
        "source": "/docs/data-feeds-metis",
        "destination": "/docs/data-feeds/price-feeds/addresses/?network=metis",
        "type": 301
      },
      {
        "source": "/docs/data-feeds-moonbeam/",
        "destination": "/docs/data-feeds/price-feeds/addresses/?network=moonbeam",
        "type": 301
      },
      {
        "source": "/docs/data-feeds-moonbeam",
        "destination": "/docs/data-feeds/price-feeds/addresses/?network=moonbeam",
        "type": 301
      },
      {
        "source": "/docs/data-feeds-moonriver/",
        "destination": "/docs/data-feeds/price-feeds/addresses/?network=moonriver",
        "type": 301
      },
      {
        "source": "/docs/data-feeds-moonriver",
        "destination": "/docs/data-feeds/price-feeds/addresses/?network=moonriver",
        "type": 301
      },
      {
        "source": "/docs/optimism-price-feeds/",
        "destination": "/docs/data-feeds/price-feeds/addresses/?network=optimism",
        "type": 301
      },
      {
        "source": "/docs/optimism-price-feeds",
        "destination": "/docs/data-feeds/price-feeds/addresses/?network=optimism",
        "type": 301
      },
      {
        "source": "/docs/matic-addresses/",
        "destination": "/docs/data-feeds/price-feeds/addresses/?network=polygon",
        "type": 301
      },
      {
        "source": "/docs/matic-addresses",
        "destination": "/docs/data-feeds/price-feeds/addresses/?network=polygon",
        "type": 301
      },
      {
        "source": "/docs/ens/",
        "destination": "/docs/data-feeds/ens/",
        "type": 301
      },
      {
        "source": "/docs/ens",
        "destination": "/docs/data-feeds/ens/",
        "type": 301
      },
      {
        "source": "/docs/l2-sequencer-flag/",
        "destination": "/docs/data-feeds/l2-sequencer-feeds/",
        "type": 301
      },
      {
        "source": "/docs/l2-sequencer-flag",
        "destination": "/docs/data-feeds/l2-sequencer-feeds/",
        "type": 301
      },
      {
        "source": "/docs/historical-price-data/",
        "destination": "/docs/data-feeds/price-feeds/historical-data/",
        "type": 301
      },
      {
        "source": "/docs/historical-price-data",
        "destination": "/docs/data-feeds/price-feeds/historical-data/",
        "type": 301
      },
      {
        "source": "/docs/price-feeds-api-reference/",
        "destination": "/docs/data-feeds/price-feeds/api-reference/",
        "type": 301
      },
      {
        "source": "/docs/price-feeds-api-reference",
        "destination": "/docs/data-feeds/price-feeds/api-reference/",
        "type": 301
      },
      {
        "source": "/docs/selecting-data-feeds/",
        "destination": "/docs/data-feeds/selecting-data-feeds/",
        "type": 301
      },
      {
        "source": "/docs/selecting-data-feeds",
        "destination": "/docs/data-feeds/selecting-data-feeds/",
>>>>>>> ad774e32
        "type": 301
      }
    ]
  }
}<|MERGE_RESOLUTION|>--- conflicted
+++ resolved
@@ -569,7 +569,9 @@
         "destination": "/docs/vrf/v2/introduction/",
         "type": 301
       },
-<<<<<<< HEAD
+
+      /* Keepers rebrand */
+
       {
         "source": "/docs/chainlink-keepers/compatible-contracts",
         "destination": "/docs/chainlink-automation/compatible-contracts/",
@@ -583,7 +585,8 @@
       {
         "source": "/docs/chainlink-keepers/keeper-release-notes",
         "destination": "/docs/chainlink-automation/automation-release-notes/",
-=======
+        "type": 301
+      },
 
       /* Data feeds reorg */
       {
@@ -834,7 +837,6 @@
       {
         "source": "/docs/selecting-data-feeds",
         "destination": "/docs/data-feeds/selecting-data-feeds/",
->>>>>>> ad774e32
         "type": 301
       }
     ]
